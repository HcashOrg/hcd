// Copyright (c) 2013-2016 The btcsuite developers
// Copyright (c) 2015-2017 The Decred developers 
// Copyright (c) 2018-2020 The Hc developers
// Use of this source code is governed by an ISC
// license that can be found in the LICENSE file.

package main

import (
	"container/list"
	"encoding/binary"
	"fmt"
	"github.com/HcashOrg/hcd/blockchain"
	"github.com/HcashOrg/hcd/blockchain/stake"
	"github.com/HcashOrg/hcd/chaincfg"
	"github.com/HcashOrg/hcd/chaincfg/chainhash"
	"github.com/HcashOrg/hcd/database"
	"github.com/HcashOrg/hcd/hcutil"
	"github.com/HcashOrg/hcd/mempool"
	"github.com/HcashOrg/hcd/txscript"
	"github.com/HcashOrg/hcd/wire"
	"math/rand"
	"os"
	"path/filepath"
	"sync"
	"sync/atomic"
	"time"
)

const (
	// minInFlightBlocks is the minimum number of blocks that should be
	// in the request queue for headers-first mode before requesting
	// more.
	minInFlightBlocks = 10

	// blockDbNamePrefix is the prefix for the block database name.  The
	// database type is appended to this value to form the full block
	// database name.
	blockDbNamePrefix = "blocks"

	// maxResendLimit is the maximum number of times a node can resend a
	// block or transaction before it is dropped.
	maxResendLimit = 3

	// maxRejectedTxns is the maximum number of rejected transactions
	// hashes to store in memory.
	maxRejectedTxns = 1000

	// maxRequestedBlocks is the maximum number of requested block
	// hashes to store in memory.
	maxRequestedBlocks = wire.MaxInvPerMsg

	// maxRequestedTxns is the maximum number of requested transactions
	// hashes to store in memory.
	maxRequestedTxns = wire.MaxInvPerMsg

	// maxLotteryDataBlockDelta is maximum number of blocks from the current
	// best block to cut off block lottery calculation data for.  Below
	// bestBlockHeight-maxLotteryDataBlockDelta, block lottery data will
	// not be calculated.  This helps to reduce exhaustion attacks that
	// might arise from sending old orphan blocks and forcing nodes to
	// do expensive lottery data look ups for these blocks.  It is
	// equivalent to 24 hours of work on mainnet.
	maxLotteryDataBlockDelta = 288
)

// zeroHash is the zero value hash (all zeros).  It is defined as a convenience.
var zeroHash chainhash.Hash

// newPeerMsg signifies a newly connected peer to the block handler.
type newPeerMsg struct {
	peer *serverPeer
}

// blockMsg packages a hcd block message and the peer it came from together
// so the block handler has access to that information.
type blockMsg struct {
	block *hcutil.Block
	peer  *serverPeer
}

// invMsg packages a hcd inv message and the peer it came from together
// so the block handler has access to that information.
type invMsg struct {
	inv  *wire.MsgInv
	peer *serverPeer
}

// headersMsg packages a hcd headers message and the peer it came from
// together so the block handler has access to that information.
type headersMsg struct {
	headers *wire.MsgHeaders
	peer    *serverPeer
}

// donePeerMsg signifies a newly disconnected peer to the block handler.
type donePeerMsg struct {
	peer *serverPeer
}

// txMsg packages a hcd tx message and the peer it came from together
// so the block handler has access to that information.
type txMsg struct {
	tx   *hcutil.Tx
	peer *serverPeer
}

type instantTxMsg struct {
	tx   *hcutil.InstantTx
	peer *serverPeer
}

type instantTxVoteMsg struct {
	instantTxVote *hcutil.InstantTxVote
	peer          *serverPeer
}

// getSyncPeerMsg is a message type to be sent across the message channel for
// retrieving the current sync peer.
type getSyncPeerMsg struct {
	reply chan *serverPeer
}

// requestFromPeerMsg is a message type to be sent across the message channel
// for requesting either blocks or transactions from a given peer. It routes
// this through the block manager so the block manager doesn't ban the peer
// when it sends this information back.
type requestFromPeerMsg struct {
	peer   *serverPeer
	blocks []*chainhash.Hash
	txs    []*chainhash.Hash
	reply  chan requestFromPeerResponse
}

// requestFromPeerResponse is a response sent to the reply channel of a
// requestFromPeerMsg query.
type requestFromPeerResponse struct {
	err error
}

// calcNextReqDifficultyResponse is a response sent to the reply channel of a
// calcNextReqDifficultyMsg query.
type calcNextReqDifficultyResponse struct {
	difficulty uint32
	err        error
}

// calcNextReqDifficultyMsg is a message type to be sent across the message
// channel for requesting the required difficulty of the next block.
type calcNextReqDifficultyMsg struct {
	timestamp time.Time
	reply     chan calcNextReqDifficultyResponse
}

// calcNextReqDiffNodeMsg is a message type to be sent across the message
// channel for requesting the required difficulty for some block building on
// the given block hash.
type calcNextReqDiffNodeMsg struct {
	hash      *chainhash.Hash
	timestamp time.Time
	reply     chan calcNextReqDifficultyResponse
}

// calcNextReqStakeDifficultyResponse is a response sent to the reply channel of a
// calcNextReqStakeDifficultyMsg query.
type calcNextReqStakeDifficultyResponse struct {
	stakeDifficulty int64
	err             error
}

type calcNextReqAiStakeDifficultyResponse struct {
	aiStakeDifficulty int64
	err             error
}

// calcNextReqStakeDifficultyMsg is a message type to be sent across the message
// channel for requesting the required stake difficulty of the next block.
type calcNextReqStakeDifficultyMsg struct {
	reply chan calcNextReqStakeDifficultyResponse
}

type calcNextReqAiStakeDifficultyMsg struct {
	reply chan calcNextReqAiStakeDifficultyResponse
}

// getGenerationResponse is a response sent to the reply channel of a
// getGenerationMsg query.
type getGenerationResponse struct {
	hashes []chainhash.Hash
	err    error
}

// tipGenerationResponse is a response sent to the reply channel of a
// tipGenerationMsg query.
type tipGenerationResponse struct {
	hashes []chainhash.Hash
	err    error
}

// getGenerationMsg is a message type to be sent across the message
// channel for requesting the required the entire generation of a
// block node.
type getGenerationMsg struct {
	hash  chainhash.Hash
	reply chan getGenerationResponse
}

// tipGenerationMsg is a message type to be sent across the message
// channel for requesting the required the entire generation of a
// block node.
type tipGenerationMsg struct {
	reply chan tipGenerationResponse
}

// forceReorganizationResponse is a response sent to the reply channel of a
// forceReorganizationMsg query.
type forceReorganizationResponse struct {
	err error
}

// forceReorganizationMsg is a message type to be sent across the message
// channel for requesting that the block on head be reorganized to one of its
// adjacent orphans.
type forceReorganizationMsg struct {
	formerBest chainhash.Hash
	newBest    chainhash.Hash
	reply      chan forceReorganizationResponse
}

// getTopBlockResponse is a response to the request for the block at HEAD of the
// blockchain. We need to be able to obtain this from blockChain for mining
// purposes.
type getTopBlockResponse struct {
	block *hcutil.Block
	err   error
}

// getTopBlockMsg is a message type to be sent across the message
// channel for requesting the required stake difficulty of the next block.
type getTopBlockMsg struct {
	reply chan getTopBlockResponse
}

// processBlockResponse is a response sent to the reply channel of a
// processBlockMsg.
type processBlockResponse struct {
	onMainChain bool
	isOrphan    bool
	err         error
}

// processBlockMsg is a message type to be sent across the message channel
// for requested a block is processed.  Note this call differs from blockMsg
// above in that blockMsg is intended for blocks that came from peers and have
// extra handling whereas this message essentially is just a concurrent safe
// way to call ProcessBlock on the internal block chain instance.
type processBlockMsg struct {
	block *hcutil.Block
	flags blockchain.BehaviorFlags
	reply chan processBlockResponse
}

// processTransactionResponse is a response sent to the reply channel of a
// processTransactionMsg.
type processTransactionResponse struct {
	acceptedTxs []*hcutil.Tx
	err         error
}

type processInstantTxResponse struct {
	missedParent []*chainhash.Hash
	err          error
}

// processTransactionMsg is a message type to be sent across the message
// channel for requesting a transaction to be processed through the block
// manager.
type processTransactionMsg struct {
	tx            *hcutil.Tx
	allowOrphans  bool
	rateLimit     bool
	allowHighFees bool
	reply         chan processTransactionResponse
}

type processInstantTxMsg struct {
	tx            *hcutil.InstantTx
	allowOrphans  bool
	rateLimit     bool
	allowHighFees bool
	reply         chan processInstantTxResponse
}

// isCurrentMsg is a message type to be sent across the message channel for
// requesting whether or not the block manager believes it is synced with
// the currently connected peers.
type isCurrentMsg struct {
	reply chan bool
}

// pauseMsg is a message type to be sent across the message channel for
// pausing the block manager.  This effectively provides the caller with
// exclusive access over the manager until a receive is performed on the
// unpause channel.
type pauseMsg struct {
	unpause <-chan struct{}
}

// getCurrentTemplateMsg handles a request for the current mining block template.
type getCurrentTemplateMsg struct {
	reply chan getCurrentTemplateResponse
}

// getCurrentTemplateResponse is a response sent to the reply channel of a
// getCurrentTemplateMsg.
type getCurrentTemplateResponse struct {
	Template *BlockTemplate
}

// setCurrentTemplateMsg handles a request to change the current mining block
// template.
type setCurrentTemplateMsg struct {
	Template *BlockTemplate
	reply    chan setCurrentTemplateResponse
}

// setCurrentTemplateResponse is a response sent to the reply channel of a
// setCurrentTemplateMsg.
type setCurrentTemplateResponse struct {
}

// getParentTemplateMsg handles a request for the current parent mining block
// template.
type getParentTemplateMsg struct {
	reply chan getParentTemplateResponse
}

// getParentTemplateResponse is a response sent to the reply channel of a
// getParentTemplateMsg.
type getParentTemplateResponse struct {
	Template *BlockTemplate
}

// setParentTemplateMsg handles a request to change the parent mining block
// template.
type setParentTemplateMsg struct {
	Template *BlockTemplate
	reply    chan setParentTemplateResponse
}

// setParentTemplateResponse is a response sent to the reply channel of a
// setParentTemplateMsg.
type setParentTemplateResponse struct {
}

// headerNode is used as a node in a list of headers that are linked together
// between checkpoints.
type headerNode struct {
	height int64
	hash   *chainhash.Hash
}

// chainState tracks the state of the best chain as blocks are inserted.  This
// is done because blockchain is currently not safe for concurrent access and the
// block manager is typically quite busy processing block and inventory.
// Therefore, requesting this information from chain through the block manager
// would not be anywhere near as efficient as simply updating it as each block
// is inserted and protecting it with a mutex.
type chainState struct {
	sync.Mutex
	newestHash          *chainhash.Hash
	newestHeight        int64
	nextFinalState      [6]byte
	nextAiFinalState    [6]byte
	nextPoolSize        uint32
	nextAiPoolSize      uint32
	nextStakeDifficulty int64
	nextAiStakeDifficulty int64
	winningTickets      []chainhash.Hash
	winningAiTickets    []chainhash.Hash
	missedTickets       []chainhash.Hash
	missedAiTickets     []chainhash.Hash
	curPrevHash         chainhash.Hash
	pastMedianTime      time.Time
	stakeVersion        uint32
}

// Best returns the block hash and height known for the tip of the best known
// chain.
//
// This function is safe for concurrent access.
func (c *chainState) Best() (*chainhash.Hash, int64) {
	c.Lock()
	defer c.Unlock()

	return c.newestHash, c.newestHeight
}

// NextWPO returns next winner, potential, and overflow for the current top block
// of the blockchain.
//
// This function is safe for concurrent access.
func (c *chainState) NextFinalState() [6]byte {
	c.Lock()
	defer c.Unlock()

	return c.nextFinalState
}

func (c *chainState) NextPoolSize() uint32 {
	c.Lock()
	defer c.Unlock()

	return c.nextPoolSize
}

// NextWinners returns the eligible SStx hashes to vote on the
// next block as inputs for SSGen.
//
// This function is safe for concurrent access.
func (c *chainState) NextWinners() []chainhash.Hash {
	c.Lock()
	defer c.Unlock()

	return c.winningTickets
}

// CurrentlyMissed returns the eligible SStx hashes that can be revoked.
//
// This function is safe for concurrent access.
func (c *chainState) CurrentlyMissed() []chainhash.Hash {
	c.Lock()
	defer c.Unlock()

	return c.missedTickets
}

// GetTopPrevHash returns the current previous block hash.
//
// This function is safe for concurrent access.
func (c *chainState) GetTopPrevHash() chainhash.Hash {
	c.Lock()
	defer c.Unlock()

	return c.curPrevHash
}

// blockManager provides a concurrency safe block manager for handling all
// incoming blocks.
type blockManager struct {
	server              *server
	started             int32
	shutdown            int32
	chain               *blockchain.BlockChain
	rejectedTxns        map[chainhash.Hash]struct{}
	requestedTxns       map[chainhash.Hash]struct{}
	requestedEverTxns   map[chainhash.Hash]uint8
	requestedBlocks     map[chainhash.Hash]struct{}
	requestedEverBlocks map[chainhash.Hash]uint8
	progressLogger      *blockProgressLogger
	syncPeer            *serverPeer
	msgChan             chan interface{}
	chainState          chainState
	wg                  sync.WaitGroup
	quit                chan struct{}

	// The following fields are used for headers-first mode.
	headersFirstMode bool
	headerList       *list.List
	startHeader      *list.Element
	nextCheckpoint   *chaincfg.Checkpoint

	// lotteryDataBroadcastMutex is a mutex protecting the map
	// that checks if block lottery data has been broadcasted
	// yet for any given block, so notifications are never
	// duplicated.
	lotteryDataBroadcast      map[chainhash.Hash]struct{}
	lotteryDataBroadcastMutex sync.Mutex

	cachedCurrentTemplate *BlockTemplate
	cachedParentTemplate  *BlockTemplate
	AggressiveMining      bool
}

// resetHeaderState sets the headers-first mode state to values appropriate for
// syncing from a new peer.
func (b *blockManager) resetHeaderState(newestHash *chainhash.Hash, newestHeight int64) {
	b.headersFirstMode = false
	b.headerList.Init()
	b.startHeader = nil

	// When there is a next checkpoint, add an entry for the latest known
	// block into the header pool.  This allows the next downloaded header
	// to prove it links to the chain properly.
	if b.nextCheckpoint != nil {
		node := headerNode{height: newestHeight, hash: newestHash}
		b.headerList.PushBack(&node)
	}
}

// updateChainState updates the chain state associated with the block manager.
// This allows fast access to chain information since blockchain is currently not
// safe for concurrent access and the block manager is typically quite busy
// processing block and inventory.
func (b *blockManager) updateChainState(newestHash *chainhash.Hash,
	newestHeight int64, finalState, aiFinalState [6]byte, poolSize, aiPoolSize uint32,
	nextStakeDiff, nextAiStakeDiff int64, winningTickets, winningAiTickets []chainhash.Hash,
	missedTickets, missedAiTickets []chainhash.Hash, curPrevHash chainhash.Hash) {

	b.chainState.Lock()
	defer b.chainState.Unlock()

	b.chainState.newestHash = newestHash
	b.chainState.newestHeight = newestHeight
	b.chainState.pastMedianTime = b.chain.BestSnapshot().MedianTime
	b.chainState.nextFinalState = finalState
	b.chainState.nextAiFinalState = aiFinalState
	b.chainState.nextPoolSize = poolSize
	b.chainState.nextAiPoolSize = aiPoolSize
	b.chainState.nextStakeDifficulty = nextStakeDiff
	b.chainState.nextAiStakeDifficulty = nextAiStakeDiff
	b.chainState.winningTickets = winningTickets
	b.chainState.winningAiTickets = winningAiTickets
	b.chainState.missedTickets = missedTickets
	b.chainState.missedAiTickets = missedAiTickets
	b.chainState.curPrevHash = curPrevHash
}

// findNextHeaderCheckpoint returns the next checkpoint after the passed height.
// It returns nil when there is not one either because the height is already
// later than the final checkpoint or some other reason such as disabled
// checkpoints.
func (b *blockManager) findNextHeaderCheckpoint(height int64) *chaincfg.Checkpoint {
	// There is no next checkpoint if checkpoints are disabled or there are
	// none for this current network.
	if cfg.DisableCheckpoints {
		return nil
	}
	checkpoints := b.server.chainParams.Checkpoints
	if len(checkpoints) == 0 {
		return nil
	}

	// There is no next checkpoint if the height is already after the final
	// checkpoint.
	finalCheckpoint := &checkpoints[len(checkpoints)-1]
	if height >= finalCheckpoint.Height {
		return nil
	}

	// Find the next checkpoint.
	nextCheckpoint := finalCheckpoint
	for i := len(checkpoints) - 2; i >= 0; i-- {
		if height >= checkpoints[i].Height {
			break
		}
		nextCheckpoint = &checkpoints[i]
	}
	return nextCheckpoint
}

// startSync will choose the best peer among the available candidate peers to
// download/sync the blockchain from.  When syncing is already running, it
// simply returns.  It also examines the candidates for any which are no longer
// candidates and removes them as needed.
func (b *blockManager) startSync(peers *list.List) {
	// Return now if we're already syncing.
	if b.syncPeer != nil {
		return
	}

	best := b.chain.BestSnapshot()
	var bestPeer *serverPeer
	var enext *list.Element
	for e := peers.Front(); e != nil; e = enext {
		enext = e.Next()
		sp := e.Value.(*serverPeer)

		// Remove sync candidate peers that are no longer candidates due
		// to passing their latest known block.  NOTE: The < is
		// intentional as opposed to <=.  While techcnically the peer
		// doesn't have a later block when it's equal, it will likely
		// have one soon so it is a reasonable choice.  It also allows
		// the case where both are at 0 such as during regression test.
		if sp.LastBlock() < best.Height {
			peers.Remove(e)
			continue
		}

		if bestPeer == nil {
			bestPeer = sp
		}
		if bestPeer.LastBlock() < sp.LastBlock() {
			bestPeer = sp
		}
	}

	// Start syncing from the best peer if one was selected.
	if bestPeer != nil {
		// Clear the requestedBlocks if the sync peer changes, otherwise
		// we may ignore blocks we need that the last sync peer failed
		// to send.
		b.requestedBlocks = make(map[chainhash.Hash]struct{})

		locator, err := b.chain.LatestBlockLocator()
		if err != nil {
			bmgrLog.Errorf("Failed to get block locator for the "+
				"latest block: %v", err)
			return
		}

		bmgrLog.Infof("Syncing to block height %d from peer %v",
			bestPeer.LastBlock(), bestPeer.Addr())

		// When the current height is less than a known checkpoint we
		// can use block headers to learn about which blocks comprise
		// the chain up to the checkpoint and perform less validation
		// for them.  This is possible since each header contains the
		// hash of the previous header and a merkle root.  Therefore if
		// we validate all of the received headers link together
		// properly and the checkpoint hashes match, we can be sure the
		// hashes for the blocks in between are accurate.  Further, once
		// the full blocks are downloaded, the merkle root is computed
		// and compared against the value in the header which proves the
		// full block hasn't been tampered with.
		//
		// Once we have passed the final checkpoint, or checkpoints are
		// disabled, use standard inv messages learn about the blocks
		// and fully validate them.  Finally, regression test mode does
		// not support the headers-first approach so do normal block
		// downloads when in regression test mode.
		if b.nextCheckpoint != nil &&
			best.Height < b.nextCheckpoint.Height &&
			!cfg.DisableCheckpoints {

			err := bestPeer.PushGetHeadersMsg(locator, b.nextCheckpoint.Hash)
			if err != nil {
				bmgrLog.Errorf("Failed to push getheadermsg for the "+
					"latest blocks: %v", err)
				return
			}
			b.headersFirstMode = true
			bmgrLog.Infof("Downloading headers for blocks %d to "+
				"%d from peer %s", best.Height+1,
				b.nextCheckpoint.Height, bestPeer.Addr())
		} else {
			err := bestPeer.PushGetBlocksMsg(locator, &zeroHash)
			if err != nil {
				bmgrLog.Errorf("Failed to push getblocksmsg for the "+
					"latest blocks: %v", err)
				return
			}
		}
		b.syncPeer = bestPeer
	} else {
		bmgrLog.Warnf("No sync peer candidates available")
	}
}

// isSyncCandidate returns whether or not the peer is a candidate to consider
// syncing from.
func (b *blockManager) isSyncCandidate(sp *serverPeer) bool {
	// The peer is not a candidate for sync if it's not a full node.
	return sp.Services()&wire.SFNodeNetwork == wire.SFNodeNetwork
}

// syncMiningStateAfterSync polls the blockMananger for the current sync
// state; if the mananger is synced, it executes a call to the peer to
// sync the mining state to the network.
func (b *blockManager) syncMiningStateAfterSync(sp *serverPeer) {
	go func() {
		for {
			time.Sleep(3 * time.Second)
			if !sp.Connected() {
				return
			}
			if b.IsCurrent() {
				msg := wire.NewMsgGetMiningState()
				sp.QueueMessage(msg, nil)
				return
			}
		}
	}()
}

// handleNewPeerMsg deals with new peers that have signalled they may
// be considered as a sync peer (they have already successfully negotiated).  It
// also starts syncing if needed.  It is invoked from the syncHandler goroutine.
func (b *blockManager) handleNewPeerMsg(peers *list.List, sp *serverPeer) {
	// Ignore if in the process of shutting down.
	if atomic.LoadInt32(&b.shutdown) != 0 {
		return
	}

	bmgrLog.Infof("New valid peer %s (%s)", sp, sp.UserAgent())

	// Ignore the peer if it's not a sync candidate.
	if !b.isSyncCandidate(sp) {
		return
	}

	// Add the peer as a candidate to sync from.
	peers.PushBack(sp)

	// Start syncing by choosing the best candidate if needed.
	b.startSync(peers)

	// Grab the mining state from this peer after we're synced.
	if !cfg.NoMiningStateSync {
		b.syncMiningStateAfterSync(sp)
	}
}

// handleDonePeerMsg deals with peers that have signalled they are done.  It
// removes the peer as a candidate for syncing and in the case where it was
// the current sync peer, attempts to select a new best peer to sync from.  It
// is invoked from the syncHandler goroutine.
func (b *blockManager) handleDonePeerMsg(peers *list.List, sp *serverPeer) {
	// Remove the peer from the list of candidate peers.
	for e := peers.Front(); e != nil; e = e.Next() {
		if e.Value == sp {
			peers.Remove(e)
			break
		}
	}

	bmgrLog.Infof("Lost peer %s", sp)

	// Remove requested transactions from the global map so that they will
	// be fetched from elsewhere next time we get an inv.
	for k := range sp.requestedTxns {
		delete(b.requestedTxns, k)
	}

	// Remove requested blocks from the global map so that they will be
	// fetched from elsewhere next time we get an inv.
	// TODO(oga) we could possibly here check which peers have these blocks
	// and request them now to speed things up a little.
	for k := range sp.requestedBlocks {
		delete(b.requestedBlocks, k)
	}

	// Attempt to find a new peer to sync from if the quitting peer is the
	// sync peer.  Also, reset the headers-first state if in headers-first
	// mode so
	if b.syncPeer != nil && b.syncPeer == sp {
		b.syncPeer = nil
		if b.headersFirstMode {
			best := b.chain.BestSnapshot()
			b.resetHeaderState(best.Hash, best.Height)
		}
		b.startSync(peers)
	}
}

// handleTxMsg handles transaction messages from all peers.
func (b *blockManager) handleTxMsg(tmsg *txMsg) {
	// NOTE:  BitcoinJ, and possibly other wallets, don't follow the spec of
	// sending an inventory message and allowing the remote peer to decide
	// whether or not they want to request the transaction via a getdata
	// message.  Unfortunately, the reference implementation permits
	// unrequested data, so it has allowed wallets that don't follow the
	// spec to proliferate.  While this is not ideal, there is no check here
	// to disconnect peers for sending unsolicited transactions to provide
	// interoperability.
	txHash := tmsg.tx.Hash()

	// Ignore transactions that we have already rejected.  Do not
	// send a reject message here because if the transaction was already
	// rejected, the transaction was unsolicited.
	if _, exists := b.rejectedTxns[*txHash]; exists {
		bmgrLog.Debugf("Ignoring unsolicited previously rejected "+
			"transaction %v from %s", txHash, tmsg.peer)
		return
	}

	// Process the transaction to include validation, insertion in the
	// memory pool, orphan handling, etc.
	allowOrphans := cfg.MaxOrphanTxs > 0
	acceptedTxs, err := b.server.txMemPool.ProcessTransaction(tmsg.tx,
		allowOrphans, true, true)

	// Remove transaction from request maps. Either the mempool/chain
	// already knows about it and as such we shouldn't have any more
	// instances of trying to fetch it, or we failed to insert and thus
	// we'll retry next time we get an inv.
	delete(tmsg.peer.requestedTxns, *txHash)
	delete(b.requestedTxns, *txHash)

	if err != nil {
		// Do not request this transaction again until a new block
		// has been processed.
		b.rejectedTxns[*txHash] = struct{}{}
		b.limitMap(b.rejectedTxns, maxRejectedTxns)

		// When the error is a rule error, it means the transaction was
		// simply rejected as opposed to something actually going wrong,
		// so log it as such.  Otherwise, something really did go wrong,
		// so log it as an actual error.
		if _, ok := err.(mempool.RuleError); ok {
			bmgrLog.Debugf("Rejected transaction %v from %s: %v",
				txHash, tmsg.peer, err)
		} else {
			bmgrLog.Errorf("Failed to process transaction %v: %v",
				txHash, err)
		}

		// Convert the error into an appropriate reject message and
		// send it.
		code, reason := mempool.ErrToRejectErr(err)
		tmsg.peer.PushRejectMsg(wire.CmdTx, code, reason, txHash,
			false)
		return
	}

	b.server.AnnounceNewTransactions(acceptedTxs)
}

func (b *blockManager) handleInstantTxMsg(instantTxMsg *instantTxMsg) {
	//TODO verify conflict with mempool
	instantTx := instantTxMsg.tx

	 b.server.txMemPool.MayBeAddToLockPool(instantTx, false, false, false)


	instantTxs := make([]*hcutil.InstantTx, 0)

	instantTxs = append(instantTxs, instantTx)

	//notify wallet and peers
	b.server.AnnounceNewInstantTx(instantTxs)
}

//deal instantxvote from peers
func (b *blockManager) handleInstantTxVoteMsg(msg *instantTxVoteMsg) {

	instantTxVote := msg.instantTxVote
	instantTxHash := instantTxVote.MsgInstantTxVote().InstantTxHash
	ticketHash := instantTxVote.MsgInstantTxVote().TicketHash

	//TODO dealwith vote in mempool

	//check ticket selected
	tickets, _, _, err := b.chain.LotteryAiDataForBlock(&instantTxHash)
	ticketExist := false
	for _, t := range tickets {
		if t.IsEqual(&ticketHash) {
			ticketExist = true
			break
		}
	}
	if !ticketExist {
		bmgrLog.Errorf("instanttx ticket not exist ,instantvote %v: %v", instantTxVote.Hash(),
			err)
		return
	}

	// check signature
	//get addr
	entry, err := b.chain.FetchUtxoEntry(&ticketHash)
	if err != nil {
		bmgrLog.Errorf("failed to get  ticket fetchutxo  %v", ticketHash.String(),
			err)
		return
	}
	scriptVersion := entry.ScriptVersionByIndex(0)
	pkScript := entry.PkScriptByIndex(0)
	script := pkScript
	_, addrs, _, err := txscript.ExtractPkScriptAddrs(scriptVersion,
		script, b.server.chainParams)

	if err != nil {
		bmgrLog.Errorf("failed to extractpkscript of ticket  %v", ticketHash.String(),
			err)
		return
	}

	sigMsg := instantTxHash.String() + ticketHash.String()

	//verifymessage
	verified, err := hcutil.VerifyMessage(sigMsg, addrs[0], instantTxVote.MsgInstantTxVote().Sig)

	if !verified {
		bmgrLog.Errorf("failed  verify signature ,instantvote %v: %v", instantTxVote.Hash(),
			err)
		return
	}

	instantTxVotes := make([]*hcutil.InstantTxVote, 0)
	instantTxVotes = append(instantTxVotes, instantTxVote)
	//notify wallet and rely
	b.server.AnnounceNewInstantTxVote(instantTxVotes)
}

// current returns true if we believe we are synced with our peers, false if we
// still have blocks to check
func (b *blockManager) current() bool {
	if !b.chain.IsCurrent() {
		return false
	}

	// if blockChain thinks we are current and we have no syncPeer it
	// is probably right.
	if b.syncPeer == nil {
		return true
	}

	// No matter what chain thinks, if we are below the block we are syncing
	// to we are not current.
	if b.chain.BestSnapshot().Height < b.syncPeer.LastBlock() {
		return false
	}

	return true
}

// checkBlockForHiddenVotes checks to see if a newly added block contains
// any votes that were previously unknown to our daemon. If it does, it
// adds these votes to the cached parent block template.
//
// This is UNSAFE for concurrent access. It must be called in single threaded
// access through the block mananger. All template access must also be routed
// through the block manager.
func (b *blockManager) checkBlockForHiddenVotes(block *hcutil.Block) {
	var votesFromBlock []*hcutil.Tx
	for _, stx := range block.STransactions() {
		isSSGen, _ := stake.IsSSGen(stx.MsgTx())
		isAiSSGen, _ := stake.IsAiSSGen(stx.MsgTx())
		if isSSGen || isAiSSGen {
			votesFromBlock = append(votesFromBlock, stx)
		}
	}

	// Identify the cached parent template; it's possible that
	// the parent template hasn't yet been updated, so we may
	// need to use the current template.
	var template *BlockTemplate
	if b.cachedCurrentTemplate != nil {
		if b.cachedCurrentTemplate.Height ==
			block.Height() {
			template = b.cachedCurrentTemplate
		}
	}
	if template == nil &&
		b.cachedParentTemplate != nil {
		if b.cachedParentTemplate.Height ==
			block.Height() {
			template = b.cachedParentTemplate
		}
	}

	// No template to alter.
	if template == nil {
		return
	}

	// Make sure that the template has the same parent
	// as the new block.
	if template.Block.Header.PrevBlock !=
		block.MsgBlock().Header.PrevBlock {
		bmgrLog.Warnf("error found while trying to check incoming " +
			"block for hidden votes: template did not have the " +
			"same parent as the incoming block")
		return
	}

	// Now that we have the template, grab the votes and compare
	// them with those found in the newly added block. If we don't
	// the votes, they will need to be added to our block template.
	// Here we map the vote by their ticket hashes, since the vote
	// hash itself varies with the settings of voteBits.
	var newVotes []*hcutil.Tx
	var newAiVotes []*hcutil.Tx
	var oldTickets []*hcutil.Tx
	var oldRevocations []*hcutil.Tx
	oldVoteMap := make(map[chainhash.Hash]struct{},
		int(b.server.chainParams.TicketsPerBlock))
	if uint64(template.Block.Header.Height) >= b.server.chainParams.AIEnableHeight {
		oldVoteMap = make(map[chainhash.Hash]struct{},
			int(b.server.chainParams.AiTicketsPerBlock))
	}
	if template != nil {
		templateBlock := hcutil.NewBlock(template.Block)

		// Add all the votes found in our template. Keep their
		// hashes in a map for easy lookup in the next loop.
		for _, stx := range templateBlock.STransactions() {
			mstx := stx.MsgTx()
			txType := stake.DetermineTxType(mstx)
			if txType == stake.TxTypeSSGen ||
				txType == stake.TxTypeAiSSGen {
				ticketH := mstx.TxIn[1].PreviousOutPoint.Hash
				oldVoteMap[ticketH] = struct{}{}
				if txType == stake.TxTypeAiSSGen {
					newAiVotes = append(newAiVotes, stx)
				}else{
					newVotes = append(newVotes, stx)
				}

			}

			// Create a list of old tickets and revocations
			// while we're in this loop.
			if txType == stake.TxTypeSStx ||
				txType == stake.TxTypeAiSStx {
				oldTickets = append(oldTickets, stx)
			}
			if txType == stake.TxTypeSSRtx ||
				txType == stake.TxTypeAiSSRtx {
				oldRevocations = append(oldRevocations, stx)
			}
		}

		// Check the votes seen in the block. If the votes
		// are new, append them.
		for _, vote := range votesFromBlock {
			ticketH := vote.MsgTx().TxIn[1].PreviousOutPoint.Hash
			if _, exists := oldVoteMap[ticketH]; !exists {
				if isAiSSGen,_ :=stake.IsAiSSGen(vote.MsgTx()); isAiSSGen {
					newAiVotes = append(newAiVotes, vote)
				}else{
					newVotes = append(newVotes, vote)
				}
			}
		}
	}

	// Check the length of the reconstructed voter list for
	// integrity.
	votesTotal := len(newVotes)
<<<<<<< HEAD
	if uint64(template.Block.Header.Height) >= b.server.chainParams.AIEnableHeight {
		if votesTotal > int(b.server.chainParams.AiTicketsPerBlock) {
			bmgrLog.Warnf("error found while adding hidden votes "+
				"from block %v to the old block template: %v max "+
				"votes expected but %v votes found", block.Hash(),
				int(b.server.chainParams.AiTicketsPerBlock),
				votesTotal)
			return
		}
	} else {
		if votesTotal > int(b.server.chainParams.TicketsPerBlock) {
			bmgrLog.Warnf("error found while adding hidden votes "+
				"from block %v to the old block template: %v max "+
				"votes expected but %v votes found", block.Hash(),
				int(b.server.chainParams.TicketsPerBlock),
				votesTotal)
			return
		}
=======
	aiVotesTotal := len(newAiVotes)
	if votesTotal > int(b.server.chainParams.TicketsPerBlock) {
		bmgrLog.Warnf("error found while adding hidden votes "+
			"from block %v to the old block template: %v max "+
			"votes expected but %v votes found", block.Hash(),
			int(b.server.chainParams.TicketsPerBlock),
			votesTotal)
		return
	}
	if aiVotesTotal > int(b.server.chainParams.AiTicketsPerBlock) {
		bmgrLog.Warnf("error found while adding hidden ai votes "+
			"from block %v to the old block template: %v max "+
			"votes expected but %v votes found", block.Hash(),
			int(b.server.chainParams.AiTicketsPerBlock),
			aiVotesTotal)
		return
>>>>>>> 7f57e145
	}

	// Clear the old stake transactions and begin inserting the
	// new vote list along with all the old transactions. Do this
	// for both the underlying template msgBlock and a new slice
	// of transaction pointers so that a new merkle root can be
	// calculated.
	template.Block.ClearSTransactions()
	updatedTxTreeStake := make([]*hcutil.Tx, 0,
		votesTotal + aiVotesTotal +len(oldTickets)+len(oldRevocations))
	for _, vote := range newVotes {
		updatedTxTreeStake = append(updatedTxTreeStake, vote)
		template.Block.AddSTransaction(vote.MsgTx())
	}
	for _, vote := range newAiVotes {
		updatedTxTreeStake = append(updatedTxTreeStake, vote)
		template.Block.AddSTransaction(vote.MsgTx())
	}
	for _, ticket := range oldTickets {
		updatedTxTreeStake = append(updatedTxTreeStake, ticket)
		template.Block.AddSTransaction(ticket.MsgTx())
	}
	for _, revocation := range oldRevocations {
		updatedTxTreeStake = append(updatedTxTreeStake, revocation)
		template.Block.AddSTransaction(revocation.MsgTx())
	}

	// Create a new coinbase and update the coinbase pointer
	// in the underlying template msgBlock.
	random, err := wire.RandomUint64()
	if err != nil {
		return
	}
	height := block.MsgBlock().Header.Height
	opReturnPkScript, err := standardCoinbaseOpReturn(height,
		[]uint64{0, 0, 0, random})
	if err != nil {
		// Stopping at this step will lead to a corrupted block template
		// because the stake tree has already been manipulated, so throw
		// an error.
		bmgrLog.Errorf("failed to create coinbase OP_RETURN while generating " +
			"block with extra found voters")
		return
	}
	coinbase, err := createCoinbaseTx(b.chain.FetchSubsidyCache(),
		template.Block.Transactions[0].TxIn[0].SignatureScript,
		opReturnPkScript,
		int64(template.Block.Header.Height),
		cfg.miningAddrs[rand.Intn(len(cfg.miningAddrs))],
		uint16(votesTotal),
		b.server.chainParams)
	if err != nil {
		bmgrLog.Errorf("failed to create coinbase while generating " +
			"block with extra found voters")
		return
	}
	template.Block.Transactions[0] = coinbase.MsgTx()

	// Patch the header. First, reconstruct the merkle trees, then
	// correct the number of voters, and finally recalculate the size.
	var updatedTxTreeRegular []*hcutil.Tx
	updatedTxTreeRegular = append(updatedTxTreeRegular, coinbase)
	for i, mtx := range template.Block.Transactions {
		// Coinbase
		if i == 0 {
			continue
		}
		tx := hcutil.NewTx(mtx)
		updatedTxTreeRegular = append(updatedTxTreeRegular, tx)
	}
	merkles := blockchain.BuildMerkleTreeStore(updatedTxTreeRegular)
	template.Block.Header.StakeRoot = *merkles[len(merkles)-1]
	smerkles := blockchain.BuildMerkleTreeStore(updatedTxTreeStake)
	template.Block.Header.Voters = uint16(votesTotal)
	template.Block.Header.StakeRoot = *smerkles[len(smerkles)-1]
	template.Block.Header.Size = uint32(template.Block.SerializeSize())

	return
}

// handleBlockMsg handles block messages from all peers.
func (b *blockManager) handleBlockMsg(bmsg *blockMsg) {
	// If we didn't ask for this block then the peer is misbehaving.
	blockHash := bmsg.block.Hash()
	if _, exists := bmsg.peer.requestedBlocks[*blockHash]; !exists {
		// Check to see if we ever requested this block, since it may
		// have been accidentally sent in duplicate. If it was,
		// increment the counter in the ever requested map and make
		// sure that the node isn't spamming us with these blocks.
		received, exists := b.requestedEverBlocks[*blockHash]
		if exists {
			if received > maxResendLimit {
				bmgrLog.Warnf("Got duplicate block %v from %s -- "+
					"too many times, disconnecting",
					blockHash, bmsg.peer.Addr())
				bmsg.peer.Disconnect()
				return
			}
			b.requestedEverBlocks[*blockHash]++
		} else {
			bmgrLog.Warnf("Got unrequested block %v from %s -- "+
				"disconnecting", blockHash, bmsg.peer.Addr())
			bmsg.peer.Disconnect()
			return
		}
	}

	// When in headers-first mode, if the block matches the hash of the
	// first header in the list of headers that are being fetched, it's
	// eligible for less validation since the headers have already been
	// verified to link together and are valid up to the next checkpoint.
	// Also, remove the list entry for all blocks except the checkpoint
	// since it is needed to verify the next round of headers links
	// properly.
	isCheckpointBlock := false
	behaviorFlags := blockchain.BFNone
	if b.headersFirstMode {
		firstNodeEl := b.headerList.Front()
		if firstNodeEl != nil {
			firstNode := firstNodeEl.Value.(*headerNode)
			if blockHash.IsEqual(firstNode.hash) {
				behaviorFlags |= blockchain.BFFastAdd
				if firstNode.hash.IsEqual(b.nextCheckpoint.Hash) {
					isCheckpointBlock = true
				} else {
					b.headerList.Remove(firstNodeEl)
				}
			}
		}
	}

	// Remove block from request maps. Either chain will know about it and
	// so we shouldn't have any more instances of trying to fetch it, or we
	// will fail the insert and thus we'll retry next time we get an inv.
	delete(bmsg.peer.requestedBlocks, *blockHash)
	delete(b.requestedBlocks, *blockHash)

	/*
	_, err := b.server.txMemPool.CheckBlkConflictWithTxLockPool(bmsg.block)
	if err != nil{
		bmgrLog.Infof("%v",  err)
		return
	}
*/
	// Process the block to include validation, best chain selection, orphan
	// handling, etc.
	onMainChain, isOrphan, err := b.chain.ProcessBlock(bmsg.block,
		behaviorFlags)
	if err != nil {
		// When the error is a rule error, it means the block was simply
		// rejected as opposed to something actually going wrong, so log
		// it as such.  Otherwise, something really did go wrong, so log
		// it as an actual error.
		if _, ok := err.(blockchain.RuleError); ok {
			bmgrLog.Infof("Rejected block %v from %s: %v", blockHash,
				bmsg.peer, err)
		} else {
			bmgrLog.Errorf("Failed to process block %v: %v",
				blockHash, err)
		}
		if dbErr, ok := err.(database.Error); ok && dbErr.ErrorCode ==
			database.ErrCorruption {
			bmgrLog.Errorf("Critical failure: %v", dbErr.Error())
		}

		// Convert the error into an appropriate reject message and
		// send it.
		code, reason := mempool.ErrToRejectErr(err)
		bmsg.peer.PushRejectMsg(wire.CmdBlock, code, reason,
			blockHash, false)
		return
	}

	// Meta-data about the new block this peer is reporting. We use this
	// below to update this peer's lastest block height and the heights of
	// other peers based on their last announced block hash. This allows us
	// to dynamically update the block heights of peers, avoiding stale
	// heights when looking for a new sync peer. Upon acceptance of a block
	// or recognition of an orphan, we also use this information to update
	// the block heights over other peers who's invs may have been ignored
	// if we are actively syncing while the chain is not yet current or
	// who may have lost the lock announcment race.
	var heightUpdate int64
	var blkHashUpdate *chainhash.Hash

	// Request the parents for the orphan block from the peer that sent it.
	if isOrphan {
		// We've just received an orphan block from a peer. In order
		// to update the height of the peer, we try to extract the
		// block height from the scriptSig of the coinbase transaction.
		// Extraction is only attempted if the block's version is
		// high enough (ver 2+).
		header := &bmsg.block.MsgBlock().Header
		cbHeight := header.Height
		heightUpdate = int64(cbHeight)
		blkHashUpdate = blockHash

		orphanRoot := b.chain.GetOrphanRoot(blockHash)
		locator, err := b.chain.LatestBlockLocator()
		if err != nil {
			bmgrLog.Warnf("Failed to get block locator for the "+
				"latest block: %v", err)
		} else {
			err = bmsg.peer.PushGetBlocksMsg(locator, orphanRoot)
			if err != nil {
				bmgrLog.Warnf("Failed to push getblocksmsg for the "+
					"latest block: %v", err)
			}
		}
	} else {
		// When the block is not an orphan, log information about it and
		// update the chain state.
		b.progressLogger.logBlockHeight(bmsg.block)
		r := b.server.rpcServer

		// Determine if this block is recent enough that we need to calculate
		// block lottery data for it.
		_, bestHeight := b.chainState.Best()
		blockHeight := int64(bmsg.block.MsgBlock().Header.Height)
		tooOldForLotteryData := blockHeight <=
			(bestHeight - maxLotteryDataBlockDelta)
		if !tooOldForLotteryData {
			// Query the DB for the winning SStx for the next top block if we've
			// reached stake validation height.  Broadcast them if this is the
			// first time determining them and we're synced to the latest
			// checkpoint.
			winningTickets, _, _, err :=
				b.chain.LotteryDataForBlock(blockHash)
			if err != nil && int64(bmsg.block.MsgBlock().Header.Height) >=
				b.server.chainParams.StakeValidationHeight-1 {
				bmgrLog.Errorf("Failed to get next winning tickets: %v", err)

				code, reason := mempool.ErrToRejectErr(err)
				bmsg.peer.PushRejectMsg(wire.CmdBlock, code, reason,
					blockHash, false)
				return
			}

			winningAiTickets, _, _, err :=
				b.chain.LotteryAiDataForBlock(blockHash)
			if err != nil && int64(bmsg.block.MsgBlock().Header.Height) >=
				b.server.chainParams.StakeValidationHeight-1 {
				bmgrLog.Errorf("Failed to get next winning tickets: %v", err)

				code, reason := mempool.ErrToRejectErr(err)
				bmsg.peer.PushRejectMsg(wire.CmdBlock, code, reason,
					blockHash, false)
				return
			}
			winningTickets = append(winningTickets, winningAiTickets...)
			// Push winning tickets notifications if we need to.
			winningTicketsNtfn := &WinningTicketsNtfnData{
				BlockHash:   *blockHash,
				BlockHeight: int64(bmsg.block.MsgBlock().Header.Height),
				Tickets:     winningTickets}
			b.lotteryDataBroadcastMutex.Lock()
			_, beenNotified := b.lotteryDataBroadcast[*blockHash]
			b.lotteryDataBroadcastMutex.Unlock()

			ok:= b.server.txMemPool.CheckBlkConflictWithTxLockPool(bmsg.block)

			if !beenNotified && r != nil &&
				int64(bmsg.block.MsgBlock().Header.Height) >
					b.server.chainParams.LatestCheckpointHeight() {
				if ok!=nil {
					r.ntfnMgr.NotifyWinningTickets(winningTicketsNtfn)
				}
				b.lotteryDataBroadcastMutex.Lock()
				b.lotteryDataBroadcast[*blockHash] = struct{}{}
				b.lotteryDataBroadcastMutex.Unlock()
			}
		}

		if onMainChain {
			// A new block is connected, however, this new block may have
			// votes in it that were hidden from the network and which
			// validate our parent block. We should bolt these new votes
			// into the tx tree stake of the old block template on parent.
			svl := b.server.chainParams.StakeValidationHeight
			if b.AggressiveMining && bmsg.block.Height() >= svl {
				b.checkBlockForHiddenVotes(bmsg.block)
			}

			// Query the db for the latest best block since the block
			// that was processed could be on a side chain or have caused
			// a reorg.
			best := b.chain.BestSnapshot()

			// Query the DB for the missed tickets for the next top block.
			missedTickets, err := b.chain.MissedTickets()
			if err != nil {
				bmgrLog.Warnf("Failed to get missed tickets "+
					"for best block %v: %v", best.Hash, err)
			}
			missedAiTickets, err := b.chain.MissedAiTickets()
			if err != nil {
				bmgrLog.Warnf("Failed to get missed ai tickets "+
					"for best block %v: %v", best.Hash, err)
			}
			// Retrieve the current previous block hash.
			curPrevHash := b.chain.BestPrevHash()

			nextStakeDiff, errSDiff :=
				b.chain.CalcNextRequiredStakeDifficulty()
			if errSDiff != nil {
				bmgrLog.Warnf("Failed to get next stake difficulty "+
					"calculation: %v", err)
			}
			nextAiStakeDiff, errSDiff :=
				b.chain.CalcNextRequiredAiStakeDifficulty()
			if errSDiff != nil {
				bmgrLog.Warnf("Failed to get next stake difficulty "+
					"calculation: %v", err)
			}
			if r != nil && errSDiff == nil {
				// Update registered websocket clients on the
				// current stake difficulty.
				r.ntfnMgr.NotifyStakeDifficulty(
					&StakeDifficultyNtfnData{
						*best.Hash,
						best.Height,
						nextStakeDiff,
						nextAiStakeDiff,
					})
				b.server.txMemPool.PruneStakeTx(nextStakeDiff, nextAiStakeDiff, best.Height)
				b.server.txMemPool.PruneExpiredTx(best.Height)
			}

			winningTickets, poolSize, finalState, err :=
				b.chain.LotteryDataForBlock(blockHash)
			if err != nil {
				bmgrLog.Warnf("Failed to get determine lottery "+
					"data for new best block: %v", err)
			}

			winningAiTickets, aiPoolSize, aiFinalState, err :=
				b.chain.LotteryAiDataForBlock(blockHash)
			if err != nil {
				bmgrLog.Warnf("Failed to get determine lottery "+
					"data for new best block: %v", err)
			}

<<<<<<< HEAD
			b.updateChainState(best.Hash, best.Height, finalState, aiFinalState,
				uint32(poolSize), uint32(aiPoolSize), nextStakeDiff, winningTickets, winningAiTickets,
=======
			b.updateChainState(best.Hash, best.Height, finalState,aiFinalState,
				uint32(poolSize), uint32(aiPoolSize), nextStakeDiff, nextAiStakeDiff,  winningTickets,winningAiTickets,
>>>>>>> 7f57e145
				missedTickets, missedAiTickets, curPrevHash)

			// Update this peer's latest block height, for future
			// potential sync node candidancy.
			heightUpdate = best.Height
			blkHashUpdate = best.Hash

			// Clear the rejected transactions.
			b.rejectedTxns = make(map[chainhash.Hash]struct{})

			// Allow any clients performing long polling via the
			// getblocktemplate RPC to be notified when the new block causes
			// their old block template to become stale.
			rpcServer := b.server.rpcServer
			if rpcServer != nil {
				rpcServer.gbtWorkState.NotifyBlockConnected(blockHash)
			}
		}
	}

	// Update the block height for this peer. But only send a message to
	// the server for updating peer heights if this is an orphan or our
	// chain is "current". This avoids sending a spammy amount of messages
	// if we're syncing the chain from scratch.
	if blkHashUpdate != nil && heightUpdate != 0 {
		bmsg.peer.UpdateLastBlockHeight(heightUpdate)
		if isOrphan || b.current() {
			go b.server.UpdatePeerHeights(blkHashUpdate, heightUpdate,
				bmsg.peer)
		}
	}

	// Nothing more to do if we aren't in headers-first mode.
	if !b.headersFirstMode {
		return
	}

	// This is headers-first mode, so if the block is not a checkpoint
	// request more blocks using the header list when the request queue is
	// getting short.
	if !isCheckpointBlock {
		if b.startHeader != nil &&
			len(bmsg.peer.requestedBlocks) < minInFlightBlocks {
			b.fetchHeaderBlocks()
		}
		return
	}

	// This is headers-first mode and the block is a checkpoint.  When
	// there is a next checkpoint, get the next round of headers by asking
	// for headers starting from the block after this one up to the next
	// checkpoint.
	prevHeight := b.nextCheckpoint.Height
	prevHash := b.nextCheckpoint.Hash
	b.nextCheckpoint = b.findNextHeaderCheckpoint(prevHeight)
	if b.nextCheckpoint != nil {
		locator := blockchain.BlockLocator([]*chainhash.Hash{prevHash})
		err := bmsg.peer.PushGetHeadersMsg(locator, b.nextCheckpoint.Hash)
		if err != nil {
			bmgrLog.Warnf("Failed to send getheaders message to "+
				"peer %s: %v", bmsg.peer.Addr(), err)
			return
		}
		bmgrLog.Infof("Downloading headers for blocks %d to %d from "+
			"peer %s", prevHeight+1, b.nextCheckpoint.Height,
			b.syncPeer.Addr())
		return
	}

	// This is headers-first mode, the block is a checkpoint, and there are
	// no more checkpoints, so switch to normal mode by requesting blocks
	// from the block after this one up to the end of the chain (zero hash).
	b.headersFirstMode = false
	b.headerList.Init()
	bmgrLog.Infof("Reached the final checkpoint -- switching to normal mode")
	locator := blockchain.BlockLocator([]*chainhash.Hash{blockHash})
	err = bmsg.peer.PushGetBlocksMsg(locator, &zeroHash)
	if err != nil {
		bmgrLog.Warnf("Failed to send getblocks message to peer %s: %v",
			bmsg.peer.Addr(), err)
		return
	}
}

// fetchHeaderBlocks creates and sends a request to the syncPeer for the next
// list of blocks to be downloaded based on the current list of headers.
func (b *blockManager) fetchHeaderBlocks() {
	// Nothing to do if there is no start header.
	if b.startHeader == nil {
		bmgrLog.Warnf("fetchHeaderBlocks called with no start header")
		return
	}

	// Build up a getdata request for the list of blocks the headers
	// describe.  The size hint will be limited to wire.MaxInvPerMsg by
	// the function, so no need to double check it here.
	gdmsg := wire.NewMsgGetDataSizeHint(uint(b.headerList.Len()))
	numRequested := 0
	for e := b.startHeader; e != nil; e = e.Next() {
		node, ok := e.Value.(*headerNode)
		if !ok {
			bmgrLog.Warn("Header list node type is not a headerNode")
			continue
		}

		iv := wire.NewInvVect(wire.InvTypeBlock, node.hash)
		haveInv, err := b.haveInventory(iv)
		if err != nil {
			bmgrLog.Warnf("Unexpected failure when checking for "+
				"existing inventory during header block "+
				"fetch: %v", err)
			continue
		}
		if !haveInv {
			b.requestedBlocks[*node.hash] = struct{}{}
			b.requestedEverBlocks[*node.hash] = 0
			b.syncPeer.requestedBlocks[*node.hash] = struct{}{}
			err = gdmsg.AddInvVect(iv)
			if err != nil {
				bmgrLog.Warnf("Failed to add invvect while fetching "+
					"block headers: %v", err)
			}
			numRequested++
		}
		b.startHeader = e.Next()
		if numRequested >= wire.MaxInvPerMsg {
			break
		}
	}
	if len(gdmsg.InvList) > 0 {
		b.syncPeer.QueueMessage(gdmsg, nil)
	}
}

// handleHeadersMsg handles headers messages from all peers.
func (b *blockManager) handleHeadersMsg(hmsg *headersMsg) {
	// The remote peer is misbehaving if we didn't request headers.
	msg := hmsg.headers
	numHeaders := len(msg.Headers)
	if !b.headersFirstMode {
		bmgrLog.Warnf("Got %d unrequested headers from %s -- "+
			"disconnecting", numHeaders, hmsg.peer.Addr())
		hmsg.peer.Disconnect()
		return
	}

	// Nothing to do for an empty headers message.
	if numHeaders == 0 {
		return
	}

	// Process all of the received headers ensuring each one connects to the
	// previous and that checkpoints match.
	receivedCheckpoint := false
	var finalHash *chainhash.Hash
	for _, blockHeader := range msg.Headers {
		blockHash := blockHeader.BlockHash()
		finalHash = &blockHash

		// Ensure there is a previous header to compare against.
		prevNodeEl := b.headerList.Back()
		if prevNodeEl == nil {
			bmgrLog.Warnf("Header list does not contain a previous" +
				"element as expected -- disconnecting peer")
			hmsg.peer.Disconnect()
			return
		}

		// Ensure the header properly connects to the previous one and
		// add it to the list of headers.
		node := headerNode{hash: &blockHash}
		prevNode := prevNodeEl.Value.(*headerNode)
		if prevNode.hash.IsEqual(&blockHeader.PrevBlock) {
			node.height = prevNode.height + 1
			e := b.headerList.PushBack(&node)
			if b.startHeader == nil {
				b.startHeader = e
			}
		} else {
			bmgrLog.Warnf("Received block header that does not "+
				"properly connect to the chain from peer %s "+
				"-- disconnecting", hmsg.peer.Addr())
			hmsg.peer.Disconnect()
			return
		}

		// Verify the header at the next checkpoint height matches.
		if node.height == b.nextCheckpoint.Height {
			if node.hash.IsEqual(b.nextCheckpoint.Hash) {
				receivedCheckpoint = true
				bmgrLog.Infof("Verified downloaded block "+
					"header against checkpoint at height "+
					"%d/hash %s", node.height, node.hash)
			} else {
				bmgrLog.Warnf("Block header at height %d/hash "+
					"%s from peer %s does NOT match "+
					"expected checkpoint hash of %s -- "+
					"disconnecting", node.height,
					node.hash, hmsg.peer.Addr(),
					b.nextCheckpoint.Hash)
				hmsg.peer.Disconnect()
				return
			}
			break
		}
	}

	// When this header is a checkpoint, switch to fetching the blocks for
	// all of the headers since the last checkpoint.
	if receivedCheckpoint {
		// Since the first entry of the list is always the final block
		// that is already in the database and is only used to ensure
		// the next header links properly, it must be removed before
		// fetching the blocks.
		b.headerList.Remove(b.headerList.Front())
		bmgrLog.Infof("Received %v block headers: Fetching blocks",
			b.headerList.Len())
		b.progressLogger.SetLastLogTime(time.Now())
		b.fetchHeaderBlocks()
		return
	}

	// This header is not a checkpoint, so request the next batch of
	// headers starting from the latest known header and ending with the
	// next checkpoint.
	locator := blockchain.BlockLocator([]*chainhash.Hash{finalHash})
	err := hmsg.peer.PushGetHeadersMsg(locator, b.nextCheckpoint.Hash)
	if err != nil {
		bmgrLog.Warnf("Failed to send getheaders message to "+
			"peer %s: %v", hmsg.peer.Addr(), err)
		return
	}
}

// haveInventory returns whether or not the inventory represented by the passed
// inventory vector is known.  This includes checking all of the various places
// inventory can be when it is in different states such as blocks that are part
// of the main chain, on a side chain, in the orphan pool, and transactions that
// are in the memory pool (either the main pool or orphan pool).
func (b *blockManager) haveInventory(invVect *wire.InvVect) (bool, error) {
	switch invVect.Type {
	case wire.InvTypeBlock:
		// Ask chain if the block is known to it in any form (main
		// chain, side chain, or orphan).
		return b.chain.HaveBlock(&invVect.Hash)

	case wire.InvTypeTx:
		// Ask the transaction memory pool if the transaction is known
		// to it in any form (main pool or orphan).
		if b.server.txMemPool.HaveTransaction(&invVect.Hash) {
			return true, nil
		}

		// Check if the transaction exists from the point of view of the
		// end of the main chain.
		entry, err := b.chain.FetchUtxoEntry(&invVect.Hash)
		if err != nil {
			return false, err
		}
		return entry != nil && !entry.IsFullySpent(), nil
	case wire.InvTypeInstantTx:
		if b.server.txMemPool.IsTxLockExist(&invVect.Hash) {
			return true, nil
		}
		if b.server.txMemPool.HaveTransaction(&invVect.Hash) {
			return true, nil
		}

		// Check if the transaction exists from the point of view of the
		// end of the main chain.
		entry, err := b.chain.FetchUtxoEntry(&invVect.Hash)
		if err != nil {
			return false, err
		}
		return entry != nil && !entry.IsFullySpent(), nil
	}

	// The requested inventory is is an unsupported type, so just claim
	// it is known to avoid requesting it.
	return true, nil
}

// handleInvMsg handles inv messages from all peers.
// We examine the inventory advertised by the remote peer and act accordingly.
func (b *blockManager) handleInvMsg(imsg *invMsg) {
	// Attempt to find the final block in the inventory list.  There may
	// not be one.
	lastBlock := -1
	invVects := imsg.inv.InvList
	for i := len(invVects) - 1; i >= 0; i-- {
		if invVects[i].Type == wire.InvTypeBlock {
			lastBlock = i
			break
		}
	}

	// If this inv contains a block announcement, and this isn't coming from
	// our current sync peer or we're current, then update the last
	// announced block for this peer. We'll use this information later to
	// update the heights of peers based on blocks we've accepted that they
	// previously announced.
	if lastBlock != -1 && (imsg.peer != b.syncPeer || b.current()) {
		imsg.peer.UpdateLastAnnouncedBlock(&invVects[lastBlock].Hash)
	}

	// Ignore invs from peers that aren't the sync if we are not current.
	// Helps prevent fetching a mass of orphans.
	if imsg.peer != b.syncPeer && !b.current() {
		return
	}

	// If our chain is current and a peer announces a block we already
	// know of, then update their current block height.
	if lastBlock != -1 && b.current() {
		blkHeight, err := b.chain.BlockHeightByHash(&invVects[lastBlock].Hash)
		if err == nil {
			imsg.peer.UpdateLastBlockHeight(blkHeight)
		}
	}

	// Request the advertised inventory if we don't already have it.  Also,
	// request parent blocks of orphans if we receive one we already have.
	// Finally, attempt to detect potential stalls due to long side chains
	// we already have and request more blocks to prevent them.
	for i, iv := range invVects {
		// Ignore unsupported inventory types.
		if iv.Type != wire.InvTypeBlock && iv.Type != wire.InvTypeTx && iv.Type != wire.InvTypeInstantTx && iv.Type != wire.InvTypeInstantTxVote {
			continue
		}

		// Add the inventory to the cache of known inventory
		// for the peer.
		imsg.peer.AddKnownInventory(iv)

		// Ignore inventory when we're in headers-first mode.
		if b.headersFirstMode {
			continue
		}

		// Request the inventory if we don't already have it.
		haveInv, err := b.haveInventory(iv)
		if err != nil {
			bmgrLog.Warnf("Unexpected failure when checking for "+
				"existing inventory during inv message "+
				"processing: %v", err)
			continue
		}
		if !haveInv {
			if iv.Type == wire.InvTypeTx || iv.Type == wire.InvTypeInstantTx {
				// Skip the transaction if it has already been
				// rejected.
				if _, exists := b.rejectedTxns[iv.Hash]; exists {
					continue
				}
			}

			// Add it to the request queue.
			imsg.peer.requestQueue = append(imsg.peer.requestQueue, iv)
			continue
		}

		if iv.Type == wire.InvTypeBlock {
			// The block is an orphan block that we already have.
			// When the existing orphan was processed, it requested
			// the missing parent blocks.  When this scenario
			// happens, it means there were more blocks missing
			// than are allowed into a single inventory message.  As
			// a result, once this peer requested the final
			// advertised block, the remote peer noticed and is now
			// resending the orphan block as an available block
			// to signal there are more missing blocks that need to
			// be requested.
			if b.chain.IsKnownOrphan(&iv.Hash) {
				// Request blocks starting at the latest known
				// up to the root of the orphan that just came
				// in.
				orphanRoot := b.chain.GetOrphanRoot(&iv.Hash)
				locator, err := b.chain.LatestBlockLocator()
				if err != nil {
					bmgrLog.Errorf("PEER: Failed to get block "+
						"locator for the latest block: "+
						"%v", err)
					continue
				}
				err = imsg.peer.PushGetBlocksMsg(locator, orphanRoot)
				if err != nil {
					bmgrLog.Errorf("PEER: Failed to push getblocksmsg "+
						"for orphan chain: %v", err)
				}
				continue
			}

			// We already have the final block advertised by this
			// inventory message, so force a request for more.  This
			// should only happen if we're on a really long side
			// chain.
			if i == lastBlock {
				// Request blocks after this one up to the
				// final one the remote peer knows about (zero
				// stop hash).
				locator := b.chain.BlockLocatorFromHash(&iv.Hash)
				err = imsg.peer.PushGetBlocksMsg(locator, &zeroHash)
				if err != nil {
					bmgrLog.Errorf("PEER: Failed to push getblocksmsg: "+
						"%v", err)
				}
			}
		}
	}

	// Request as much as possible at once.  Anything that won't fit into
	// the request will be requested on the next inv message.
	numRequested := 0
	gdmsg := wire.NewMsgGetData()
	requestQueue := imsg.peer.requestQueue
	for len(requestQueue) != 0 {
		iv := requestQueue[0]
		requestQueue[0] = nil
		requestQueue = requestQueue[1:]

		switch iv.Type {
		case wire.InvTypeBlock:
			// Request the block if there is not already a pending
			// request.
			if _, exists := b.requestedBlocks[iv.Hash]; !exists {
				b.requestedBlocks[iv.Hash] = struct{}{}
				b.requestedEverBlocks[iv.Hash] = 0
				b.limitMap(b.requestedBlocks, maxRequestedBlocks)
				imsg.peer.requestedBlocks[iv.Hash] = struct{}{}
				gdmsg.AddInvVect(iv)
				numRequested++
			}

		case wire.InvTypeTx, wire.InvTypeInstantTx:
			// Request the transaction if there is not already a
			// pending request.
			if _, exists := b.requestedTxns[iv.Hash]; !exists {
				b.requestedTxns[iv.Hash] = struct{}{}
				b.requestedEverTxns[iv.Hash] = 0
				b.limitMap(b.requestedTxns, maxRequestedTxns)
				imsg.peer.requestedTxns[iv.Hash] = struct{}{}
				gdmsg.AddInvVect(iv)
				numRequested++
			}
		}

		if numRequested >= wire.MaxInvPerMsg {
			break
		}
	}
	imsg.peer.requestQueue = requestQueue
	if len(gdmsg.InvList) > 0 {
		imsg.peer.QueueMessage(gdmsg, nil)
	}
}

// limitMap is a helper function for maps that require a maximum limit by
// evicting a random transaction if adding a new value would cause it to
// overflow the maximum allowed.
func (b *blockManager) limitMap(m map[chainhash.Hash]struct{}, limit int) {
	if len(m)+1 > limit {
		// Remove a random entry from the map.  For most compilers, Go's
		// range statement iterates starting at a random item although
		// that is not 100% guaranteed by the spec.  The iteration order
		// is not important here because an adversary would have to be
		// able to pull off preimage attacks on the hashing function in
		// order to target eviction of specific entries anyways.
		for txHash := range m {
			delete(m, txHash)
			return
		}
	}
}

// blockHandler is the main handler for the block manager.  It must be run
// as a goroutine.  It processes block and inv messages in a separate goroutine
// from the peer handlers so the block (MsgBlock) messages are handled by a
// single thread without needing to lock memory data structures.  This is
// important because the block manager controls which blocks are needed and how
// the fetching should proceed.
func (b *blockManager) blockHandler() {
	candidatePeers := list.New()
out:
	for {
		select {
		case m := <-b.msgChan:
			switch msg := m.(type) {
			case *newPeerMsg:
				b.handleNewPeerMsg(candidatePeers, msg.peer)

			case *txMsg:
				b.handleTxMsg(msg)
				msg.peer.txProcessed <- struct{}{}
			case *instantTxMsg:
				b.handleInstantTxMsg(msg)
				msg.peer.instantTxProcessed <- struct{}{}
			case *instantTxVoteMsg:
				b.handleInstantTxVoteMsg(msg)
				msg.peer.instantTxVoteProcessed <- struct{}{}
			case *blockMsg:
				b.handleBlockMsg(msg)
				msg.peer.blockProcessed <- struct{}{}

			case *invMsg:
				b.handleInvMsg(msg)

			case *headersMsg:
				b.handleHeadersMsg(msg)

			case *donePeerMsg:
				b.handleDonePeerMsg(candidatePeers, msg.peer)

			case getSyncPeerMsg:
				msg.reply <- b.syncPeer

			case requestFromPeerMsg:
				err := b.requestFromPeer(msg.peer, msg.blocks, msg.txs)
				msg.reply <- requestFromPeerResponse{
					err: err,
				}

			case calcNextReqDiffNodeMsg:
				difficulty, err :=
					b.chain.CalcNextRequiredDiffFromNode(msg.hash,
						msg.timestamp)
				msg.reply <- calcNextReqDifficultyResponse{
					difficulty: difficulty,
					err:        err,
				}

			case calcNextReqStakeDifficultyMsg:
				stakeDiff, err := b.chain.CalcNextRequiredStakeDifficulty()
				msg.reply <- calcNextReqStakeDifficultyResponse{
					stakeDifficulty: stakeDiff,
					err:             err,
				}

			case calcNextReqAiStakeDifficultyMsg:
				stakeDiff, err := b.chain.CalcNextRequiredAiStakeDifficulty()
				msg.reply <- calcNextReqAiStakeDifficultyResponse{
					aiStakeDifficulty: stakeDiff,
					err:             err,
				}

			case forceReorganizationMsg:
				err := b.chain.ForceHeadReorganization(
					msg.formerBest, msg.newBest)

				// Reorganizing has succeeded, so we need to
				// update the chain state.
				if err == nil {
					// Query the db for the latest best block since
					// the block that was processed could be on a
					// side chain or have caused a reorg.
					best := b.chain.BestSnapshot()

					// Fetch the required lottery data.
					winningTickets, poolSize, finalState, err :=
						b.chain.LotteryDataForBlock(best.Hash)

					winningAiTickets, aiPoolSize, aiFinalState, err :=
						b.chain.LotteryAiDataForBlock(best.Hash)

					// Update registered websocket clients on the
					// current stake difficulty.
					nextStakeDiff, errSDiff :=
						b.chain.CalcNextRequiredStakeDifficulty()
					if err != nil {
						bmgrLog.Warnf("Failed to get next stake difficulty "+
							"calculation: %v", err)
					}
					nextAiStakeDiff, errSDiff :=
						b.chain.CalcNextRequiredAiStakeDifficulty()
					if err != nil {
						bmgrLog.Warnf("Failed to get next stake difficulty "+
							"calculation: %v", err)
					}
					r := b.server.rpcServer
					if r != nil && errSDiff == nil {
						r.ntfnMgr.NotifyStakeDifficulty(
							&StakeDifficultyNtfnData{
								*best.Hash,
								best.Height,
								nextStakeDiff,nextAiStakeDiff,
							})
						b.server.txMemPool.PruneStakeTx(nextStakeDiff,nextAiStakeDiff,
							best.Height)
						b.server.txMemPool.PruneExpiredTx(best.Height)
					}

					missedTickets, err := b.chain.MissedTickets()
					if err != nil {
						bmgrLog.Warnf("Failed to get missed tickets"+
							": %v", err)
					}
					missedAiTickets, err := b.chain.MissedAiTickets()
					if err != nil {
						bmgrLog.Warnf("Failed to get missed ai tickets"+
							": %v", err)
					}

					// The blockchain should be updated, so fetch the
					// latest snapshot.
					best = b.chain.BestSnapshot()
					curPrevHash := b.chain.BestPrevHash()

					b.updateChainState(best.Hash,
						best.Height,
						finalState, aiFinalState,
<<<<<<< HEAD
						uint32(poolSize), uint32(aiPoolSize),
						nextStakeDiff,
						winningTickets, winningAiTickets,
=======
						uint32(poolSize),uint32(aiPoolSize),
						nextStakeDiff,nextAiStakeDiff,
						winningTickets,winningAiTickets,
>>>>>>> 7f57e145
						missedTickets, missedAiTickets,
						curPrevHash)
				}

				msg.reply <- forceReorganizationResponse{
					err: err,
				}

			case getGenerationMsg:
				g, err := b.chain.GetGeneration(msg.hash)
				msg.reply <- getGenerationResponse{
					hashes: g,
					err:    err,
				}

			case tipGenerationMsg:
				g, err := b.chain.TipGeneration()
				msg.reply <- tipGenerationResponse{
					hashes: g,
					err:    err,
				}

			case getTopBlockMsg:
				b, err := b.chain.GetTopBlock()
				msg.reply <- getTopBlockResponse{
					block: b,
					err:   err,
				}

			case processBlockMsg:
				onMainChain, isOrphan, err := b.chain.ProcessBlock(
					msg.block, msg.flags)
				if err != nil {
					msg.reply <- processBlockResponse{
						onMainChain: onMainChain,
						isOrphan:    isOrphan,
						err:         err,
					}
					continue
				}

				// Get the winning tickets if the block is not an
				// orphan and if it's recent. If they've yet to be
				// broadcasted, broadcast them.
				_, bestHeight := b.chainState.Best()
				blockHeight := int64(msg.block.MsgBlock().Header.Height)
				tooOldForLotteryData := blockHeight <=
					(bestHeight - maxLotteryDataBlockDelta)
				if !isOrphan && !tooOldForLotteryData {
					b.lotteryDataBroadcastMutex.Lock()
					_, beenNotified := b.lotteryDataBroadcast[*msg.block.Hash()]
					b.lotteryDataBroadcastMutex.Unlock()
					winningTickets, _, _, err :=
						b.chain.LotteryDataForBlock(msg.block.Hash())
					if err != nil && int64(msg.block.MsgBlock().Header.Height) >=
						b.server.chainParams.StakeValidationHeight-1 {
						bmgrLog.Warnf("Stake failure in lottery tickets "+
							"calculation: %v", err)
						msg.reply <- processBlockResponse{
							isOrphan: false,
							err:      err,
						}
						continue
					}

					winningAiTickets, _, _, err :=
						b.chain.LotteryAiDataForBlock(msg.block.Hash())
					if err != nil && int64(msg.block.MsgBlock().Header.Height) >=
						b.server.chainParams.StakeValidationHeight-1 {
						bmgrLog.Warnf("Stake failure in lottery tickets "+
							"calculation: %v", err)
						msg.reply <- processBlockResponse{
							isOrphan: false,
							err:      err,
						}
						continue
					}
					winningTickets = append(winningTickets, winningAiTickets...)
					// Notify registered websocket clients of newly
					// eligible tickets to vote on if needed. Only
					// do this if we're above the latest checkpoint
					// height.
					r := b.server.rpcServer
					if r != nil && !isOrphan && !beenNotified &&
						(msg.block.Height() >=
							b.server.chainParams.StakeValidationHeight-1) &&
						(msg.block.Height() >
							b.server.chainParams.LatestCheckpointHeight()) {
						ntfnData := &WinningTicketsNtfnData{
							*msg.block.Hash(),
							int64(msg.block.MsgBlock().Header.Height),
							winningTickets}

						ok:= b.server.txMemPool.CheckBlkConflictWithTxLockPool(msg.block)
						if ok!=nil {
							r.ntfnMgr.NotifyWinningTickets(ntfnData)
						}
						b.lotteryDataBroadcastMutex.Lock()
						b.lotteryDataBroadcast[*msg.block.Hash()] = struct{}{}
						b.lotteryDataBroadcastMutex.Unlock()
					}
				}

				// If the block added to the main chain, then we need to
				// update the tip locally on block manager.
				if onMainChain {
					// Query the chain for the latest best block
					// since the block that was processed could be
					// on a side chain or have caused a reorg.
					best := b.chain.BestSnapshot()

					// Update registered websocket clients on the
					// current stake difficulty.
					nextAiStakeDiff := int64(0)
					nextStakeDiff, err :=
						b.chain.CalcNextRequiredStakeDifficulty()
					if err != nil {
						bmgrLog.Warnf("Failed to get next stake difficulty "+
							"calculation: %v", err)
					} else {
						nextAiStakeDiff, err = b.chain.CalcNextRequiredAiStakeDifficulty()
						if err != nil {
							bmgrLog.Warnf("Failed to get next ai stake difficulty "+
								"calculation: %v", err)
						}
						r := b.server.rpcServer
						if r != nil {
							r.ntfnMgr.NotifyStakeDifficulty(
								&StakeDifficultyNtfnData{
									*best.Hash,
									best.Height,
									nextStakeDiff,nextAiStakeDiff,
								})
						}
					}

					b.server.txMemPool.PruneStakeTx(nextStakeDiff,nextAiStakeDiff,
						best.Height)
					b.server.txMemPool.PruneExpiredTx(
						best.Height)

					missedTickets, err := b.chain.MissedTickets()
					if err != nil {
						bmgrLog.Warnf("Failed to get missing tickets for "+
							"incoming block %v: %v", best.Hash, err)
					}
					missedAiTickets, err := b.chain.MissedAiTickets()
					if err != nil {
						bmgrLog.Warnf("Failed to get missing tickets for "+
							"incoming block %v: %v", best.Hash, err)
					}
					curPrevHash := b.chain.BestPrevHash()

					winningTickets, poolSize, finalState, err :=
						b.chain.LotteryDataForBlock(msg.block.Hash())
					if err != nil {
						bmgrLog.Warnf("Failed to determine block "+
							"lottery data for incoming best block %v: %v",
							best.Hash, err)
					}

					winningAiTickets, aiPoolSize, aiFinalState, err :=
						b.chain.LotteryAiDataForBlock(msg.block.Hash())
					if err != nil {
						bmgrLog.Warnf("Failed to determine block "+
							"lottery data for incoming best block %v: %v",
							best.Hash, err)
					}

					b.updateChainState(best.Hash,
						best.Height,
						finalState, aiFinalState,
						uint32(poolSize), uint32(aiPoolSize),
<<<<<<< HEAD
						nextStakeDiff,
						winningTickets, winningAiTickets,
						missedTickets, missedAiTickets,
=======
						nextStakeDiff,nextAiStakeDiff,
						winningTickets,winningAiTickets,
						missedTickets,missedAiTickets,
>>>>>>> 7f57e145
						curPrevHash)
				}

				// Allow any clients performing long polling via the
				// getblocktemplate RPC to be notified when the new block causes
				// their old block template to become stale.
				rpcServer := b.server.rpcServer
				if rpcServer != nil {
					rpcServer.gbtWorkState.NotifyBlockConnected(msg.block.Hash())
				}

				msg.reply <- processBlockResponse{
					isOrphan: isOrphan,
					err:      nil,
				}

			case processTransactionMsg: //handle rpc tx
				acceptedTxs, err := b.server.txMemPool.ProcessTransaction(msg.tx,
					msg.allowOrphans, msg.rateLimit, msg.allowHighFees)

				msg.reply <- processTransactionResponse{
					acceptedTxs: acceptedTxs,
					err:         err,
				}
			case processInstantTxMsg: //handle rpc instanttx
				b.server.txMemPool.MayBeAddToLockPool(msg.tx, true,msg.rateLimit, msg.allowHighFees)
				msg.reply <- processInstantTxResponse{
					missedParent: nil,
					err:          nil,
				}
			case isCurrentMsg:
				msg.reply <- b.current()

			case pauseMsg:
				// Wait until the sender unpauses the manager.
				<-msg.unpause

			case getCurrentTemplateMsg:
				cur := deepCopyBlockTemplate(b.cachedCurrentTemplate)
				msg.reply <- getCurrentTemplateResponse{
					Template: cur,
				}

			case setCurrentTemplateMsg:
				b.cachedCurrentTemplate = deepCopyBlockTemplate(msg.Template)
				msg.reply <- setCurrentTemplateResponse{}

			case getParentTemplateMsg:
				par := deepCopyBlockTemplate(b.cachedParentTemplate)
				msg.reply <- getParentTemplateResponse{
					Template: par,
				}

			case setParentTemplateMsg:
				b.cachedParentTemplate = deepCopyBlockTemplate(msg.Template)
				msg.reply <- setParentTemplateResponse{}

			default:
				bmgrLog.Warnf("Invalid message type in block "+
					"handler: %T", msg)
			}

		case <-b.quit:
			break out
		}
	}

	b.wg.Done()
	bmgrLog.Trace("Block handler done")
}





// handleNotifyMsg handles notifications from blockchain.  It does things such
// as request orphan block parents and relay accepted blocks to connected peers.
func (b *blockManager) handleNotifyMsg(notification *blockchain.Notification) {
	//log.Info("handleNotifyMsg:", notification.Type)
	switch notification.Type {
	// A block has been accepted into the block chain.  Relay it to other
	// peers.

	case blockchain.NTBlockAccepted:
		// Don't relay if we are not current. Other peers that are
		// current should already know about it.
		if !b.current() {
			return
		}

		band, ok := notification.Data.(*blockchain.BlockAcceptedNtfnsData)
		if !ok {
			bmgrLog.Warnf("Chain accepted notification is not " +
				"BlockAcceptedNtfnsData.")
			break
		}
		block := band.Block
		r := b.server.rpcServer

		// Determine the winning tickets for this block if it hasn't
		// already been sent out.  Skip notifications if we're not
		// yet synced to the latest checkpoint or if we're before
		// the height where we begin voting.
		_, bestHeight := b.chainState.Best()
		blockHeight := int64(block.MsgBlock().Header.Height)
		tooOldForLotteryData := blockHeight <=
			(bestHeight - maxLotteryDataBlockDelta)
		if block.Height() >=
			b.server.chainParams.StakeValidationHeight-1 &&
			!tooOldForLotteryData &&
			block.Height() > b.server.chainParams.LatestCheckpointHeight() &&
			r != nil {

			hash := block.Hash()
			b.lotteryDataBroadcastMutex.Lock()
			_, beenNotified := b.lotteryDataBroadcast[*hash]
			b.lotteryDataBroadcastMutex.Unlock()

			//check conflict with txlockpool , if this block is conflict ,do not notify winningTickets to wallet
<<<<<<< HEAD
			ok:= b.server.txMemPool.CheckBlkConflictWithTxLockPool(block)
			// Obtain the winning tickets for this block.  handleNotifyMsg
			// should be safe for concurrent access of things contained
			//			// within blockchain.
			if block.Height() == 145 {
				fmt.Println("test 145")
			}
=======
			ok, _ := b.server.txMemPool.CheckConflictWithTxLockPool(block)
>>>>>>> 7f57e145
			wt, _, _, err := b.chain.LotteryDataForBlock(hash)
			aiwt, _, _, err2 := b.chain.LotteryAiDataForBlock(hash)
			if err != nil {
				bmgrLog.Errorf("Couldn't calculate winning tickets for "+
					"accepted block %v: %v", block.Hash(), err.Error())
			} else {
				if err2 == nil {
					wt = append(wt, aiwt...)
				}
				if !beenNotified {
					ntfnData := &WinningTicketsNtfnData{
						BlockHash:   *hash,
						BlockHeight: block.Height(),
						Tickets:     wt,
					}

					// Notify registered websocket clients of newly
					// eligible tickets to vote on.
					if ok!=nil {
						r.ntfnMgr.NotifyWinningTickets(ntfnData)
					}

					b.lotteryDataBroadcastMutex.Lock()
					b.lotteryDataBroadcast[*hash] = struct{}{}
					b.lotteryDataBroadcastMutex.Unlock()
				}
			}
		}

		// Generate the inventory vector and relay it.
		iv := wire.NewInvVect(wire.InvTypeBlock, block.Hash())
		b.server.RelayInventory(iv, block.MsgBlock().Header)

		// A block has been connected to the main block chain.
	case blockchain.NTBlockConnected:
		blockSlice, ok := notification.Data.([]*hcutil.Block)
		if !ok {
			bmgrLog.Warnf("Chain connected notification is not a block slice.")
			break
		}

		if len(blockSlice) != 2 {
			bmgrLog.Warnf("Chain connected notification is wrong size slice.")
			break
		}

		block := blockSlice[0]
		parentBlock := blockSlice[1]
		bmgrLog.Debug("NTBlockConnected:", block.Height(), parentBlock.Height())

		// Check and see if the regular tx tree of the previous block was
		// invalid or not. If it wasn't, then we need to restore all the tx
		// from this block into the mempool. They may end up being spent in
		// the regular tx tree of the current block, for which there is code
		// below.
		txTreeRegularValid := hcutil.IsFlagSet16(block.MsgBlock().Header.VoteBits,
			hcutil.BlockValid)

		if !txTreeRegularValid {
			for _, tx := range parentBlock.Transactions()[1:] {
				_, err := b.server.txMemPool.MaybeAcceptTransaction(tx, false,
					true)
				if err != nil {
					// Remove the transaction and all transactions
					// that depend on it if it wasn't accepted into
					// the transaction pool. Probably this will mostly
					// throw errors, as the majority will already be
					// in the mempool.
					b.server.txMemPool.RemoveTransaction(tx, true)
				}
			}
		}

		// Remove all of the regular and stake transactions in the
		// connected block from the transaction pool.  Also, remove any
		// transactions which are now double spends as a result of these
		// new transactions.  Finally, remove any transaction that is
		// no longer an orphan. Transactions which depend on a confirmed
		// transaction are NOT removed recursively because they are still
		// valid.  Also, the coinbase of the regular tx tree is skipped
		// because the memory pool doesn't (and can't) have regular
		// tree coinbase transactions in it.
		for _, tx := range parentBlock.Transactions()[1:] {
			b.server.txMemPool.RemoveTransaction(tx, false)
			b.server.txMemPool.RemoveDoubleSpends(tx)
			b.server.txMemPool.RemoveOrphan(tx.Hash())
			acceptedTxs := b.server.txMemPool.ProcessOrphans(tx.Hash())
			b.server.AnnounceNewTransactions(acceptedTxs)

			//block connect success,we can believe parent are voted successfully,
			//now we update the locktx height in the lockpool
			//b.server.txMemPool.ModifyLockTransaction(tx, parentBlock.Height())

			//parent block are voted successfully ,now we can remove doubleSpends tx
			// conflict with parent block from lockPool
			//b.server.txMemPool.RemoveTxLockDoubleSpends(tx)
		}
		b.server.txMemPool.RemoveConfirmedLockTransaction(parentBlock.Height())

		for _, stx := range block.STransactions()[0:] {
			b.server.txMemPool.RemoveTransaction(stx, false)
			b.server.txMemPool.RemoveDoubleSpends(stx)
			b.server.txMemPool.RemoveOrphan(stx.Hash())
			acceptedTxs := b.server.txMemPool.ProcessOrphans(stx.Hash())
			b.server.AnnounceNewTransactions(acceptedTxs)
		}

		if r := b.server.rpcServer; r != nil {
			// Now that this block is in the blockchain we can mark
			// all the transactions (except the coinbase) as no
			// longer needing rebroadcasting.
			if txTreeRegularValid {
				for _, tx := range parentBlock.Transactions()[1:] {
					var iv *wire.InvVect
					if txscript.IsInstantTx(tx.MsgTx()) {
						iv = wire.NewInvVect(wire.InvTypeInstantTx, tx.Hash())
					} else {
						iv = wire.NewInvVect(wire.InvTypeTx, tx.Hash())
					}
					b.server.RemoveRebroadcastInventory(iv)
				}
			}
			for _, stx := range block.STransactions()[0:] {
				iv := wire.NewInvVect(wire.InvTypeTx, stx.Hash())
				b.server.RemoveRebroadcastInventory(iv)
			}

			// Notify registered websocket clients of incoming block.
			r.ntfnMgr.NotifyBlockConnected(block)
		}

		// Stake tickets are spent or missed from the most recently connected block.
	case blockchain.NTSpentAndMissedTickets:
		tnd, ok := notification.Data.(*blockchain.TicketNotificationsData)
		if !ok {
			bmgrLog.Warnf("Tickets connected notification is not " +
				"TicketNotificationsData")
			break
		}

		if r := b.server.rpcServer; r != nil {
			r.ntfnMgr.NotifySpentAndMissedTickets(tnd)
		}

		// Stake tickets are matured from the most recently connected block.
	case blockchain.NTNewTickets:
		tnd, ok := notification.Data.(*blockchain.TicketNotificationsData)
		if !ok {
			bmgrLog.Warnf("Tickets connected notification is not " +
				"TicketNotificationsData")
			break
		}

		if r := b.server.rpcServer; r != nil {
			r.ntfnMgr.NotifyNewTickets(tnd)
		}

		// A block has been disconnected from the main block chain.
	case blockchain.NTBlockDisconnected:
		blockSlice, ok := notification.Data.([]*hcutil.Block)
		if !ok {
			bmgrLog.Warnf("Chain disconnected notification is not a block slice.")
			break
		}

		if len(blockSlice) != 2 {
			bmgrLog.Warnf("Chain disconnected notification is wrong size slice.")
			break
		}

		block := blockSlice[0]
		parentBlock := blockSlice[1]
		bmgrLog.Error("blockchain: NTBlockDisconnected", block.Height(), parentBlock.Height())

		// If the parent tx tree was invalidated, we need to remove these
		// tx from the mempool as the next incoming block may alternatively
		// validate them.
		txTreeRegularValid := hcutil.IsFlagSet16(block.MsgBlock().Header.VoteBits,
			hcutil.BlockValid)

		bmgrLog.Error("NTBlockDisconnected NTBlockDisconnected:", txTreeRegularValid)
		if !txTreeRegularValid {
			for _, tx := range parentBlock.Transactions()[1:] {
				b.server.txMemPool.RemoveTransaction(tx, false)
				b.server.txMemPool.RemoveDoubleSpends(tx)
				b.server.txMemPool.RemoveOrphan(tx.Hash())
				b.server.txMemPool.ProcessOrphans(tx.Hash())

			}
		}

		// Reinsert all of the transactions (except the coinbase) from the parent
		// tx tree regular into the transaction pool.
		for _, tx := range parentBlock.Transactions()[1:] {
			//reinsert tx from disconnected block, now we can update locktx height to 0 in the txlockpool
			//b.server.txMemPool.ModifyLockTransaction(tx, 0)

			_, err := b.server.txMemPool.MaybeAcceptTransaction(tx, false, true)
			if err != nil {
				// Remove the transaction and all transactions
				// that depend on it if it wasn't accepted into
				// the transaction pool.
				b.server.txMemPool.RemoveTransaction(tx, true)
			}
		}

		for _, tx := range block.STransactions()[0:] {
			_, err := b.server.txMemPool.MaybeAcceptTransaction(tx, false, true)
			if err != nil {
				// Remove the transaction and all transactions
				// that depend on it if it wasn't accepted into
				// the transaction pool.
				b.server.txMemPool.RemoveTransaction(tx, true)
			}
		}

		// Notify registered websocket clients.
		if r := b.server.rpcServer; r != nil {
			r.ntfnMgr.NotifyBlockDisconnected(block)
		}

		// The blockchain is reorganizing.
	case blockchain.NTReorganization:
		rd, ok := notification.Data.(*blockchain.ReorganizationNtfnsData)
		if !ok {
			bmgrLog.Warnf("Chain reorganization notification is malformed")
			break
		}

		// Notify registered websocket clients.
		if r := b.server.rpcServer; r != nil {
			r.ntfnMgr.NotifyReorganization(rd)
		}

		// Drop the associated mining template from the old chain, since it
		// will be no longer valid.
		b.cachedCurrentTemplate = nil
	}
}

// NewPeer informs the block manager of a newly active peer.
func (b *blockManager) NewPeer(sp *serverPeer) {
	// Ignore if we are shutting down.
	if atomic.LoadInt32(&b.shutdown) != 0 {
		return
	}
	b.msgChan <- &newPeerMsg{peer: sp}
}

// QueueTx adds the passed transaction message and peer to the block handling
// queue.
func (b *blockManager) QueueTx(tx *hcutil.Tx, sp *serverPeer) {
	// Don't accept more transactions if we're shutting down.
	if atomic.LoadInt32(&b.shutdown) != 0 {
		sp.txProcessed <- struct{}{}
		return
	}

	b.msgChan <- &txMsg{tx: tx, peer: sp}
}

func (b *blockManager) QueueInstantTx(instantTx *hcutil.InstantTx, sp *serverPeer) {
	// Don't accept more transactions if we're shutting down.
	if atomic.LoadInt32(&b.shutdown) != 0 {
		sp.instantTxProcessed <- struct{}{}
		return
	}

	b.msgChan <- &instantTxMsg{tx: instantTx, peer: sp}
}

func (b *blockManager) QueueInstantTxVote(instantTxVote *hcutil.InstantTxVote, sp *serverPeer) {
	// Don't accept more transactions if we're shutting down.
	if atomic.LoadInt32(&b.shutdown) != 0 {
		sp.instantTxVoteProcessed <- struct{}{}
		return
	}

	b.msgChan <- &instantTxVoteMsg{instantTxVote: instantTxVote, peer: sp}
}

// QueueBlock adds the passed block message and peer to the block handling queue.
func (b *blockManager) QueueBlock(block *hcutil.Block, sp *serverPeer) {
	// Don't accept more blocks if we're shutting down.
	if atomic.LoadInt32(&b.shutdown) != 0 {
		sp.blockProcessed <- struct{}{}
		return
	}

	b.msgChan <- &blockMsg{block: block, peer: sp}
}

// QueueInv adds the passed inv message and peer to the block handling queue.
func (b *blockManager) QueueInv(inv *wire.MsgInv, sp *serverPeer) {
	// No channel handling here because peers do not need to block on inv
	// messages.
	if atomic.LoadInt32(&b.shutdown) != 0 {
		return
	}

	b.msgChan <- &invMsg{inv: inv, peer: sp}
}

// QueueHeaders adds the passed headers message and peer to the block handling
// queue.
func (b *blockManager) QueueHeaders(headers *wire.MsgHeaders, sp *serverPeer) {
	// No channel handling here because peers do not need to block on
	// headers messages.
	if atomic.LoadInt32(&b.shutdown) != 0 {
		return
	}

	b.msgChan <- &headersMsg{headers: headers, peer: sp}
}

// DonePeer informs the blockmanager that a peer has disconnected.
func (b *blockManager) DonePeer(sp *serverPeer) {
	// Ignore if we are shutting down.
	if atomic.LoadInt32(&b.shutdown) != 0 {
		return
	}

	b.msgChan <- &donePeerMsg{peer: sp}
}

// Start begins the core block handler which processes block and inv messages.
func (b *blockManager) Start() {
	// Already started?
	if atomic.AddInt32(&b.started, 1) != 1 {
		return
	}

	bmgrLog.Trace("Starting block manager")
	b.wg.Add(1)
	go b.blockHandler()
}

// Stop gracefully shuts down the block manager by stopping all asynchronous
// handlers and waiting for them to finish.
func (b *blockManager) Stop() error {
	if atomic.AddInt32(&b.shutdown, 1) != 1 {
		bmgrLog.Warnf("Block manager is already in the process of " +
			"shutting down")
		return nil
	}

	bmgrLog.Infof("Block manager shutting down")
	close(b.quit)
	b.wg.Wait()
	return nil
}

// SyncPeer returns the current sync peer.
func (b *blockManager) SyncPeer() *serverPeer {
	reply := make(chan *serverPeer)
	b.msgChan <- getSyncPeerMsg{reply: reply}
	return <-reply
}

// RequestFromPeer allows an outside caller to request blocks or transactions
// from a peer. The requests are logged in the blockmanager's internal map of
// requests so they do not later ban the peer for sending the respective data.
func (b *blockManager) RequestFromPeer(p *serverPeer, blocks, txs []*chainhash.Hash) error {
	reply := make(chan requestFromPeerResponse)
	b.msgChan <- requestFromPeerMsg{peer: p, blocks: blocks, txs: txs,
		reply: reply}
	response := <-reply

	return response.err
}

func (b *blockManager) requestFromPeer(p *serverPeer, blocks, txs []*chainhash.Hash) error {
	msgResp := wire.NewMsgGetData()

	// Add the blocks to the request.
	for _, bh := range blocks {
		// If we've already requested this block, skip it.
		_, alreadyReqP := p.requestedBlocks[*bh]
		_, alreadyReqB := b.requestedBlocks[*bh]

		if alreadyReqP || alreadyReqB {
			continue
		}

		// Check to see if we already have this block, too.
		// If so, skip.
		exists, err := b.chain.HaveBlock(bh)
		if err != nil {
			return err
		}
		if exists {
			continue
		}

		err = msgResp.AddInvVect(wire.NewInvVect(wire.InvTypeBlock, bh))
		if err != nil {
			return fmt.Errorf("unexpected error encountered building request "+
				"for mining state block %v: %v",
				bh, err.Error())
		}

		p.requestedBlocks[*bh] = struct{}{}
		b.requestedBlocks[*bh] = struct{}{}
		b.requestedEverBlocks[*bh] = 0
	}

	// Add the vote transactions to the request.
	for _, vh := range txs {
		// If we've already requested this transaction, skip it.
		_, alreadyReqP := p.requestedTxns[*vh]
		_, alreadyReqB := b.requestedTxns[*vh]

		if alreadyReqP || alreadyReqB {
			continue
		}

		// Ask the transaction memory pool if the transaction is known
		// to it in any form (main pool or orphan).
		if b.server.txMemPool.HaveTransaction(vh) {
			continue
		}

		if b.server.txMemPool.IsTxLockExist(vh){
			continue
		}

		// Check if the transaction exists from the point of view of the
		// end of the main chain.
		entry, err := b.chain.FetchUtxoEntry(vh)
		if err != nil {
			return err
		}
		if entry != nil {
			continue
		}

		err = msgResp.AddInvVect(wire.NewInvVect(wire.InvTypeTx, vh))
		if err != nil {
			return fmt.Errorf("unexpected error encountered building request "+
				"for mining state vote %v: %v",
				vh, err.Error())
		}
		p.requestedTxns[*vh] = struct{}{}
		b.requestedTxns[*vh] = struct{}{}
		b.requestedEverTxns[*vh] = 0
	}

	if len(msgResp.InvList) > 0 {
		p.QueueMessage(msgResp, nil)
	}

	return nil
}

// CalcNextRequiredDifficulty calculates the required difficulty for the next
// block after the current main chain.  This function makes use of
// CalcNextRequiredDifficulty on an internal instance of a block chain.  It is
// funneled through the block manager since blockchain is not safe for concurrent
// access.
func (b *blockManager) CalcNextRequiredDifficulty(timestamp time.Time) (uint32, error) {
	reply := make(chan calcNextReqDifficultyResponse)
	b.msgChan <- calcNextReqDifficultyMsg{timestamp: timestamp, reply: reply}
	response := <-reply
	return response.difficulty, response.err
}

// CalcNextRequiredDiffNode calculates the required difficulty for the next
// block after the passed block hash.  This function makes use of
// CalcNextRequiredDiffFromNode on an internal instance of a block chain.  It is
// funneled through the block manager since blockchain is not safe for concurrent
// access.
func (b *blockManager) CalcNextRequiredDiffNode(hash *chainhash.Hash, timestamp time.Time) (uint32, error) {
	reply := make(chan calcNextReqDifficultyResponse)
	b.msgChan <- calcNextReqDiffNodeMsg{
		hash:      hash,
		timestamp: timestamp,
		reply:     reply,
	}
	response := <-reply
	return response.difficulty, response.err
}

// CalcNextRequiredStakeDifficulty calculates the required Stake difficulty for
// the next block after the current main chain.  This function makes use of
// CalcNextRequiredStakeDifficulty on an internal instance of a block chain.  It is
// funneled through the block manager since blockchain is not safe for concurrent
// access.
func (b *blockManager) CalcNextRequiredStakeDifficulty() (int64, error) {
	reply := make(chan calcNextReqStakeDifficultyResponse)
	b.msgChan <- calcNextReqStakeDifficultyMsg{reply: reply}
	response := <-reply
	return response.stakeDifficulty, response.err
}

func (b *blockManager) CalcNextRequiredAiStakeDifficulty() (int64, error) {
	reply := make(chan calcNextReqAiStakeDifficultyResponse)
	b.msgChan <- calcNextReqAiStakeDifficultyMsg{reply: reply}
	response := <-reply
	return response.aiStakeDifficulty, response.err
}

// ForceReorganization returns the hashes of all the children of a parent for the
// block hash that is passed to the function. It is funneled through the block
// manager since blockchain is not safe for concurrent access.
func (b *blockManager) ForceReorganization(formerBest, newBest chainhash.Hash) error {
	reply := make(chan forceReorganizationResponse)
	b.msgChan <- forceReorganizationMsg{
		formerBest: formerBest,
		newBest:    newBest,
		reply:      reply}
	response := <-reply
	return response.err
}

// GetGeneration returns the hashes of all the children of a parent for the
// block hash that is passed to the function. It is funneled through the block
// manager since blockchain is not safe for concurrent access.
func (b *blockManager) GetGeneration(h chainhash.Hash) ([]chainhash.Hash, error) {
	reply := make(chan getGenerationResponse)
	b.msgChan <- getGenerationMsg{hash: h, reply: reply}
	response := <-reply
	return response.hashes, response.err
}

// TipGeneration returns the hashes of all the children of the current best
// chain tip.  It is funneled through the block manager since blockchain is not
// safe for concurrent access.
func (b *blockManager) TipGeneration() ([]chainhash.Hash, error) {
	reply := make(chan tipGenerationResponse)
	b.msgChan <- tipGenerationMsg{reply: reply}
	response := <-reply
	return response.hashes, response.err
}

// GetTopBlockFromChain obtains the current top block from HEAD of the blockchain.
// Returns a pointer to the cached copy of the block in memory.
func (b *blockManager) GetTopBlockFromChain() (*hcutil.Block, error) {
	reply := make(chan getTopBlockResponse)
	b.msgChan <- getTopBlockMsg{reply: reply}
	response := <-reply
	return response.block, response.err
}

// ProcessBlock makes use of ProcessBlock on an internal instance of a block
// chain.  It is funneled through the block manager since blockchain is not safe
// for concurrent access.
func (b *blockManager) ProcessBlock(block *hcutil.Block, flags blockchain.BehaviorFlags) (bool, error) {
	reply := make(chan processBlockResponse, 1)
	b.msgChan <- processBlockMsg{block: block, flags: flags, reply: reply}
	response := <-reply
	return response.isOrphan, response.err
}

// ProcessTransaction makes use of ProcessTransaction on an internal instance of
// a block chain.  It is funneled through the block manager since blockchain is
// not safe for concurrent access.
func (b *blockManager) ProcessTransaction(tx *hcutil.Tx, allowOrphans bool,
	rateLimit bool, allowHighFees bool) ([]*hcutil.Tx, error) {
	reply := make(chan processTransactionResponse, 1)
	b.msgChan <- processTransactionMsg{tx, allowOrphans, rateLimit,
		allowHighFees, reply}
	response := <-reply
	return response.acceptedTxs, response.err
}

func (b *blockManager) ProcessInstantTx(tx *hcutil.InstantTx, allowOrphans bool,
	rateLimit bool, allowHighFees bool) ([]*chainhash.Hash, error) {
	reply := make(chan processInstantTxResponse, 1)
	b.msgChan <- processInstantTxMsg{tx, allowOrphans, rateLimit,
		allowHighFees, reply}
	response := <-reply
	return response.missedParent, response.err
}

// IsCurrent returns whether or not the block manager believes it is synced with
// the connected peers.
func (b *blockManager) IsCurrent() bool {
	reply := make(chan bool)
	b.msgChan <- isCurrentMsg{reply: reply}
	return <-reply
}

// Pause pauses the block manager until the returned channel is closed.
//
// Note that while paused, all peer and block processing is halted.  The
// message sender should avoid pausing the block manager for long durations.
func (b *blockManager) Pause() chan<- struct{} {
	c := make(chan struct{})
	b.msgChan <- pauseMsg{c}
	return c
}

// TicketPoolValue returns the current value of the total stake in the ticket
// pool.
func (b *blockManager) TicketPoolValue() (hcutil.Amount, error) {
	return b.chain.TicketPoolValue()
}

// GetCurrentTemplate gets the current block template for mining.
func (b *blockManager) GetCurrentTemplate() *BlockTemplate {
	reply := make(chan getCurrentTemplateResponse)
	b.msgChan <- getCurrentTemplateMsg{reply: reply}
	response := <-reply
	return response.Template
}

// SetCurrentTemplate sets the current block template for mining.
func (b *blockManager) SetCurrentTemplate(bt *BlockTemplate) {
	reply := make(chan setCurrentTemplateResponse)
	b.msgChan <- setCurrentTemplateMsg{Template: bt, reply: reply}
	<-reply
	return
}

// GetParentTemplate gets the current parent block template for mining.
func (b *blockManager) GetParentTemplate() *BlockTemplate {
	reply := make(chan getParentTemplateResponse)
	b.msgChan <- getParentTemplateMsg{reply: reply}
	response := <-reply
	return response.Template
}

// SetParentTemplate sets the current parent block template for mining.
func (b *blockManager) SetParentTemplate(bt *BlockTemplate) {
	reply := make(chan setParentTemplateResponse)
	b.msgChan <- setParentTemplateMsg{Template: bt, reply: reply}
	<-reply
	return
}

// newBlockManager returns a new hcd block manager.
// Use Start to begin processing asynchronous block and inv updates.
func newBlockManager(s *server, indexManager blockchain.IndexManager) (*blockManager, error) {
	bm := blockManager{
		server:              s,
		rejectedTxns:        make(map[chainhash.Hash]struct{}),
		requestedTxns:       make(map[chainhash.Hash]struct{}),
		requestedEverTxns:   make(map[chainhash.Hash]uint8),
		requestedBlocks:     make(map[chainhash.Hash]struct{}),
		requestedEverBlocks: make(map[chainhash.Hash]uint8),
		progressLogger:      newBlockProgressLogger("Processed", bmgrLog),
		msgChan:             make(chan interface{}, cfg.MaxPeers*3),
		headerList:          list.New(),
		AggressiveMining:    !cfg.NonAggressive,
		quit:                make(chan struct{}),
	}

	// Create a new block chain instance with the appropriate configuration.
	var err error
	bm.chain, err = blockchain.New(&blockchain.Config{
		DB:            s.db,
		ChainParams:   s.chainParams,
		TimeSource:    s.timeSource,
		Notifications: bm.handleNotifyMsg,
		SigCache:      s.sigCache,
		IndexManager:  indexManager,
	})
	if err != nil {
		return nil, err
	}
	best := bm.chain.BestSnapshot()
	bm.chain.DisableCheckpoints(cfg.DisableCheckpoints)
	if !cfg.DisableCheckpoints {
		// Initialize the next checkpoint based on the current height.
		bm.nextCheckpoint = bm.findNextHeaderCheckpoint(best.Height)
		if bm.nextCheckpoint != nil {
			bm.resetHeaderState(best.Hash, best.Height)
		}
	} else {
		bmgrLog.Info("Checkpoints are disabled")
	}

	// Dump the blockchain here if asked for it, and quit.
	if cfg.DumpBlockchain != "" {
		err = dumpBlockChain(bm.chain, best.Height)
		if err != nil {
			return nil, err
		}

		return nil, fmt.Errorf("closing after dumping blockchain")
	}

	// Query the DB for the current winning ticket data.
	wt, ps, fs, err := bm.chain.LotteryDataForBlock(best.Hash)
	if err != nil {
		return nil, err
	}
	aiwt, aips, aifs, err := bm.chain.LotteryAiDataForBlock(best.Hash)
	if err != nil {
		return nil, err
	}

	// Query the DB for the currently missed tickets.
	missedTickets, err := bm.chain.MissedTickets()
	if err != nil {
		return nil, err
	}
	missedAiTickets, err := bm.chain.MissedAiTickets()
	if err != nil {
		return nil, err
	}

	// Retrieve the current previous block hash and next stake difficulty.
	curPrevHash := bm.chain.BestPrevHash()
	nextStakeDiff, err := bm.chain.CalcNextRequiredStakeDifficulty()
	if err != nil {
		return nil, err
	}
	nextAiStakeDiff, err := bm.chain.CalcNextRequiredAiStakeDifficulty()
	if err != nil {
		return nil, err
	}

	bm.updateChainState(best.Hash,
		best.Height,
		fs, aifs,
<<<<<<< HEAD
		uint32(ps), uint32(aips),
		nextStakeDiff,
		wt, aiwt,
		missedTickets, missedAiTickets,
=======
		uint32(ps),uint32(aips),
		nextStakeDiff,nextAiStakeDiff,
		wt,aiwt,
		missedTickets,missedAiTickets,
>>>>>>> 7f57e145
		curPrevHash)
	bm.lotteryDataBroadcast = make(map[chainhash.Hash]struct{})

	return &bm, nil
}

// blockDbPath returns the path to the block database given a database type.
func blockDbPath(dbType string) string {
	// The database name is based on the database type.
	dbName := blockDbNamePrefix + "_" + dbType
	if dbType == "sqlite" {
		dbName = dbName + ".db"
	}
	dbPath := filepath.Join(cfg.DataDir, dbName)
	return dbPath
}

// warnMultipleDBs shows a warning if multiple block database types are detected.
// This is not a situation most users want.  It is handy for development however
// to support multiple side-by-side databases.
func warnMultipleDBs() {
	// This is intentionally not using the known db types which depend
	// on the database types compiled into the binary since we want to
	// detect legacy db types as well.
	dbTypes := []string{"ffldb", "leveldb", "sqlite"}
	duplicateDbPaths := make([]string, 0, len(dbTypes)-1)
	for _, dbType := range dbTypes {
		if dbType == cfg.DbType {
			continue
		}

		// Store db path as a duplicate db if it exists.
		dbPath := blockDbPath(dbType)
		if fileExists(dbPath) {
			duplicateDbPaths = append(duplicateDbPaths, dbPath)
		}
	}

	// Warn if there are extra databases.
	if len(duplicateDbPaths) > 0 {
		selectedDbPath := blockDbPath(cfg.DbType)
		hcdLog.Warnf("WARNING: There are multiple block chain databases "+
			"using different database types.\nYou probably don't "+
			"want to waste disk space by having more than one.\n"+
			"Your current database is located at [%v].\nThe "+
			"additional database is located at %v", selectedDbPath,
			duplicateDbPaths)
	}
}

// loadBlockDB loads (or creates when needed) the block database taking into
// account the selected database backend and returns a handle to it.  It also
// contains additional logic such warning the user if there are multiple
// databases which consume space on the file system and ensuring the regression
// test database is clean when in regression test mode.
func loadBlockDB() (database.DB, error) {
	// The memdb backend does not have a file path associated with it, so
	// handle it uniquely.  We also don't want to worry about the multiple
	// database type warnings when running with the memory database.
	if cfg.DbType == "memdb" {
		hcdLog.Infof("Creating block database in memory.")
		db, err := database.Create(cfg.DbType)
		if err != nil {
			return nil, err
		}
		return db, nil
	}

	warnMultipleDBs()

	// The database name is based on the database type.
	dbPath := blockDbPath(cfg.DbType)

	hcdLog.Infof("Loading block database from '%s'", dbPath)
	db, err := database.Open(cfg.DbType, dbPath, activeNetParams.Net)
	if err != nil {
		// Return the error if it's not because the database doesn't
		// exist.
		if dbErr, ok := err.(database.Error); !ok || dbErr.ErrorCode !=
			database.ErrDbDoesNotExist {

			return nil, err
		}

		// Create the db if it does not exist.
		err = os.MkdirAll(cfg.DataDir, 0700)
		if err != nil {
			return nil, err
		}
		db, err = database.Create(cfg.DbType, dbPath, activeNetParams.Net)
		if err != nil {
			return nil, err
		}
	}

	hcdLog.Info("Block database loaded")
	return db, nil
}

// dumpBlockChain dumps a map of the blockchain blocks as serialized bytes.
func dumpBlockChain(b *blockchain.BlockChain, height int64) error {
	bmgrLog.Infof("Writing the blockchain to disk as a flat file, " +
		"please wait...")

	progressLogger := newBlockProgressLogger("Written", bmgrLog)

	file, err := os.Create(cfg.DumpBlockchain)
	if err != nil {
		return err
	}
	defer file.Close()

	// Store the network ID in an array for later writing.
	var net [4]byte
	binary.LittleEndian.PutUint32(net[:], uint32(activeNetParams.Net))

	// Write the blocks sequentially, excluding the genesis block.
	var sz [4]byte
	for i := int64(1); i <= height; i++ {
		bl, err := b.BlockByHeight(i)
		if err != nil {
			return err
		}

		// Serialize the block for writing.
		blB, err := bl.Bytes()
		if err != nil {
			return err
		}

		// Write the network ID first.
		_, err = file.Write(net[:])
		if err != nil {
			return err
		}

		// Write the size of the block as a little endian uint32,
		// then write the block itself serialized.
		binary.LittleEndian.PutUint32(sz[:], uint32(len(blB)))
		_, err = file.Write(sz[:])
		if err != nil {
			return err
		}

		_, err = file.Write(blB)
		if err != nil {
			return err
		}

		progressLogger.logBlockHeight(bl)
	}

	bmgrLog.Infof("Successfully dumped the blockchain (%v blocks) to %v.",
		height, cfg.DumpBlockchain)

	return nil
}<|MERGE_RESOLUTION|>--- conflicted
+++ resolved
@@ -1028,26 +1028,6 @@
 	// Check the length of the reconstructed voter list for
 	// integrity.
 	votesTotal := len(newVotes)
-<<<<<<< HEAD
-	if uint64(template.Block.Header.Height) >= b.server.chainParams.AIEnableHeight {
-		if votesTotal > int(b.server.chainParams.AiTicketsPerBlock) {
-			bmgrLog.Warnf("error found while adding hidden votes "+
-				"from block %v to the old block template: %v max "+
-				"votes expected but %v votes found", block.Hash(),
-				int(b.server.chainParams.AiTicketsPerBlock),
-				votesTotal)
-			return
-		}
-	} else {
-		if votesTotal > int(b.server.chainParams.TicketsPerBlock) {
-			bmgrLog.Warnf("error found while adding hidden votes "+
-				"from block %v to the old block template: %v max "+
-				"votes expected but %v votes found", block.Hash(),
-				int(b.server.chainParams.TicketsPerBlock),
-				votesTotal)
-			return
-		}
-=======
 	aiVotesTotal := len(newAiVotes)
 	if votesTotal > int(b.server.chainParams.TicketsPerBlock) {
 		bmgrLog.Warnf("error found while adding hidden votes "+
@@ -1064,7 +1044,6 @@
 			int(b.server.chainParams.AiTicketsPerBlock),
 			aiVotesTotal)
 		return
->>>>>>> 7f57e145
 	}
 
 	// Clear the old stake transactions and begin inserting the
@@ -1407,13 +1386,8 @@
 					"data for new best block: %v", err)
 			}
 
-<<<<<<< HEAD
-			b.updateChainState(best.Hash, best.Height, finalState, aiFinalState,
-				uint32(poolSize), uint32(aiPoolSize), nextStakeDiff, winningTickets, winningAiTickets,
-=======
 			b.updateChainState(best.Hash, best.Height, finalState,aiFinalState,
 				uint32(poolSize), uint32(aiPoolSize), nextStakeDiff, nextAiStakeDiff,  winningTickets,winningAiTickets,
->>>>>>> 7f57e145
 				missedTickets, missedAiTickets, curPrevHash)
 
 			// Update this peer's latest block height, for future
@@ -2023,15 +1997,9 @@
 					b.updateChainState(best.Hash,
 						best.Height,
 						finalState, aiFinalState,
-<<<<<<< HEAD
 						uint32(poolSize), uint32(aiPoolSize),
-						nextStakeDiff,
+						nextStakeDiff,nextAiStakeDiff,
 						winningTickets, winningAiTickets,
-=======
-						uint32(poolSize),uint32(aiPoolSize),
-						nextStakeDiff,nextAiStakeDiff,
-						winningTickets,winningAiTickets,
->>>>>>> 7f57e145
 						missedTickets, missedAiTickets,
 						curPrevHash)
 				}
@@ -2205,15 +2173,9 @@
 						best.Height,
 						finalState, aiFinalState,
 						uint32(poolSize), uint32(aiPoolSize),
-<<<<<<< HEAD
-						nextStakeDiff,
+						nextStakeDiff,nextAiStakeDiff,
 						winningTickets, winningAiTickets,
 						missedTickets, missedAiTickets,
-=======
-						nextStakeDiff,nextAiStakeDiff,
-						winningTickets,winningAiTickets,
-						missedTickets,missedAiTickets,
->>>>>>> 7f57e145
 						curPrevHash)
 				}
 
@@ -2333,17 +2295,7 @@
 			b.lotteryDataBroadcastMutex.Unlock()
 
 			//check conflict with txlockpool , if this block is conflict ,do not notify winningTickets to wallet
-<<<<<<< HEAD
 			ok:= b.server.txMemPool.CheckBlkConflictWithTxLockPool(block)
-			// Obtain the winning tickets for this block.  handleNotifyMsg
-			// should be safe for concurrent access of things contained
-			//			// within blockchain.
-			if block.Height() == 145 {
-				fmt.Println("test 145")
-			}
-=======
-			ok, _ := b.server.txMemPool.CheckConflictWithTxLockPool(block)
->>>>>>> 7f57e145
 			wt, _, _, err := b.chain.LotteryDataForBlock(hash)
 			aiwt, _, _, err2 := b.chain.LotteryAiDataForBlock(hash)
 			if err != nil {
@@ -3060,17 +3012,10 @@
 	bm.updateChainState(best.Hash,
 		best.Height,
 		fs, aifs,
-<<<<<<< HEAD
 		uint32(ps), uint32(aips),
-		nextStakeDiff,
+		nextStakeDiff,nextAiStakeDiff,
 		wt, aiwt,
 		missedTickets, missedAiTickets,
-=======
-		uint32(ps),uint32(aips),
-		nextStakeDiff,nextAiStakeDiff,
-		wt,aiwt,
-		missedTickets,missedAiTickets,
->>>>>>> 7f57e145
 		curPrevHash)
 	bm.lotteryDataBroadcast = make(map[chainhash.Hash]struct{})
 
