// Copyright (c) 2013-2016 The btcsuite developers
// Copyright (c) 2015-2017 The Decred developers 
// Copyright (c) 2018-2020 The Hc developers
// Use of this source code is governed by an ISC
// license that can be found in the LICENSE file.

package main

import (
	"container/list"
	"encoding/binary"
	"fmt"
	"github.com/HcashOrg/hcd/blockchain"
	"github.com/HcashOrg/hcd/blockchain/stake"
	"github.com/HcashOrg/hcd/chaincfg"
	"github.com/HcashOrg/hcd/chaincfg/chainhash"
	"github.com/HcashOrg/hcd/database"
	"github.com/HcashOrg/hcd/hcutil"
	"github.com/HcashOrg/hcd/mempool"
	"github.com/HcashOrg/hcd/txscript"
	"github.com/HcashOrg/hcd/wire"
<<<<<<< HEAD
	"math/rand"
	"os"
	"path/filepath"
	"sync"
	"sync/atomic"
	"time"
=======
>>>>>>> 0c82caea
)

const (
	// minInFlightBlocks is the minimum number of blocks that should be
	// in the request queue for headers-first mode before requesting
	// more.
	minInFlightBlocks = 10

	// blockDbNamePrefix is the prefix for the block database name.  The
	// database type is appended to this value to form the full block
	// database name.
	blockDbNamePrefix = "blocks"

	// maxResendLimit is the maximum number of times a node can resend a
	// block or transaction before it is dropped.
	maxResendLimit = 3

	// maxRejectedTxns is the maximum number of rejected transactions
	// hashes to store in memory.
	maxRejectedTxns = 1000

	// maxRequestedBlocks is the maximum number of requested block
	// hashes to store in memory.
	maxRequestedBlocks = wire.MaxInvPerMsg

	// maxRequestedTxns is the maximum number of requested transactions
	// hashes to store in memory.
	maxRequestedTxns = wire.MaxInvPerMsg

	// maxLotteryDataBlockDelta is maximum number of blocks from the current
	// best block to cut off block lottery calculation data for.  Below
	// bestBlockHeight-maxLotteryDataBlockDelta, block lottery data will
	// not be calculated.  This helps to reduce exhaustion attacks that
	// might arise from sending old orphan blocks and forcing nodes to
	// do expensive lottery data look ups for these blocks.  It is
	// equivalent to 24 hours of work on mainnet.
	maxLotteryDataBlockDelta = 288
)

// zeroHash is the zero value hash (all zeros).  It is defined as a convenience.
var zeroHash chainhash.Hash

// newPeerMsg signifies a newly connected peer to the block handler.
type newPeerMsg struct {
	peer *serverPeer
}

// blockMsg packages a hcd block message and the peer it came from together
// so the block handler has access to that information.
type blockMsg struct {
	block *hcutil.Block
	peer  *serverPeer
}

// invMsg packages a hcd inv message and the peer it came from together
// so the block handler has access to that information.
type invMsg struct {
	inv  *wire.MsgInv
	peer *serverPeer
}

// headersMsg packages a hcd headers message and the peer it came from
// together so the block handler has access to that information.
type headersMsg struct {
	headers *wire.MsgHeaders
	peer    *serverPeer
}

// donePeerMsg signifies a newly disconnected peer to the block handler.
type donePeerMsg struct {
	peer *serverPeer
}

// txMsg packages a hcd tx message and the peer it came from together
// so the block handler has access to that information.
type txMsg struct {
	tx   *hcutil.Tx
	peer *serverPeer
}

type instantTxMsg struct {
	tx   *hcutil.InstantTx
	peer *serverPeer
}

type instantTxVoteMsg struct {
	instantTxVote *hcutil.InstantTxVote
	peer          *serverPeer
}

// getSyncPeerMsg is a message type to be sent across the message channel for
// retrieving the current sync peer.
type getSyncPeerMsg struct {
	reply chan *serverPeer
}

// requestFromPeerMsg is a message type to be sent across the message channel
// for requesting either blocks or transactions from a given peer. It routes
// this through the block manager so the block manager doesn't ban the peer
// when it sends this information back.
type requestFromPeerMsg struct {
	peer   *serverPeer
	blocks []*chainhash.Hash
	txs    []*chainhash.Hash
	reply  chan requestFromPeerResponse
}

// requestFromPeerResponse is a response sent to the reply channel of a
// requestFromPeerMsg query.
type requestFromPeerResponse struct {
	err error
}

// calcNextReqDifficultyResponse is a response sent to the reply channel of a
// calcNextReqDifficultyMsg query.
type calcNextReqDifficultyResponse struct {
	difficulty uint32
	err        error
}

// calcNextReqDifficultyMsg is a message type to be sent across the message
// channel for requesting the required difficulty of the next block.
type calcNextReqDifficultyMsg struct {
	timestamp time.Time
	reply     chan calcNextReqDifficultyResponse
}

// calcNextReqDiffNodeMsg is a message type to be sent across the message
// channel for requesting the required difficulty for some block building on
// the given block hash.
type calcNextReqDiffNodeMsg struct {
	hash      *chainhash.Hash
	timestamp time.Time
	reply     chan calcNextReqDifficultyResponse
}

// calcNextReqStakeDifficultyResponse is a response sent to the reply channel of a
// calcNextReqStakeDifficultyMsg query.
type calcNextReqStakeDifficultyResponse struct {
	stakeDifficulty int64
	err             error
}

// calcNextReqStakeDifficultyMsg is a message type to be sent across the message
// channel for requesting the required stake difficulty of the next block.
type calcNextReqStakeDifficultyMsg struct {
	reply chan calcNextReqStakeDifficultyResponse
}

// getGenerationResponse is a response sent to the reply channel of a
// getGenerationMsg query.
type getGenerationResponse struct {
	hashes []chainhash.Hash
	err    error
}

// tipGenerationResponse is a response sent to the reply channel of a
// tipGenerationMsg query.
type tipGenerationResponse struct {
	hashes []chainhash.Hash
	err    error
}

// getGenerationMsg is a message type to be sent across the message
// channel for requesting the required the entire generation of a
// block node.
type getGenerationMsg struct {
	hash  chainhash.Hash
	reply chan getGenerationResponse
}

// tipGenerationMsg is a message type to be sent across the message
// channel for requesting the required the entire generation of a
// block node.
type tipGenerationMsg struct {
	reply chan tipGenerationResponse
}

// forceReorganizationResponse is a response sent to the reply channel of a
// forceReorganizationMsg query.
type forceReorganizationResponse struct {
	err error
}

// forceReorganizationMsg is a message type to be sent across the message
// channel for requesting that the block on head be reorganized to one of its
// adjacent orphans.
type forceReorganizationMsg struct {
	formerBest chainhash.Hash
	newBest    chainhash.Hash
	reply      chan forceReorganizationResponse
}

// getTopBlockResponse is a response to the request for the block at HEAD of the
// blockchain. We need to be able to obtain this from blockChain for mining
// purposes.
type getTopBlockResponse struct {
	block *hcutil.Block
	err   error
}

// getTopBlockMsg is a message type to be sent across the message
// channel for requesting the required stake difficulty of the next block.
type getTopBlockMsg struct {
	reply chan getTopBlockResponse
}

// processBlockResponse is a response sent to the reply channel of a
// processBlockMsg.
type processBlockResponse struct {
	onMainChain bool
	isOrphan    bool
	err         error
}

// processBlockMsg is a message type to be sent across the message channel
// for requested a block is processed.  Note this call differs from blockMsg
// above in that blockMsg is intended for blocks that came from peers and have
// extra handling whereas this message essentially is just a concurrent safe
// way to call ProcessBlock on the internal block chain instance.
type processBlockMsg struct {
	block *hcutil.Block
	flags blockchain.BehaviorFlags
	reply chan processBlockResponse
}

// processTransactionResponse is a response sent to the reply channel of a
// processTransactionMsg.
type processTransactionResponse struct {
	acceptedTxs []*hcutil.Tx
	err         error
}

// processTransactionMsg is a message type to be sent across the message
// channel for requesting a transaction to be processed through the block
// manager.
type processTransactionMsg struct {
	tx            *hcutil.Tx
	allowOrphans  bool
	rateLimit     bool
	allowHighFees bool
	reply         chan processTransactionResponse
}

// isCurrentMsg is a message type to be sent across the message channel for
// requesting whether or not the block manager believes it is synced with
// the currently connected peers.
type isCurrentMsg struct {
	reply chan bool
}

// pauseMsg is a message type to be sent across the message channel for
// pausing the block manager.  This effectively provides the caller with
// exclusive access over the manager until a receive is performed on the
// unpause channel.
type pauseMsg struct {
	unpause <-chan struct{}
}

// getCurrentTemplateMsg handles a request for the current mining block template.
type getCurrentTemplateMsg struct {
	reply chan getCurrentTemplateResponse
}

// getCurrentTemplateResponse is a response sent to the reply channel of a
// getCurrentTemplateMsg.
type getCurrentTemplateResponse struct {
	Template *BlockTemplate
}

// setCurrentTemplateMsg handles a request to change the current mining block
// template.
type setCurrentTemplateMsg struct {
	Template *BlockTemplate
	reply    chan setCurrentTemplateResponse
}

// setCurrentTemplateResponse is a response sent to the reply channel of a
// setCurrentTemplateMsg.
type setCurrentTemplateResponse struct {
}

// getParentTemplateMsg handles a request for the current parent mining block
// template.
type getParentTemplateMsg struct {
	reply chan getParentTemplateResponse
}

// getParentTemplateResponse is a response sent to the reply channel of a
// getParentTemplateMsg.
type getParentTemplateResponse struct {
	Template *BlockTemplate
}

// setParentTemplateMsg handles a request to change the parent mining block
// template.
type setParentTemplateMsg struct {
	Template *BlockTemplate
	reply    chan setParentTemplateResponse
}

// setParentTemplateResponse is a response sent to the reply channel of a
// setParentTemplateMsg.
type setParentTemplateResponse struct {
}

// headerNode is used as a node in a list of headers that are linked together
// between checkpoints.
type headerNode struct {
	height int64
	hash   *chainhash.Hash
}

// chainState tracks the state of the best chain as blocks are inserted.  This
// is done because blockchain is currently not safe for concurrent access and the
// block manager is typically quite busy processing block and inventory.
// Therefore, requesting this information from chain through the block manager
// would not be anywhere near as efficient as simply updating it as each block
// is inserted and protecting it with a mutex.
type chainState struct {
	sync.Mutex
	newestHash          *chainhash.Hash
	newestHeight        int64
	nextFinalState      [6]byte
	nextAiFinalState      [6]byte
	nextPoolSize        uint32
	nextAiPoolSize        uint32
	nextStakeDifficulty int64
	winningTickets      []chainhash.Hash
	winningAiTickets      []chainhash.Hash
	missedTickets       []chainhash.Hash
	missedAiTickets       []chainhash.Hash
	curPrevHash         chainhash.Hash
	pastMedianTime      time.Time
	stakeVersion        uint32
}

// Best returns the block hash and height known for the tip of the best known
// chain.
//
// This function is safe for concurrent access.
func (c *chainState) Best() (*chainhash.Hash, int64) {
	c.Lock()
	defer c.Unlock()

	return c.newestHash, c.newestHeight
}

// NextWPO returns next winner, potential, and overflow for the current top block
// of the blockchain.
//
// This function is safe for concurrent access.
func (c *chainState) NextFinalState() [6]byte {
	c.Lock()
	defer c.Unlock()

	return c.nextFinalState
}

func (c *chainState) NextPoolSize() uint32 {
	c.Lock()
	defer c.Unlock()

	return c.nextPoolSize
}

// NextWinners returns the eligible SStx hashes to vote on the
// next block as inputs for SSGen.
//
// This function is safe for concurrent access.
func (c *chainState) NextWinners() []chainhash.Hash {
	c.Lock()
	defer c.Unlock()

	return c.winningTickets
}

// CurrentlyMissed returns the eligible SStx hashes that can be revoked.
//
// This function is safe for concurrent access.
func (c *chainState) CurrentlyMissed() []chainhash.Hash {
	c.Lock()
	defer c.Unlock()

	return c.missedTickets
}

// GetTopPrevHash returns the current previous block hash.
//
// This function is safe for concurrent access.
func (c *chainState) GetTopPrevHash() chainhash.Hash {
	c.Lock()
	defer c.Unlock()

	return c.curPrevHash
}

// blockManager provides a concurrency safe block manager for handling all
// incoming blocks.
type blockManager struct {
	server              *server
	started             int32
	shutdown            int32
	chain               *blockchain.BlockChain
	rejectedTxns        map[chainhash.Hash]struct{}
	requestedTxns       map[chainhash.Hash]struct{}
	requestedEverTxns   map[chainhash.Hash]uint8
	requestedBlocks     map[chainhash.Hash]struct{}
	requestedEverBlocks map[chainhash.Hash]uint8
	progressLogger      *blockProgressLogger
	syncPeer            *serverPeer
	msgChan             chan interface{}
	chainState          chainState
	wg                  sync.WaitGroup
	quit                chan struct{}

	// The following fields are used for headers-first mode.
	headersFirstMode bool
	headerList       *list.List
	startHeader      *list.Element
	nextCheckpoint   *chaincfg.Checkpoint

	// lotteryDataBroadcastMutex is a mutex protecting the map
	// that checks if block lottery data has been broadcasted
	// yet for any given block, so notifications are never
	// duplicated.
	lotteryDataBroadcast      map[chainhash.Hash]struct{}
	lotteryDataBroadcastMutex sync.Mutex

	cachedCurrentTemplate *BlockTemplate
	cachedParentTemplate  *BlockTemplate
	AggressiveMining      bool
}

// resetHeaderState sets the headers-first mode state to values appropriate for
// syncing from a new peer.
func (b *blockManager) resetHeaderState(newestHash *chainhash.Hash, newestHeight int64) {
	b.headersFirstMode = false
	b.headerList.Init()
	b.startHeader = nil

	// When there is a next checkpoint, add an entry for the latest known
	// block into the header pool.  This allows the next downloaded header
	// to prove it links to the chain properly.
	if b.nextCheckpoint != nil {
		node := headerNode{height: newestHeight, hash: newestHash}
		b.headerList.PushBack(&node)
	}
}

// updateChainState updates the chain state associated with the block manager.
// This allows fast access to chain information since blockchain is currently not
// safe for concurrent access and the block manager is typically quite busy
// processing block and inventory.
func (b *blockManager) updateChainState(newestHash *chainhash.Hash,
	newestHeight int64, finalState, aiFinalState [6]byte, poolSize, aiPoolSize uint32,
	nextStakeDiff int64, winningTickets, winningAiTickets []chainhash.Hash,
	missedTickets, missedAiTickets []chainhash.Hash, curPrevHash chainhash.Hash) {

	b.chainState.Lock()
	defer b.chainState.Unlock()

	b.chainState.newestHash = newestHash
	b.chainState.newestHeight = newestHeight
	b.chainState.pastMedianTime = b.chain.BestSnapshot().MedianTime
	b.chainState.nextFinalState = finalState
	b.chainState.nextAiFinalState = aiFinalState
	b.chainState.nextPoolSize = poolSize
	b.chainState.nextAiPoolSize = aiPoolSize
	b.chainState.nextStakeDifficulty = nextStakeDiff
	b.chainState.winningTickets = winningTickets
	b.chainState.winningAiTickets = winningAiTickets
	b.chainState.missedTickets = missedTickets
	b.chainState.missedAiTickets = missedAiTickets
	b.chainState.curPrevHash = curPrevHash
}

// findNextHeaderCheckpoint returns the next checkpoint after the passed height.
// It returns nil when there is not one either because the height is already
// later than the final checkpoint or some other reason such as disabled
// checkpoints.
func (b *blockManager) findNextHeaderCheckpoint(height int64) *chaincfg.Checkpoint {
	// There is no next checkpoint if checkpoints are disabled or there are
	// none for this current network.
	if cfg.DisableCheckpoints {
		return nil
	}
	checkpoints := b.server.chainParams.Checkpoints
	if len(checkpoints) == 0 {
		return nil
	}

	// There is no next checkpoint if the height is already after the final
	// checkpoint.
	finalCheckpoint := &checkpoints[len(checkpoints)-1]
	if height >= finalCheckpoint.Height {
		return nil
	}

	// Find the next checkpoint.
	nextCheckpoint := finalCheckpoint
	for i := len(checkpoints) - 2; i >= 0; i-- {
		if height >= checkpoints[i].Height {
			break
		}
		nextCheckpoint = &checkpoints[i]
	}
	return nextCheckpoint
}

// startSync will choose the best peer among the available candidate peers to
// download/sync the blockchain from.  When syncing is already running, it
// simply returns.  It also examines the candidates for any which are no longer
// candidates and removes them as needed.
func (b *blockManager) startSync(peers *list.List) {
	// Return now if we're already syncing.
	if b.syncPeer != nil {
		return
	}

	best := b.chain.BestSnapshot()
	var bestPeer *serverPeer
	var enext *list.Element
	for e := peers.Front(); e != nil; e = enext {
		enext = e.Next()
		sp := e.Value.(*serverPeer)

		// Remove sync candidate peers that are no longer candidates due
		// to passing their latest known block.  NOTE: The < is
		// intentional as opposed to <=.  While techcnically the peer
		// doesn't have a later block when it's equal, it will likely
		// have one soon so it is a reasonable choice.  It also allows
		// the case where both are at 0 such as during regression test.
		if sp.LastBlock() < best.Height {
			peers.Remove(e)
			continue
		}

		if bestPeer == nil {
			bestPeer = sp
		}
		if bestPeer.LastBlock() < sp.LastBlock() {
			bestPeer = sp
		}
	}

	// Start syncing from the best peer if one was selected.
	if bestPeer != nil {
		// Clear the requestedBlocks if the sync peer changes, otherwise
		// we may ignore blocks we need that the last sync peer failed
		// to send.
		b.requestedBlocks = make(map[chainhash.Hash]struct{})

		locator, err := b.chain.LatestBlockLocator()
		if err != nil {
			bmgrLog.Errorf("Failed to get block locator for the "+
				"latest block: %v", err)
			return
		}

		bmgrLog.Infof("Syncing to block height %d from peer %v",
			bestPeer.LastBlock(), bestPeer.Addr())

		// When the current height is less than a known checkpoint we
		// can use block headers to learn about which blocks comprise
		// the chain up to the checkpoint and perform less validation
		// for them.  This is possible since each header contains the
		// hash of the previous header and a merkle root.  Therefore if
		// we validate all of the received headers link together
		// properly and the checkpoint hashes match, we can be sure the
		// hashes for the blocks in between are accurate.  Further, once
		// the full blocks are downloaded, the merkle root is computed
		// and compared against the value in the header which proves the
		// full block hasn't been tampered with.
		//
		// Once we have passed the final checkpoint, or checkpoints are
		// disabled, use standard inv messages learn about the blocks
		// and fully validate them.  Finally, regression test mode does
		// not support the headers-first approach so do normal block
		// downloads when in regression test mode.
		if b.nextCheckpoint != nil &&
			best.Height < b.nextCheckpoint.Height &&
			!cfg.DisableCheckpoints {

			err := bestPeer.PushGetHeadersMsg(locator, b.nextCheckpoint.Hash)
			if err != nil {
				bmgrLog.Errorf("Failed to push getheadermsg for the "+
					"latest blocks: %v", err)
				return
			}
			b.headersFirstMode = true
			bmgrLog.Infof("Downloading headers for blocks %d to "+
				"%d from peer %s", best.Height+1,
				b.nextCheckpoint.Height, bestPeer.Addr())
		} else {
			err := bestPeer.PushGetBlocksMsg(locator, &zeroHash)
			if err != nil {
				bmgrLog.Errorf("Failed to push getblocksmsg for the "+
					"latest blocks: %v", err)
				return
			}
		}
		b.syncPeer = bestPeer
	} else {
		bmgrLog.Warnf("No sync peer candidates available")
	}
}

// isSyncCandidate returns whether or not the peer is a candidate to consider
// syncing from.
func (b *blockManager) isSyncCandidate(sp *serverPeer) bool {
	// The peer is not a candidate for sync if it's not a full node.
	return sp.Services()&wire.SFNodeNetwork == wire.SFNodeNetwork
}

// syncMiningStateAfterSync polls the blockMananger for the current sync
// state; if the mananger is synced, it executes a call to the peer to
// sync the mining state to the network.
func (b *blockManager) syncMiningStateAfterSync(sp *serverPeer) {
	go func() {
		for {
			time.Sleep(3 * time.Second)
			if !sp.Connected() {
				return
			}
			if b.IsCurrent() {
				msg := wire.NewMsgGetMiningState()
				sp.QueueMessage(msg, nil)
				return
			}
		}
	}()
}

// handleNewPeerMsg deals with new peers that have signalled they may
// be considered as a sync peer (they have already successfully negotiated).  It
// also starts syncing if needed.  It is invoked from the syncHandler goroutine.
func (b *blockManager) handleNewPeerMsg(peers *list.List, sp *serverPeer) {
	// Ignore if in the process of shutting down.
	if atomic.LoadInt32(&b.shutdown) != 0 {
		return
	}

	bmgrLog.Infof("New valid peer %s (%s)", sp, sp.UserAgent())

	// Ignore the peer if it's not a sync candidate.
	if !b.isSyncCandidate(sp) {
		return
	}

	// Add the peer as a candidate to sync from.
	peers.PushBack(sp)

	// Start syncing by choosing the best candidate if needed.
	b.startSync(peers)

	// Grab the mining state from this peer after we're synced.
	if !cfg.NoMiningStateSync {
		b.syncMiningStateAfterSync(sp)
	}
}

// handleDonePeerMsg deals with peers that have signalled they are done.  It
// removes the peer as a candidate for syncing and in the case where it was
// the current sync peer, attempts to select a new best peer to sync from.  It
// is invoked from the syncHandler goroutine.
func (b *blockManager) handleDonePeerMsg(peers *list.List, sp *serverPeer) {
	// Remove the peer from the list of candidate peers.
	for e := peers.Front(); e != nil; e = e.Next() {
		if e.Value == sp {
			peers.Remove(e)
			break
		}
	}

	bmgrLog.Infof("Lost peer %s", sp)

	// Remove requested transactions from the global map so that they will
	// be fetched from elsewhere next time we get an inv.
	for k := range sp.requestedTxns {
		delete(b.requestedTxns, k)
	}

	// Remove requested blocks from the global map so that they will be
	// fetched from elsewhere next time we get an inv.
	// TODO(oga) we could possibly here check which peers have these blocks
	// and request them now to speed things up a little.
	for k := range sp.requestedBlocks {
		delete(b.requestedBlocks, k)
	}

	// Attempt to find a new peer to sync from if the quitting peer is the
	// sync peer.  Also, reset the headers-first state if in headers-first
	// mode so
	if b.syncPeer != nil && b.syncPeer == sp {
		b.syncPeer = nil
		if b.headersFirstMode {
			best := b.chain.BestSnapshot()
			b.resetHeaderState(best.Hash, best.Height)
		}
		b.startSync(peers)
	}
}

// handleTxMsg handles transaction messages from all peers.
func (b *blockManager) handleTxMsg(tmsg *txMsg) {
	// NOTE:  BitcoinJ, and possibly other wallets, don't follow the spec of
	// sending an inventory message and allowing the remote peer to decide
	// whether or not they want to request the transaction via a getdata
	// message.  Unfortunately, the reference implementation permits
	// unrequested data, so it has allowed wallets that don't follow the
	// spec to proliferate.  While this is not ideal, there is no check here
	// to disconnect peers for sending unsolicited transactions to provide
	// interoperability.
	txHash := tmsg.tx.Hash()

	// Ignore transactions that we have already rejected.  Do not
	// send a reject message here because if the transaction was already
	// rejected, the transaction was unsolicited.
	if _, exists := b.rejectedTxns[*txHash]; exists {
		bmgrLog.Debugf("Ignoring unsolicited previously rejected "+
			"transaction %v from %s", txHash, tmsg.peer)
		return
	}

	// Process the transaction to include validation, insertion in the
	// memory pool, orphan handling, etc.
	allowOrphans := cfg.MaxOrphanTxs > 0
	acceptedTxs, err := b.server.txMemPool.ProcessTransaction(tmsg.tx,
		allowOrphans, true, true)

	// Remove transaction from request maps. Either the mempool/chain
	// already knows about it and as such we shouldn't have any more
	// instances of trying to fetch it, or we failed to insert and thus
	// we'll retry next time we get an inv.
	delete(tmsg.peer.requestedTxns, *txHash)
	delete(b.requestedTxns, *txHash)

	if err != nil {
		// Do not request this transaction again until a new block
		// has been processed.
		b.rejectedTxns[*txHash] = struct{}{}
		b.limitMap(b.rejectedTxns, maxRejectedTxns)

		// When the error is a rule error, it means the transaction was
		// simply rejected as opposed to something actually going wrong,
		// so log it as such.  Otherwise, something really did go wrong,
		// so log it as an actual error.
		if _, ok := err.(mempool.RuleError); ok {
			bmgrLog.Debugf("Rejected transaction %v from %s: %v",
				txHash, tmsg.peer, err)
		} else {
			bmgrLog.Errorf("Failed to process transaction %v: %v",
				txHash, err)
		}

		// Convert the error into an appropriate reject message and
		// send it.
		code, reason := mempool.ErrToRejectErr(err)
		tmsg.peer.PushRejectMsg(wire.CmdTx, code, reason, txHash,
			false)
		return
	}

	b.server.AnnounceNewTransactions(acceptedTxs)
}

func (b *blockManager) handleInstantTxMsg(instantTxMsg *instantTxMsg) {
	//TODO verify conflict with mempool
	instantTx := instantTxMsg.tx

	instantTxs := make([]*hcutil.InstantTx, 0)

	instantTxs = append(instantTxs, instantTx)

	//notify wallet and peers
	b.server.AnnounceNewInstantTx(instantTxs)
}

//deal instantxvote from peers
func (b *blockManager) handleInstantTxVoteMsg(msg *instantTxVoteMsg) {

	instantTxVote := msg.instantTxVote
	instantTxHash := instantTxVote.MsgInstantTxVote().InstantTxHash
	ticketHash := instantTxVote.MsgInstantTxVote().TicketHash

	//TODO dealwith vote in mempool

	//check ticket selected
	tickets, _, _, err := b.chain.LotteryAiTicketsForInstantTx(&instantTxHash)
	ticketExist := false
	for _, t := range tickets {
		if t.IsEqual(&ticketHash) {
			ticketExist = true
			break
		}
	}
	if !ticketExist {
		bmgrLog.Errorf("instanttx ticket not exist ,instantvote %v: %v", instantTxVote.Hash(),
			err)
		return
	}

	// check signature
	//get addr
	entry, err := b.chain.FetchUtxoEntry(&ticketHash)
	if err != nil {
		bmgrLog.Errorf("failed to get  ticket fetchutxo  %v", ticketHash.String(),
			err)
		return
	}
	scriptVersion := entry.ScriptVersionByIndex(0)
	pkScript := entry.PkScriptByIndex(0)
	script := pkScript
	_, addrs, _, err := txscript.ExtractPkScriptAddrs(scriptVersion,
		script, b.server.chainParams)

	if err != nil {
		bmgrLog.Errorf("failed to extractpkscript of ticket  %v", ticketHash.String(),
			err)
		return
	}

	sigMsg := instantTxHash.String() + ticketHash.String()

	//verifymessage
	verified, err := VerifyMessage(sigMsg, addrs[0], instantTxVote.MsgInstantTxVote().Sig)

	if !verified {
		bmgrLog.Errorf("failed  verify signature ,instantvote %v: %v", instantTxVote.Hash(),
			err)
		return
	}

	instantTxVotes := make([]*hcutil.InstantTxVote, 0)
	instantTxVotes = append(instantTxVotes, instantTxVote)
	//notify wallet and rely
	b.server.AnnounceNewInstantTxVote(instantTxVotes)
}

// current returns true if we believe we are synced with our peers, false if we
// still have blocks to check
func (b *blockManager) current() bool {
	if !b.chain.IsCurrent() {
		return false
	}

	// if blockChain thinks we are current and we have no syncPeer it
	// is probably right.
	if b.syncPeer == nil {
		return true
	}

	// No matter what chain thinks, if we are below the block we are syncing
	// to we are not current.
	if b.chain.BestSnapshot().Height < b.syncPeer.LastBlock() {
		return false
	}

	return true
}

// checkBlockForHiddenVotes checks to see if a newly added block contains
// any votes that were previously unknown to our daemon. If it does, it
// adds these votes to the cached parent block template.
//
// This is UNSAFE for concurrent access. It must be called in single threaded
// access through the block mananger. All template access must also be routed
// through the block manager.
func (b *blockManager) checkBlockForHiddenVotes(block *hcutil.Block) {
	var votesFromBlock []*hcutil.Tx
	for _, stx := range block.STransactions() {
		isSSGen, _ := stake.IsSSGen(stx.MsgTx())
		isAiSSGen, _ := stake.IsAiSSGen(stx.MsgTx())
		if isSSGen || isAiSSGen {
			votesFromBlock = append(votesFromBlock, stx)
		}
	}

	// Identify the cached parent template; it's possible that
	// the parent template hasn't yet been updated, so we may
	// need to use the current template.
	var template *BlockTemplate
	if b.cachedCurrentTemplate != nil {
		if b.cachedCurrentTemplate.Height ==
			block.Height() {
			template = b.cachedCurrentTemplate
		}
	}
	if template == nil &&
		b.cachedParentTemplate != nil {
		if b.cachedParentTemplate.Height ==
			block.Height() {
			template = b.cachedParentTemplate
		}
	}

	// No template to alter.
	if template == nil {
		return
	}

	// Make sure that the template has the same parent
	// as the new block.
	if template.Block.Header.PrevBlock !=
		block.MsgBlock().Header.PrevBlock {
		bmgrLog.Warnf("error found while trying to check incoming " +
			"block for hidden votes: template did not have the " +
			"same parent as the incoming block")
		return
	}

	// Now that we have the template, grab the votes and compare
	// them with those found in the newly added block. If we don't
	// the votes, they will need to be added to our block template.
	// Here we map the vote by their ticket hashes, since the vote
	// hash itself varies with the settings of voteBits.
	var newVotes []*hcutil.Tx
	var oldTickets []*hcutil.Tx
	var oldRevocations []*hcutil.Tx
	oldVoteMap := make(map[chainhash.Hash]struct{},
		int(b.server.chainParams.TicketsPerBlock))
	if uint64(template.Block.Header.Height) >=  b.server.chainParams.AIEnableHeight{
		oldVoteMap = make(map[chainhash.Hash]struct{},
			int(b.server.chainParams.AiTicketsPerBlock))
	}
	if template != nil {
		templateBlock := hcutil.NewBlock(template.Block)

		// Add all the votes found in our template. Keep their
		// hashes in a map for easy lookup in the next loop.
		for _, stx := range templateBlock.STransactions() {
			mstx := stx.MsgTx()
			txType := stake.DetermineTxType(mstx)
			if txType == stake.TxTypeSSGen ||
			txType == stake.TxTypeAiSSGen {
				ticketH := mstx.TxIn[1].PreviousOutPoint.Hash
				oldVoteMap[ticketH] = struct{}{}
				newVotes = append(newVotes, stx)
			}

			// Create a list of old tickets and revocations
			// while we're in this loop.
			if txType == stake.TxTypeSStx||
			txType == stake.TxTypeAiSStx {
				oldTickets = append(oldTickets, stx)
			}
			if txType == stake.TxTypeSSRtx ||
			txType == stake.TxTypeAiSSRtx {
				oldRevocations = append(oldRevocations, stx)
			}
		}

		// Check the votes seen in the block. If the votes
		// are new, append them.
		for _, vote := range votesFromBlock {
			ticketH := vote.MsgTx().TxIn[1].PreviousOutPoint.Hash
			if _, exists := oldVoteMap[ticketH]; !exists {
				newVotes = append(newVotes, vote)
			}
		}
	}

	// Check the length of the reconstructed voter list for
	// integrity.
	votesTotal := len(newVotes)
	if uint64(template.Block.Header.Height) >=  b.server.chainParams.AIEnableHeight{
		if votesTotal > int(b.server.chainParams.AiTicketsPerBlock) {
			bmgrLog.Warnf("error found while adding hidden votes "+
				"from block %v to the old block template: %v max "+
				"votes expected but %v votes found", block.Hash(),
				int(b.server.chainParams.AiTicketsPerBlock),
				votesTotal)
			return
		}
	}else{
		if votesTotal > int(b.server.chainParams.TicketsPerBlock) {
			bmgrLog.Warnf("error found while adding hidden votes "+
				"from block %v to the old block template: %v max "+
				"votes expected but %v votes found", block.Hash(),
				int(b.server.chainParams.TicketsPerBlock),
				votesTotal)
			return
		}
	}


	// Clear the old stake transactions and begin inserting the
	// new vote list along with all the old transactions. Do this
	// for both the underlying template msgBlock and a new slice
	// of transaction pointers so that a new merkle root can be
	// calculated.
	template.Block.ClearSTransactions()
	updatedTxTreeStake := make([]*hcutil.Tx, 0,
		votesTotal+len(oldTickets)+len(oldRevocations))
	for _, vote := range newVotes {
		updatedTxTreeStake = append(updatedTxTreeStake, vote)
		template.Block.AddSTransaction(vote.MsgTx())
	}
	for _, ticket := range oldTickets {
		updatedTxTreeStake = append(updatedTxTreeStake, ticket)
		template.Block.AddSTransaction(ticket.MsgTx())
	}
	for _, revocation := range oldRevocations {
		updatedTxTreeStake = append(updatedTxTreeStake, revocation)
		template.Block.AddSTransaction(revocation.MsgTx())
	}

	// Create a new coinbase and update the coinbase pointer
	// in the underlying template msgBlock.
	random, err := wire.RandomUint64()
	if err != nil {
		return
	}
	height := block.MsgBlock().Header.Height
	opReturnPkScript, err := standardCoinbaseOpReturn(height,
		[]uint64{0, 0, 0, random})
	if err != nil {
		// Stopping at this step will lead to a corrupted block template
		// because the stake tree has already been manipulated, so throw
		// an error.
		bmgrLog.Errorf("failed to create coinbase OP_RETURN while generating " +
			"block with extra found voters")
		return
	}
	coinbase, err := createCoinbaseTx(b.chain.FetchSubsidyCache(),
		template.Block.Transactions[0].TxIn[0].SignatureScript,
		opReturnPkScript,
		int64(template.Block.Header.Height),
		cfg.miningAddrs[rand.Intn(len(cfg.miningAddrs))],
		uint16(votesTotal),
		b.server.chainParams)
	if err != nil {
		bmgrLog.Errorf("failed to create coinbase while generating " +
			"block with extra found voters")
		return
	}
	template.Block.Transactions[0] = coinbase.MsgTx()

	// Patch the header. First, reconstruct the merkle trees, then
	// correct the number of voters, and finally recalculate the size.
	var updatedTxTreeRegular []*hcutil.Tx
	updatedTxTreeRegular = append(updatedTxTreeRegular, coinbase)
	for i, mtx := range template.Block.Transactions {
		// Coinbase
		if i == 0 {
			continue
		}
		tx := hcutil.NewTx(mtx)
		updatedTxTreeRegular = append(updatedTxTreeRegular, tx)
	}
	merkles := blockchain.BuildMerkleTreeStore(updatedTxTreeRegular)
	template.Block.Header.StakeRoot = *merkles[len(merkles)-1]
	smerkles := blockchain.BuildMerkleTreeStore(updatedTxTreeStake)
	template.Block.Header.Voters = uint16(votesTotal)
	template.Block.Header.StakeRoot = *smerkles[len(smerkles)-1]
	template.Block.Header.Size = uint32(template.Block.SerializeSize())

	return
}

// handleBlockMsg handles block messages from all peers.
func (b *blockManager) handleBlockMsg(bmsg *blockMsg) {
	// If we didn't ask for this block then the peer is misbehaving.
	blockHash := bmsg.block.Hash()
	if _, exists := bmsg.peer.requestedBlocks[*blockHash]; !exists {
		// Check to see if we ever requested this block, since it may
		// have been accidentally sent in duplicate. If it was,
		// increment the counter in the ever requested map and make
		// sure that the node isn't spamming us with these blocks.
		received, exists := b.requestedEverBlocks[*blockHash]
		if exists {
			if received > maxResendLimit {
				bmgrLog.Warnf("Got duplicate block %v from %s -- "+
					"too many times, disconnecting",
					blockHash, bmsg.peer.Addr())
				bmsg.peer.Disconnect()
				return
			}
			b.requestedEverBlocks[*blockHash]++
		} else {
			bmgrLog.Warnf("Got unrequested block %v from %s -- "+
				"disconnecting", blockHash, bmsg.peer.Addr())
			bmsg.peer.Disconnect()
			return
		}
	}

	// When in headers-first mode, if the block matches the hash of the
	// first header in the list of headers that are being fetched, it's
	// eligible for less validation since the headers have already been
	// verified to link together and are valid up to the next checkpoint.
	// Also, remove the list entry for all blocks except the checkpoint
	// since it is needed to verify the next round of headers links
	// properly.
	isCheckpointBlock := false
	behaviorFlags := blockchain.BFNone
	if b.headersFirstMode {
		firstNodeEl := b.headerList.Front()
		if firstNodeEl != nil {
			firstNode := firstNodeEl.Value.(*headerNode)
			if blockHash.IsEqual(firstNode.hash) {
				behaviorFlags |= blockchain.BFFastAdd
				if firstNode.hash.IsEqual(b.nextCheckpoint.Hash) {
					isCheckpointBlock = true
				} else {
					b.headerList.Remove(firstNodeEl)
				}
			}
		}
	}

	// Remove block from request maps. Either chain will know about it and
	// so we shouldn't have any more instances of trying to fetch it, or we
	// will fail the insert and thus we'll retry next time we get an inv.
	delete(bmsg.peer.requestedBlocks, *blockHash)
	delete(b.requestedBlocks, *blockHash)

	/*
	_, err := b.server.txMemPool.CheckConflictWithTxLockPool(bmsg.block)
	if err != nil{
		bmgrLog.Infof("%v",  err)
		return
	}
*/
	// Process the block to include validation, best chain selection, orphan
	// handling, etc.
	onMainChain, isOrphan, err := b.chain.ProcessBlock(bmsg.block,
		behaviorFlags)
	if err != nil {
		// When the error is a rule error, it means the block was simply
		// rejected as opposed to something actually going wrong, so log
		// it as such.  Otherwise, something really did go wrong, so log
		// it as an actual error.
		if _, ok := err.(blockchain.RuleError); ok {
			bmgrLog.Infof("Rejected block %v from %s: %v", blockHash,
				bmsg.peer, err)
		} else {
			bmgrLog.Errorf("Failed to process block %v: %v",
				blockHash, err)
		}
		if dbErr, ok := err.(database.Error); ok && dbErr.ErrorCode ==
			database.ErrCorruption {
			bmgrLog.Errorf("Critical failure: %v", dbErr.Error())
		}

		// Convert the error into an appropriate reject message and
		// send it.
		code, reason := mempool.ErrToRejectErr(err)
		bmsg.peer.PushRejectMsg(wire.CmdBlock, code, reason,
			blockHash, false)
		return
	}

	// Meta-data about the new block this peer is reporting. We use this
	// below to update this peer's lastest block height and the heights of
	// other peers based on their last announced block hash. This allows us
	// to dynamically update the block heights of peers, avoiding stale
	// heights when looking for a new sync peer. Upon acceptance of a block
	// or recognition of an orphan, we also use this information to update
	// the block heights over other peers who's invs may have been ignored
	// if we are actively syncing while the chain is not yet current or
	// who may have lost the lock announcment race.
	var heightUpdate int64
	var blkHashUpdate *chainhash.Hash

	// Request the parents for the orphan block from the peer that sent it.
	if isOrphan {
		// We've just received an orphan block from a peer. In order
		// to update the height of the peer, we try to extract the
		// block height from the scriptSig of the coinbase transaction.
		// Extraction is only attempted if the block's version is
		// high enough (ver 2+).
		header := &bmsg.block.MsgBlock().Header
		cbHeight := header.Height
		heightUpdate = int64(cbHeight)
		blkHashUpdate = blockHash

		orphanRoot := b.chain.GetOrphanRoot(blockHash)
		locator, err := b.chain.LatestBlockLocator()
		if err != nil {
			bmgrLog.Warnf("Failed to get block locator for the "+
				"latest block: %v", err)
		} else {
			err = bmsg.peer.PushGetBlocksMsg(locator, orphanRoot)
			if err != nil {
				bmgrLog.Warnf("Failed to push getblocksmsg for the "+
					"latest block: %v", err)
			}
		}
	} else {
		// When the block is not an orphan, log information about it and
		// update the chain state.
		b.progressLogger.logBlockHeight(bmsg.block)
		r := b.server.rpcServer

		// Determine if this block is recent enough that we need to calculate
		// block lottery data for it.
		_, bestHeight := b.chainState.Best()
		blockHeight := int64(bmsg.block.MsgBlock().Header.Height)
		tooOldForLotteryData := blockHeight <=
			(bestHeight - maxLotteryDataBlockDelta)
		if !tooOldForLotteryData {
			// Query the DB for the winning SStx for the next top block if we've
			// reached stake validation height.  Broadcast them if this is the
			// first time determining them and we're synced to the latest
			// checkpoint.
			winningTickets, _, _, err :=
				b.chain.LotteryDataForBlock(blockHash)
			if err != nil && int64(bmsg.block.MsgBlock().Header.Height) >=
				b.server.chainParams.StakeValidationHeight-1 {
				bmgrLog.Errorf("Failed to get next winning tickets: %v", err)

				code, reason := mempool.ErrToRejectErr(err)
				bmsg.peer.PushRejectMsg(wire.CmdBlock, code, reason,
					blockHash, false)
				return
			}

			winningAiTickets, _, _, err :=
				b.chain.LotteryAiDataForBlock(blockHash)
			if err != nil && int64(bmsg.block.MsgBlock().Header.Height) >=
				b.server.chainParams.StakeValidationHeight-1 {
				bmgrLog.Errorf("Failed to get next winning tickets: %v", err)

				code, reason := mempool.ErrToRejectErr(err)
				bmsg.peer.PushRejectMsg(wire.CmdBlock, code, reason,
					blockHash, false)
				return
			}
			winningTickets = append(winningTickets, winningAiTickets...)
			// Push winning tickets notifications if we need to.
			winningTicketsNtfn := &WinningTicketsNtfnData{
				BlockHash:   *blockHash,
				BlockHeight: int64(bmsg.block.MsgBlock().Header.Height),
				Tickets:     winningTickets}
			b.lotteryDataBroadcastMutex.Lock()
			_, beenNotified := b.lotteryDataBroadcast[*blockHash]
			b.lotteryDataBroadcastMutex.Unlock()

			ok, _ := b.server.txMemPool.CheckConflictWithTxLockPool(bmsg.block)

			if !beenNotified && r != nil &&
				int64(bmsg.block.MsgBlock().Header.Height) >
					b.server.chainParams.LatestCheckpointHeight() {
				if ok {
					r.ntfnMgr.NotifyWinningTickets(winningTicketsNtfn)
				}
				b.lotteryDataBroadcastMutex.Lock()
				b.lotteryDataBroadcast[*blockHash] = struct{}{}
				b.lotteryDataBroadcastMutex.Unlock()
			}
		}

		if onMainChain {
			// A new block is connected, however, this new block may have
			// votes in it that were hidden from the network and which
			// validate our parent block. We should bolt these new votes
			// into the tx tree stake of the old block template on parent.
			svl := b.server.chainParams.StakeValidationHeight
			if b.AggressiveMining && bmsg.block.Height() >= svl {
				b.checkBlockForHiddenVotes(bmsg.block)
			}

			// Query the db for the latest best block since the block
			// that was processed could be on a side chain or have caused
			// a reorg.
			best := b.chain.BestSnapshot()

			// Query the DB for the missed tickets for the next top block.
			missedTickets, err := b.chain.MissedTickets()
			if err != nil {
				bmgrLog.Warnf("Failed to get missed tickets "+
					"for best block %v: %v", best.Hash, err)
			}
			missedAiTickets, err := b.chain.MissedAiTickets()
			if err != nil {
				bmgrLog.Warnf("Failed to get missed ai tickets "+
					"for best block %v: %v", best.Hash, err)
			}
			// Retrieve the current previous block hash.
			curPrevHash := b.chain.BestPrevHash()

			nextStakeDiff, errSDiff :=
				b.chain.CalcNextRequiredStakeDifficulty()
			if errSDiff != nil {
				bmgrLog.Warnf("Failed to get next stake difficulty "+
					"calculation: %v", err)
			}
			if r != nil && errSDiff == nil {
				// Update registered websocket clients on the
				// current stake difficulty.
				r.ntfnMgr.NotifyStakeDifficulty(
					&StakeDifficultyNtfnData{
						*best.Hash,
						best.Height,
						nextStakeDiff,
					})
				b.server.txMemPool.PruneStakeTx(nextStakeDiff,
					best.Height)
				b.server.txMemPool.PruneExpiredTx(best.Height)
			}

			winningTickets, poolSize, finalState, err :=
				b.chain.LotteryDataForBlock(blockHash)
			if err != nil {
				bmgrLog.Warnf("Failed to get determine lottery "+
					"data for new best block: %v", err)
			}

			winningAiTickets, aiPoolSize, aiFinalState, err :=
				b.chain.LotteryAiDataForBlock(blockHash)
			if err != nil {
				bmgrLog.Warnf("Failed to get determine lottery "+
					"data for new best block: %v", err)
			}

			b.updateChainState(best.Hash, best.Height, finalState,aiFinalState,
				uint32(poolSize), uint32(aiPoolSize), nextStakeDiff, winningTickets,winningAiTickets,
				missedTickets, missedAiTickets, curPrevHash)

			// Update this peer's latest block height, for future
			// potential sync node candidancy.
			heightUpdate = best.Height
			blkHashUpdate = best.Hash

			// Clear the rejected transactions.
			b.rejectedTxns = make(map[chainhash.Hash]struct{})

			// Allow any clients performing long polling via the
			// getblocktemplate RPC to be notified when the new block causes
			// their old block template to become stale.
			rpcServer := b.server.rpcServer
			if rpcServer != nil {
				rpcServer.gbtWorkState.NotifyBlockConnected(blockHash)
			}
		}
	}

	// Update the block height for this peer. But only send a message to
	// the server for updating peer heights if this is an orphan or our
	// chain is "current". This avoids sending a spammy amount of messages
	// if we're syncing the chain from scratch.
	if blkHashUpdate != nil && heightUpdate != 0 {
		bmsg.peer.UpdateLastBlockHeight(heightUpdate)
		if isOrphan || b.current() {
			go b.server.UpdatePeerHeights(blkHashUpdate, heightUpdate,
				bmsg.peer)
		}
	}

	// Nothing more to do if we aren't in headers-first mode.
	if !b.headersFirstMode {
		return
	}

	// This is headers-first mode, so if the block is not a checkpoint
	// request more blocks using the header list when the request queue is
	// getting short.
	if !isCheckpointBlock {
		if b.startHeader != nil &&
			len(bmsg.peer.requestedBlocks) < minInFlightBlocks {
			b.fetchHeaderBlocks()
		}
		return
	}

	// This is headers-first mode and the block is a checkpoint.  When
	// there is a next checkpoint, get the next round of headers by asking
	// for headers starting from the block after this one up to the next
	// checkpoint.
	prevHeight := b.nextCheckpoint.Height
	prevHash := b.nextCheckpoint.Hash
	b.nextCheckpoint = b.findNextHeaderCheckpoint(prevHeight)
	if b.nextCheckpoint != nil {
		locator := blockchain.BlockLocator([]*chainhash.Hash{prevHash})
		err := bmsg.peer.PushGetHeadersMsg(locator, b.nextCheckpoint.Hash)
		if err != nil {
			bmgrLog.Warnf("Failed to send getheaders message to "+
				"peer %s: %v", bmsg.peer.Addr(), err)
			return
		}
		bmgrLog.Infof("Downloading headers for blocks %d to %d from "+
			"peer %s", prevHeight+1, b.nextCheckpoint.Height,
			b.syncPeer.Addr())
		return
	}

	// This is headers-first mode, the block is a checkpoint, and there are
	// no more checkpoints, so switch to normal mode by requesting blocks
	// from the block after this one up to the end of the chain (zero hash).
	b.headersFirstMode = false
	b.headerList.Init()
	bmgrLog.Infof("Reached the final checkpoint -- switching to normal mode")
	locator := blockchain.BlockLocator([]*chainhash.Hash{blockHash})
	err = bmsg.peer.PushGetBlocksMsg(locator, &zeroHash)
	if err != nil {
		bmgrLog.Warnf("Failed to send getblocks message to peer %s: %v",
			bmsg.peer.Addr(), err)
		return
	}
}

// fetchHeaderBlocks creates and sends a request to the syncPeer for the next
// list of blocks to be downloaded based on the current list of headers.
func (b *blockManager) fetchHeaderBlocks() {
	// Nothing to do if there is no start header.
	if b.startHeader == nil {
		bmgrLog.Warnf("fetchHeaderBlocks called with no start header")
		return
	}

	// Build up a getdata request for the list of blocks the headers
	// describe.  The size hint will be limited to wire.MaxInvPerMsg by
	// the function, so no need to double check it here.
	gdmsg := wire.NewMsgGetDataSizeHint(uint(b.headerList.Len()))
	numRequested := 0
	for e := b.startHeader; e != nil; e = e.Next() {
		node, ok := e.Value.(*headerNode)
		if !ok {
			bmgrLog.Warn("Header list node type is not a headerNode")
			continue
		}

		iv := wire.NewInvVect(wire.InvTypeBlock, node.hash)
		haveInv, err := b.haveInventory(iv)
		if err != nil {
			bmgrLog.Warnf("Unexpected failure when checking for "+
				"existing inventory during header block "+
				"fetch: %v", err)
			continue
		}
		if !haveInv {
			b.requestedBlocks[*node.hash] = struct{}{}
			b.requestedEverBlocks[*node.hash] = 0
			b.syncPeer.requestedBlocks[*node.hash] = struct{}{}
			err = gdmsg.AddInvVect(iv)
			if err != nil {
				bmgrLog.Warnf("Failed to add invvect while fetching "+
					"block headers: %v", err)
			}
			numRequested++
		}
		b.startHeader = e.Next()
		if numRequested >= wire.MaxInvPerMsg {
			break
		}
	}
	if len(gdmsg.InvList) > 0 {
		b.syncPeer.QueueMessage(gdmsg, nil)
	}
}

// handleHeadersMsg handles headers messages from all peers.
func (b *blockManager) handleHeadersMsg(hmsg *headersMsg) {
	// The remote peer is misbehaving if we didn't request headers.
	msg := hmsg.headers
	numHeaders := len(msg.Headers)
	if !b.headersFirstMode {
		bmgrLog.Warnf("Got %d unrequested headers from %s -- "+
			"disconnecting", numHeaders, hmsg.peer.Addr())
		hmsg.peer.Disconnect()
		return
	}

	// Nothing to do for an empty headers message.
	if numHeaders == 0 {
		return
	}

	// Process all of the received headers ensuring each one connects to the
	// previous and that checkpoints match.
	receivedCheckpoint := false
	var finalHash *chainhash.Hash
	for _, blockHeader := range msg.Headers {
		blockHash := blockHeader.BlockHash()
		finalHash = &blockHash

		// Ensure there is a previous header to compare against.
		prevNodeEl := b.headerList.Back()
		if prevNodeEl == nil {
			bmgrLog.Warnf("Header list does not contain a previous" +
				"element as expected -- disconnecting peer")
			hmsg.peer.Disconnect()
			return
		}

		// Ensure the header properly connects to the previous one and
		// add it to the list of headers.
		node := headerNode{hash: &blockHash}
		prevNode := prevNodeEl.Value.(*headerNode)
		if prevNode.hash.IsEqual(&blockHeader.PrevBlock) {
			node.height = prevNode.height + 1
			e := b.headerList.PushBack(&node)
			if b.startHeader == nil {
				b.startHeader = e
			}
		} else {
			bmgrLog.Warnf("Received block header that does not "+
				"properly connect to the chain from peer %s "+
				"-- disconnecting", hmsg.peer.Addr())
			hmsg.peer.Disconnect()
			return
		}

		// Verify the header at the next checkpoint height matches.
		if node.height == b.nextCheckpoint.Height {
			if node.hash.IsEqual(b.nextCheckpoint.Hash) {
				receivedCheckpoint = true
				bmgrLog.Infof("Verified downloaded block "+
					"header against checkpoint at height "+
					"%d/hash %s", node.height, node.hash)
			} else {
				bmgrLog.Warnf("Block header at height %d/hash "+
					"%s from peer %s does NOT match "+
					"expected checkpoint hash of %s -- "+
					"disconnecting", node.height,
					node.hash, hmsg.peer.Addr(),
					b.nextCheckpoint.Hash)
				hmsg.peer.Disconnect()
				return
			}
			break
		}
	}

	// When this header is a checkpoint, switch to fetching the blocks for
	// all of the headers since the last checkpoint.
	if receivedCheckpoint {
		// Since the first entry of the list is always the final block
		// that is already in the database and is only used to ensure
		// the next header links properly, it must be removed before
		// fetching the blocks.
		b.headerList.Remove(b.headerList.Front())
		bmgrLog.Infof("Received %v block headers: Fetching blocks",
			b.headerList.Len())
		b.progressLogger.SetLastLogTime(time.Now())
		b.fetchHeaderBlocks()
		return
	}

	// This header is not a checkpoint, so request the next batch of
	// headers starting from the latest known header and ending with the
	// next checkpoint.
	locator := blockchain.BlockLocator([]*chainhash.Hash{finalHash})
	err := hmsg.peer.PushGetHeadersMsg(locator, b.nextCheckpoint.Hash)
	if err != nil {
		bmgrLog.Warnf("Failed to send getheaders message to "+
			"peer %s: %v", hmsg.peer.Addr(), err)
		return
	}
}

// haveInventory returns whether or not the inventory represented by the passed
// inventory vector is known.  This includes checking all of the various places
// inventory can be when it is in different states such as blocks that are part
// of the main chain, on a side chain, in the orphan pool, and transactions that
// are in the memory pool (either the main pool or orphan pool).
func (b *blockManager) haveInventory(invVect *wire.InvVect) (bool, error) {
	switch invVect.Type {
	case wire.InvTypeBlock:
		// Ask chain if the block is known to it in any form (main
		// chain, side chain, or orphan).
		return b.chain.HaveBlock(&invVect.Hash)

	case wire.InvTypeTx:
		// Ask the transaction memory pool if the transaction is known
		// to it in any form (main pool or orphan).
		if b.server.txMemPool.HaveTransaction(&invVect.Hash) {
			return true, nil
		}

		// Check if the transaction exists from the point of view of the
		// end of the main chain.
		entry, err := b.chain.FetchUtxoEntry(&invVect.Hash)
		if err != nil {
			return false, err
		}
		return entry != nil && !entry.IsFullySpent(), nil
	}

	// The requested inventory is is an unsupported type, so just claim
	// it is known to avoid requesting it.
	return true, nil
}

// handleInvMsg handles inv messages from all peers.
// We examine the inventory advertised by the remote peer and act accordingly.
func (b *blockManager) handleInvMsg(imsg *invMsg) {
	// Attempt to find the final block in the inventory list.  There may
	// not be one.
	lastBlock := -1
	invVects := imsg.inv.InvList
	for i := len(invVects) - 1; i >= 0; i-- {
		if invVects[i].Type == wire.InvTypeBlock {
			lastBlock = i
			break
		}
	}

	// If this inv contains a block announcement, and this isn't coming from
	// our current sync peer or we're current, then update the last
	// announced block for this peer. We'll use this information later to
	// update the heights of peers based on blocks we've accepted that they
	// previously announced.
	if lastBlock != -1 && (imsg.peer != b.syncPeer || b.current()) {
		imsg.peer.UpdateLastAnnouncedBlock(&invVects[lastBlock].Hash)
	}

	// Ignore invs from peers that aren't the sync if we are not current.
	// Helps prevent fetching a mass of orphans.
	if imsg.peer != b.syncPeer && !b.current() {
		return
	}

	// If our chain is current and a peer announces a block we already
	// know of, then update their current block height.
	if lastBlock != -1 && b.current() {
		blkHeight, err := b.chain.BlockHeightByHash(&invVects[lastBlock].Hash)
		if err == nil {
			imsg.peer.UpdateLastBlockHeight(blkHeight)
		}
	}

	// Request the advertised inventory if we don't already have it.  Also,
	// request parent blocks of orphans if we receive one we already have.
	// Finally, attempt to detect potential stalls due to long side chains
	// we already have and request more blocks to prevent them.
	for i, iv := range invVects {
		// Ignore unsupported inventory types.
		if iv.Type != wire.InvTypeBlock && iv.Type != wire.InvTypeTx {
			continue
		}

		// Add the inventory to the cache of known inventory
		// for the peer.
		imsg.peer.AddKnownInventory(iv)

		// Ignore inventory when we're in headers-first mode.
		if b.headersFirstMode {
			continue
		}

		// Request the inventory if we don't already have it.
		haveInv, err := b.haveInventory(iv)
		if err != nil {
			bmgrLog.Warnf("Unexpected failure when checking for "+
				"existing inventory during inv message "+
				"processing: %v", err)
			continue
		}
		if !haveInv {
			if iv.Type == wire.InvTypeTx {
				// Skip the transaction if it has already been
				// rejected.
				if _, exists := b.rejectedTxns[iv.Hash]; exists {
					continue
				}
			}

			// Add it to the request queue.
			imsg.peer.requestQueue = append(imsg.peer.requestQueue, iv)
			continue
		}

		if iv.Type == wire.InvTypeBlock {
			// The block is an orphan block that we already have.
			// When the existing orphan was processed, it requested
			// the missing parent blocks.  When this scenario
			// happens, it means there were more blocks missing
			// than are allowed into a single inventory message.  As
			// a result, once this peer requested the final
			// advertised block, the remote peer noticed and is now
			// resending the orphan block as an available block
			// to signal there are more missing blocks that need to
			// be requested.
			if b.chain.IsKnownOrphan(&iv.Hash) {
				// Request blocks starting at the latest known
				// up to the root of the orphan that just came
				// in.
				orphanRoot := b.chain.GetOrphanRoot(&iv.Hash)
				locator, err := b.chain.LatestBlockLocator()
				if err != nil {
					bmgrLog.Errorf("PEER: Failed to get block "+
						"locator for the latest block: "+
						"%v", err)
					continue
				}
				err = imsg.peer.PushGetBlocksMsg(locator, orphanRoot)
				if err != nil {
					bmgrLog.Errorf("PEER: Failed to push getblocksmsg "+
						"for orphan chain: %v", err)
				}
				continue
			}

			// We already have the final block advertised by this
			// inventory message, so force a request for more.  This
			// should only happen if we're on a really long side
			// chain.
			if i == lastBlock {
				// Request blocks after this one up to the
				// final one the remote peer knows about (zero
				// stop hash).
				locator := b.chain.BlockLocatorFromHash(&iv.Hash)
				err = imsg.peer.PushGetBlocksMsg(locator, &zeroHash)
				if err != nil {
					bmgrLog.Errorf("PEER: Failed to push getblocksmsg: "+
						"%v", err)
				}
			}
		}
	}

	// Request as much as possible at once.  Anything that won't fit into
	// the request will be requested on the next inv message.
	numRequested := 0
	gdmsg := wire.NewMsgGetData()
	requestQueue := imsg.peer.requestQueue
	for len(requestQueue) != 0 {
		iv := requestQueue[0]
		requestQueue[0] = nil
		requestQueue = requestQueue[1:]

		switch iv.Type {
		case wire.InvTypeBlock:
			// Request the block if there is not already a pending
			// request.
			if _, exists := b.requestedBlocks[iv.Hash]; !exists {
				b.requestedBlocks[iv.Hash] = struct{}{}
				b.requestedEverBlocks[iv.Hash] = 0
				b.limitMap(b.requestedBlocks, maxRequestedBlocks)
				imsg.peer.requestedBlocks[iv.Hash] = struct{}{}
				gdmsg.AddInvVect(iv)
				numRequested++
			}

		case wire.InvTypeTx:
			// Request the transaction if there is not already a
			// pending request.
			if _, exists := b.requestedTxns[iv.Hash]; !exists {
				b.requestedTxns[iv.Hash] = struct{}{}
				b.requestedEverTxns[iv.Hash] = 0
				b.limitMap(b.requestedTxns, maxRequestedTxns)
				imsg.peer.requestedTxns[iv.Hash] = struct{}{}
				gdmsg.AddInvVect(iv)
				numRequested++
			}
		}

		if numRequested >= wire.MaxInvPerMsg {
			break
		}
	}
	imsg.peer.requestQueue = requestQueue
	if len(gdmsg.InvList) > 0 {
		imsg.peer.QueueMessage(gdmsg, nil)
	}
}

// limitMap is a helper function for maps that require a maximum limit by
// evicting a random transaction if adding a new value would cause it to
// overflow the maximum allowed.
func (b *blockManager) limitMap(m map[chainhash.Hash]struct{}, limit int) {
	if len(m)+1 > limit {
		// Remove a random entry from the map.  For most compilers, Go's
		// range statement iterates starting at a random item although
		// that is not 100% guaranteed by the spec.  The iteration order
		// is not important here because an adversary would have to be
		// able to pull off preimage attacks on the hashing function in
		// order to target eviction of specific entries anyways.
		for txHash := range m {
			delete(m, txHash)
			return
		}
	}
}

// blockHandler is the main handler for the block manager.  It must be run
// as a goroutine.  It processes block and inv messages in a separate goroutine
// from the peer handlers so the block (MsgBlock) messages are handled by a
// single thread without needing to lock memory data structures.  This is
// important because the block manager controls which blocks are needed and how
// the fetching should proceed.
func (b *blockManager) blockHandler() {
	candidatePeers := list.New()
out:
	for {
		select {
		case m := <-b.msgChan:
			switch msg := m.(type) {
			case *newPeerMsg:
				b.handleNewPeerMsg(candidatePeers, msg.peer)

			case *txMsg:
				b.handleTxMsg(msg)
				msg.peer.txProcessed <- struct{}{}
			case *instantTxMsg:
				b.handleInstantTxMsg(msg)
				msg.peer.instantTxProcessed <- struct{}{}
			case *instantTxVoteMsg:
				b.handleInstantTxVoteMsg(msg)
				msg.peer.instantTxVoteProcessed <- struct{}{}
			case *blockMsg:
				b.handleBlockMsg(msg)
				msg.peer.blockProcessed <- struct{}{}

			case *invMsg:
				b.handleInvMsg(msg)

			case *headersMsg:
				b.handleHeadersMsg(msg)

			case *donePeerMsg:
				b.handleDonePeerMsg(candidatePeers, msg.peer)

			case getSyncPeerMsg:
				msg.reply <- b.syncPeer

			case requestFromPeerMsg:
				err := b.requestFromPeer(msg.peer, msg.blocks, msg.txs)
				msg.reply <- requestFromPeerResponse{
					err: err,
				}

			case calcNextReqDiffNodeMsg:
				difficulty, err :=
					b.chain.CalcNextRequiredDiffFromNode(msg.hash,
						msg.timestamp)
				msg.reply <- calcNextReqDifficultyResponse{
					difficulty: difficulty,
					err:        err,
				}

			case calcNextReqStakeDifficultyMsg:
				stakeDiff, err := b.chain.CalcNextRequiredStakeDifficulty()
				msg.reply <- calcNextReqStakeDifficultyResponse{
					stakeDifficulty: stakeDiff,
					err:             err,
				}

			case forceReorganizationMsg:
				err := b.chain.ForceHeadReorganization(
					msg.formerBest, msg.newBest)

				// Reorganizing has succeeded, so we need to
				// update the chain state.
				if err == nil {
					// Query the db for the latest best block since
					// the block that was processed could be on a
					// side chain or have caused a reorg.
					best := b.chain.BestSnapshot()

					// Fetch the required lottery data.
					winningTickets, poolSize, finalState, err :=
						b.chain.LotteryDataForBlock(best.Hash)

					winningAiTickets, aiPoolSize, aiFinalState, err :=
						b.chain.LotteryAiDataForBlock(best.Hash)

					// Update registered websocket clients on the
					// current stake difficulty.
					nextStakeDiff, errSDiff :=
						b.chain.CalcNextRequiredStakeDifficulty()
					if err != nil {
						bmgrLog.Warnf("Failed to get next stake difficulty "+
							"calculation: %v", err)
					}
					r := b.server.rpcServer
					if r != nil && errSDiff == nil {
						r.ntfnMgr.NotifyStakeDifficulty(
							&StakeDifficultyNtfnData{
								*best.Hash,
								best.Height,
								nextStakeDiff,
							})
						b.server.txMemPool.PruneStakeTx(nextStakeDiff,
							best.Height)
						b.server.txMemPool.PruneExpiredTx(best.Height)
					}

					missedTickets, err := b.chain.MissedTickets()
					if err != nil {
						bmgrLog.Warnf("Failed to get missed tickets"+
							": %v", err)
					}
					missedAiTickets, err := b.chain.MissedAiTickets()
					if err != nil {
						bmgrLog.Warnf("Failed to get missed ai tickets"+
							": %v", err)
					}

					// The blockchain should be updated, so fetch the
					// latest snapshot.
					best = b.chain.BestSnapshot()
					curPrevHash := b.chain.BestPrevHash()

					b.updateChainState(best.Hash,
						best.Height,
						finalState, aiFinalState,
						uint32(poolSize),uint32(aiPoolSize),
						nextStakeDiff,
						winningTickets,winningAiTickets,
						missedTickets, missedAiTickets,
						curPrevHash)
				}

				msg.reply <- forceReorganizationResponse{
					err: err,
				}

			case getGenerationMsg:
				g, err := b.chain.GetGeneration(msg.hash)
				msg.reply <- getGenerationResponse{
					hashes: g,
					err:    err,
				}

			case tipGenerationMsg:
				g, err := b.chain.TipGeneration()
				msg.reply <- tipGenerationResponse{
					hashes: g,
					err:    err,
				}

			case getTopBlockMsg:
				b, err := b.chain.GetTopBlock()
				msg.reply <- getTopBlockResponse{
					block: b,
					err:   err,
				}

			case processBlockMsg:
				onMainChain, isOrphan, err := b.chain.ProcessBlock(
					msg.block, msg.flags)
				if err != nil {
					msg.reply <- processBlockResponse{
						onMainChain: onMainChain,
						isOrphan:    isOrphan,
						err:         err,
					}
					continue
				}

				// Get the winning tickets if the block is not an
				// orphan and if it's recent. If they've yet to be
				// broadcasted, broadcast them.
				_, bestHeight := b.chainState.Best()
				blockHeight := int64(msg.block.MsgBlock().Header.Height)
				tooOldForLotteryData := blockHeight <=
					(bestHeight - maxLotteryDataBlockDelta)
				if !isOrphan && !tooOldForLotteryData {
					b.lotteryDataBroadcastMutex.Lock()
					_, beenNotified := b.lotteryDataBroadcast[*msg.block.Hash()]
					b.lotteryDataBroadcastMutex.Unlock()
					winningTickets, _, _, err :=
						b.chain.LotteryDataForBlock(msg.block.Hash())
					if err != nil && int64(msg.block.MsgBlock().Header.Height) >=
						b.server.chainParams.StakeValidationHeight-1 {
						bmgrLog.Warnf("Stake failure in lottery tickets "+
							"calculation: %v", err)
						msg.reply <- processBlockResponse{
							isOrphan: false,
							err:      err,
						}
						continue
					}

					winningAiTickets, _, _, err :=
						b.chain.LotteryAiDataForBlock(msg.block.Hash())
					if err != nil && int64(msg.block.MsgBlock().Header.Height) >=
						b.server.chainParams.StakeValidationHeight-1 {
						bmgrLog.Warnf("Stake failure in lottery tickets "+
							"calculation: %v", err)
						msg.reply <- processBlockResponse{
							isOrphan: false,
							err:      err,
						}
						continue
					}
					winningTickets = append(winningTickets, winningAiTickets...)
					// Notify registered websocket clients of newly
					// eligible tickets to vote on if needed. Only
					// do this if we're above the latest checkpoint
					// height.
					r := b.server.rpcServer
					if r != nil && !isOrphan && !beenNotified &&
						(msg.block.Height() >=
							b.server.chainParams.StakeValidationHeight-1) &&
						(msg.block.Height() >
							b.server.chainParams.LatestCheckpointHeight()) {
						ntfnData := &WinningTicketsNtfnData{
							*msg.block.Hash(),
							int64(msg.block.MsgBlock().Header.Height),
							winningTickets}

						ok, _ := b.server.txMemPool.CheckConflictWithTxLockPool(msg.block)
						if ok {
							r.ntfnMgr.NotifyWinningTickets(ntfnData)
						}
						b.lotteryDataBroadcastMutex.Lock()
						b.lotteryDataBroadcast[*msg.block.Hash()] = struct{}{}
						b.lotteryDataBroadcastMutex.Unlock()
					}
				}

				// If the block added to the main chain, then we need to
				// update the tip locally on block manager.
				if onMainChain {
					// Query the chain for the latest best block
					// since the block that was processed could be
					// on a side chain or have caused a reorg.
					best := b.chain.BestSnapshot()

					// Update registered websocket clients on the
					// current stake difficulty.
					nextStakeDiff, err :=
						b.chain.CalcNextRequiredStakeDifficulty()
					if err != nil {
						bmgrLog.Warnf("Failed to get next stake difficulty "+
							"calculation: %v", err)
					} else {
						r := b.server.rpcServer
						if r != nil {
							r.ntfnMgr.NotifyStakeDifficulty(
								&StakeDifficultyNtfnData{
									*best.Hash,
									best.Height,
									nextStakeDiff,
								})
						}
					}

					b.server.txMemPool.PruneStakeTx(nextStakeDiff,
						best.Height)
					b.server.txMemPool.PruneExpiredTx(
						best.Height)

					missedTickets, err := b.chain.MissedTickets()
					if err != nil {
						bmgrLog.Warnf("Failed to get missing tickets for "+
							"incoming block %v: %v", best.Hash, err)
					}
					missedAiTickets, err := b.chain.MissedAiTickets()
					if err != nil {
						bmgrLog.Warnf("Failed to get missing tickets for "+
							"incoming block %v: %v", best.Hash, err)
					}
					curPrevHash := b.chain.BestPrevHash()

					winningTickets, poolSize, finalState, err :=
						b.chain.LotteryDataForBlock(msg.block.Hash())
					if err != nil {
						bmgrLog.Warnf("Failed to determine block "+
							"lottery data for incoming best block %v: %v",
							best.Hash, err)
					}

					winningAiTickets, aiPoolSize, aiFinalState, err :=
						b.chain.LotteryAiDataForBlock(msg.block.Hash())
					if err != nil {
						bmgrLog.Warnf("Failed to determine block "+
							"lottery data for incoming best block %v: %v",
							best.Hash, err)
					}

					b.updateChainState(best.Hash,
						best.Height,
						finalState,aiFinalState,
						uint32(poolSize), uint32(aiPoolSize),
						nextStakeDiff,
						winningTickets,winningAiTickets,
						missedTickets,missedAiTickets,
						curPrevHash)
				}

				// Allow any clients performing long polling via the
				// getblocktemplate RPC to be notified when the new block causes
				// their old block template to become stale.
				rpcServer := b.server.rpcServer
				if rpcServer != nil {
					rpcServer.gbtWorkState.NotifyBlockConnected(msg.block.Hash())
				}

				msg.reply <- processBlockResponse{
					isOrphan: isOrphan,
					err:      nil,
				}

			case processTransactionMsg: //handle rpc tx
				acceptedTxs, err := b.server.txMemPool.ProcessTransaction(msg.tx,
					msg.allowOrphans, msg.rateLimit, msg.allowHighFees)
				msg.reply <- processTransactionResponse{
					acceptedTxs: acceptedTxs,
					err:         err,
				}

			case isCurrentMsg:
				msg.reply <- b.current()

			case pauseMsg:
				// Wait until the sender unpauses the manager.
				<-msg.unpause

			case getCurrentTemplateMsg:
				cur := deepCopyBlockTemplate(b.cachedCurrentTemplate)
				msg.reply <- getCurrentTemplateResponse{
					Template: cur,
				}

			case setCurrentTemplateMsg:
				b.cachedCurrentTemplate = deepCopyBlockTemplate(msg.Template)
				msg.reply <- setCurrentTemplateResponse{}

			case getParentTemplateMsg:
				par := deepCopyBlockTemplate(b.cachedParentTemplate)
				msg.reply <- getParentTemplateResponse{
					Template: par,
				}

			case setParentTemplateMsg:
				b.cachedParentTemplate = deepCopyBlockTemplate(msg.Template)
				msg.reply <- setParentTemplateResponse{}

			default:
				bmgrLog.Warnf("Invalid message type in block "+
					"handler: %T", msg)
			}

		case <-b.quit:
			break out
		}
	}

	b.wg.Done()
	bmgrLog.Trace("Block handler done")
}

// handleNotifyMsg handles notifications from blockchain.  It does things such
// as request orphan block parents and relay accepted blocks to connected peers.
func (b *blockManager) handleNotifyMsg(notification *blockchain.Notification) {
	//log.Info("handleNotifyMsg:", notification.Type)
	switch notification.Type {
	// A block has been accepted into the block chain.  Relay it to other
	// peers.

	case blockchain.NTBlockAccepted:
		// Don't relay if we are not current. Other peers that are
		// current should already know about it.
		if !b.current() {
			return
		}

		band, ok := notification.Data.(*blockchain.BlockAcceptedNtfnsData)
		if !ok {
			bmgrLog.Warnf("Chain accepted notification is not " +
				"BlockAcceptedNtfnsData.")
			break
		}
		block := band.Block
		r := b.server.rpcServer

		// Determine the winning tickets for this block if it hasn't
		// already been sent out.  Skip notifications if we're not
		// yet synced to the latest checkpoint or if we're before
		// the height where we begin voting.
		_, bestHeight := b.chainState.Best()
		blockHeight := int64(block.MsgBlock().Header.Height)
		tooOldForLotteryData := blockHeight <=
			(bestHeight - maxLotteryDataBlockDelta)
		if block.Height() >=
			b.server.chainParams.StakeValidationHeight-1 &&
			!tooOldForLotteryData &&
			block.Height() > b.server.chainParams.LatestCheckpointHeight() &&
			r != nil {

			hash := block.Hash()
			b.lotteryDataBroadcastMutex.Lock()
			_, beenNotified := b.lotteryDataBroadcast[*hash]
			b.lotteryDataBroadcastMutex.Unlock()

			//check conflict with txlockpool , if this block is conflict ,do not notify winningTickets to wallet
			ok, _ := b.server.txMemPool.CheckConflictWithTxLockPool(block)
			// Obtain the winning tickets for this block.  handleNotifyMsg
			// should be safe for concurrent access of things contained
			//			// within blockchain.
			if block.Height() == 145 {
				fmt.Println("test 145")
			}
			wt, _, _, err := b.chain.LotteryDataForBlock(hash)

			aiwt, _, _, err2 := b.chain.LotteryAiDataForBlock(hash)
			if err != nil {
				bmgrLog.Errorf("Couldn't calculate winning tickets for "+
					"accepted block %v: %v", block.Hash(), err.Error())
			} else {
				if err2 == nil{
					wt = append(wt, aiwt...)
				}
				if !beenNotified {
					ntfnData := &WinningTicketsNtfnData{
						BlockHash:   *hash,
						BlockHeight: block.Height(),
						Tickets:     wt,
					}

					// Notify registered websocket clients of newly
					// eligible tickets to vote on.
					if ok {
						r.ntfnMgr.NotifyWinningTickets(ntfnData)
					}

					b.lotteryDataBroadcastMutex.Lock()
					b.lotteryDataBroadcast[*hash] = struct{}{}
					b.lotteryDataBroadcastMutex.Unlock()
				}
			}
		}

		// Generate the inventory vector and relay it.
		iv := wire.NewInvVect(wire.InvTypeBlock, block.Hash())
		b.server.RelayInventory(iv, block.MsgBlock().Header)

		// A block has been connected to the main block chain.
	case blockchain.NTBlockConnected:
		blockSlice, ok := notification.Data.([]*hcutil.Block)
		if !ok {
			bmgrLog.Warnf("Chain connected notification is not a block slice.")
			break
		}

		if len(blockSlice) != 2 {
			bmgrLog.Warnf("Chain connected notification is wrong size slice.")
			break
		}

		block := blockSlice[0]
		parentBlock := blockSlice[1]
		bmgrLog.Debug("NTBlockConnected:", block.Height(), parentBlock.Height())

		// Check and see if the regular tx tree of the previous block was
		// invalid or not. If it wasn't, then we need to restore all the tx
		// from this block into the mempool. They may end up being spent in
		// the regular tx tree of the current block, for which there is code
		// below.
		txTreeRegularValid := hcutil.IsFlagSet16(block.MsgBlock().Header.VoteBits,
			hcutil.BlockValid)

		if !txTreeRegularValid {
			for _, tx := range parentBlock.Transactions()[1:] {
				_, err := b.server.txMemPool.MaybeAcceptTransaction(tx, false,
					true)
				if err != nil {
					// Remove the transaction and all transactions
					// that depend on it if it wasn't accepted into
					// the transaction pool. Probably this will mostly
					// throw errors, as the majority will already be
					// in the mempool.
					b.server.txMemPool.RemoveTransaction(tx, true)
				}
			}
		}

		// Remove all of the regular and stake transactions in the
		// connected block from the transaction pool.  Also, remove any
		// transactions which are now double spends as a result of these
		// new transactions.  Finally, remove any transaction that is
		// no longer an orphan. Transactions which depend on a confirmed
		// transaction are NOT removed recursively because they are still
		// valid.  Also, the coinbase of the regular tx tree is skipped
		// because the memory pool doesn't (and can't) have regular
		// tree coinbase transactions in it.
		for _, tx := range parentBlock.Transactions()[1:] {
			b.server.txMemPool.RemoveTransaction(tx, false)
			b.server.txMemPool.RemoveDoubleSpends(tx)
			b.server.txMemPool.RemoveOrphan(tx.Hash())
			acceptedTxs := b.server.txMemPool.ProcessOrphans(tx.Hash())
			b.server.AnnounceNewTransactions(acceptedTxs)

			//block connect success,we can believe parent are voted successfully,
			//now we update the locktx height in the lockpool
			b.server.txMemPool.ModifyLockTransaction(tx, parentBlock.Height())

			//parent block are voted successfully ,now we can remove doubleSpends tx
			// conflict with parent block from lockPool
			b.server.txMemPool.RemoveTxLockDoubleSpends(tx)
		}
		b.server.txMemPool.RemoveConfirmedLockTransaction(parentBlock.Height())

		for _, stx := range block.STransactions()[0:] {
			b.server.txMemPool.RemoveTransaction(stx, false)
			b.server.txMemPool.RemoveDoubleSpends(stx)
			b.server.txMemPool.RemoveOrphan(stx.Hash())
			acceptedTxs := b.server.txMemPool.ProcessOrphans(stx.Hash())
			b.server.AnnounceNewTransactions(acceptedTxs)
		}

		if r := b.server.rpcServer; r != nil {
			// Now that this block is in the blockchain we can mark
			// all the transactions (except the coinbase) as no
			// longer needing rebroadcasting.
			if txTreeRegularValid {
				for _, tx := range parentBlock.Transactions()[1:] {
					iv := wire.NewInvVect(wire.InvTypeTx, tx.Hash())
					b.server.RemoveRebroadcastInventory(iv)
				}
			}
			for _, stx := range block.STransactions()[0:] {
				iv := wire.NewInvVect(wire.InvTypeTx, stx.Hash())
				b.server.RemoveRebroadcastInventory(iv)
			}

			// Notify registered websocket clients of incoming block.
			r.ntfnMgr.NotifyBlockConnected(block)
		}

		// Stake tickets are spent or missed from the most recently connected block.
	case blockchain.NTSpentAndMissedTickets:
		tnd, ok := notification.Data.(*blockchain.TicketNotificationsData)
		if !ok {
			bmgrLog.Warnf("Tickets connected notification is not " +
				"TicketNotificationsData")
			break
		}

		if r := b.server.rpcServer; r != nil {
			r.ntfnMgr.NotifySpentAndMissedTickets(tnd)
		}

		// Stake tickets are matured from the most recently connected block.
	case blockchain.NTNewTickets:
		tnd, ok := notification.Data.(*blockchain.TicketNotificationsData)
		if !ok {
			bmgrLog.Warnf("Tickets connected notification is not " +
				"TicketNotificationsData")
			break
		}

		if r := b.server.rpcServer; r != nil {
			r.ntfnMgr.NotifyNewTickets(tnd)
		}

		// A block has been disconnected from the main block chain.
	case blockchain.NTBlockDisconnected:
		blockSlice, ok := notification.Data.([]*hcutil.Block)
		if !ok {
			bmgrLog.Warnf("Chain disconnected notification is not a block slice.")
			break
		}

		if len(blockSlice) != 2 {
			bmgrLog.Warnf("Chain disconnected notification is wrong size slice.")
			break
		}

		block := blockSlice[0]
		parentBlock := blockSlice[1]
		bmgrLog.Error("blockchain: NTBlockDisconnected", block.Height(), parentBlock.Height())

		// If the parent tx tree was invalidated, we need to remove these
		// tx from the mempool as the next incoming block may alternatively
		// validate them.
		txTreeRegularValid := hcutil.IsFlagSet16(block.MsgBlock().Header.VoteBits,
			hcutil.BlockValid)

		bmgrLog.Error("NTBlockDisconnected NTBlockDisconnected:", txTreeRegularValid)
		if !txTreeRegularValid {
			for _, tx := range parentBlock.Transactions()[1:] {
				b.server.txMemPool.RemoveTransaction(tx, false)
				b.server.txMemPool.RemoveDoubleSpends(tx)
				b.server.txMemPool.RemoveOrphan(tx.Hash())
				b.server.txMemPool.ProcessOrphans(tx.Hash())

			}
		}

		// Reinsert all of the transactions (except the coinbase) from the parent
		// tx tree regular into the transaction pool.
		for _, tx := range parentBlock.Transactions()[1:] {
			//reinsert tx from disconnected block, now we can update locktx height to 0 in the txlockpool
			b.server.txMemPool.ModifyLockTransaction(tx, 0)

			_, err := b.server.txMemPool.MaybeAcceptTransaction(tx, false, true)
			if err != nil {
				// Remove the transaction and all transactions
				// that depend on it if it wasn't accepted into
				// the transaction pool.
				b.server.txMemPool.RemoveTransaction(tx, true)
			}
		}

		for _, tx := range block.STransactions()[0:] {
			_, err := b.server.txMemPool.MaybeAcceptTransaction(tx, false, true)
			if err != nil {
				// Remove the transaction and all transactions
				// that depend on it if it wasn't accepted into
				// the transaction pool.
				b.server.txMemPool.RemoveTransaction(tx, true)
			}
		}

		// Notify registered websocket clients.
		if r := b.server.rpcServer; r != nil {
			r.ntfnMgr.NotifyBlockDisconnected(block)
		}

		// The blockchain is reorganizing.
	case blockchain.NTReorganization:
		rd, ok := notification.Data.(*blockchain.ReorganizationNtfnsData)
		if !ok {
			bmgrLog.Warnf("Chain reorganization notification is malformed")
			break
		}

		// Notify registered websocket clients.
		if r := b.server.rpcServer; r != nil {
			r.ntfnMgr.NotifyReorganization(rd)
		}

		// Drop the associated mining template from the old chain, since it
		// will be no longer valid.
		b.cachedCurrentTemplate = nil
	}
}

// NewPeer informs the block manager of a newly active peer.
func (b *blockManager) NewPeer(sp *serverPeer) {
	// Ignore if we are shutting down.
	if atomic.LoadInt32(&b.shutdown) != 0 {
		return
	}
	b.msgChan <- &newPeerMsg{peer: sp}
}

// QueueTx adds the passed transaction message and peer to the block handling
// queue.
func (b *blockManager) QueueTx(tx *hcutil.Tx, sp *serverPeer) {
	// Don't accept more transactions if we're shutting down.
	if atomic.LoadInt32(&b.shutdown) != 0 {
		sp.txProcessed <- struct{}{}
		return
	}

	b.msgChan <- &txMsg{tx: tx, peer: sp}
}

func (b *blockManager) QueueInstantTx(instantTx *hcutil.InstantTx, sp *serverPeer) {
	// Don't accept more transactions if we're shutting down.
	if atomic.LoadInt32(&b.shutdown) != 0 {
		sp.instantTxProcessed <- struct{}{}
		return
	}

	b.msgChan <- &instantTxMsg{tx: instantTx, peer: sp}
}

func (b *blockManager) QueueInstantTxVote(instantTxVote *hcutil.InstantTxVote, sp *serverPeer) {
	// Don't accept more transactions if we're shutting down.
	if atomic.LoadInt32(&b.shutdown) != 0 {
		sp.instantTxVoteProcessed <- struct{}{}
		return
	}

	b.msgChan <- &instantTxVoteMsg{instantTxVote: instantTxVote, peer: sp}
}

// QueueBlock adds the passed block message and peer to the block handling queue.
func (b *blockManager) QueueBlock(block *hcutil.Block, sp *serverPeer) {
	// Don't accept more blocks if we're shutting down.
	if atomic.LoadInt32(&b.shutdown) != 0 {
		sp.blockProcessed <- struct{}{}
		return
	}

	b.msgChan <- &blockMsg{block: block, peer: sp}
}

// QueueInv adds the passed inv message and peer to the block handling queue.
func (b *blockManager) QueueInv(inv *wire.MsgInv, sp *serverPeer) {
	// No channel handling here because peers do not need to block on inv
	// messages.
	if atomic.LoadInt32(&b.shutdown) != 0 {
		return
	}

	b.msgChan <- &invMsg{inv: inv, peer: sp}
}

// QueueHeaders adds the passed headers message and peer to the block handling
// queue.
func (b *blockManager) QueueHeaders(headers *wire.MsgHeaders, sp *serverPeer) {
	// No channel handling here because peers do not need to block on
	// headers messages.
	if atomic.LoadInt32(&b.shutdown) != 0 {
		return
	}

	b.msgChan <- &headersMsg{headers: headers, peer: sp}
}

// DonePeer informs the blockmanager that a peer has disconnected.
func (b *blockManager) DonePeer(sp *serverPeer) {
	// Ignore if we are shutting down.
	if atomic.LoadInt32(&b.shutdown) != 0 {
		return
	}

	b.msgChan <- &donePeerMsg{peer: sp}
}

// Start begins the core block handler which processes block and inv messages.
func (b *blockManager) Start() {
	// Already started?
	if atomic.AddInt32(&b.started, 1) != 1 {
		return
	}

	bmgrLog.Trace("Starting block manager")
	b.wg.Add(1)
	go b.blockHandler()
}

// Stop gracefully shuts down the block manager by stopping all asynchronous
// handlers and waiting for them to finish.
func (b *blockManager) Stop() error {
	if atomic.AddInt32(&b.shutdown, 1) != 1 {
		bmgrLog.Warnf("Block manager is already in the process of " +
			"shutting down")
		return nil
	}

	bmgrLog.Infof("Block manager shutting down")
	close(b.quit)
	b.wg.Wait()
	return nil
}

// SyncPeer returns the current sync peer.
func (b *blockManager) SyncPeer() *serverPeer {
	reply := make(chan *serverPeer)
	b.msgChan <- getSyncPeerMsg{reply: reply}
	return <-reply
}

// RequestFromPeer allows an outside caller to request blocks or transactions
// from a peer. The requests are logged in the blockmanager's internal map of
// requests so they do not later ban the peer for sending the respective data.
func (b *blockManager) RequestFromPeer(p *serverPeer, blocks, txs []*chainhash.Hash) error {
	reply := make(chan requestFromPeerResponse)
	b.msgChan <- requestFromPeerMsg{peer: p, blocks: blocks, txs: txs,
		reply: reply}
	response := <-reply

	return response.err
}

func (b *blockManager) requestFromPeer(p *serverPeer, blocks, txs []*chainhash.Hash) error {
	msgResp := wire.NewMsgGetData()

	// Add the blocks to the request.
	for _, bh := range blocks {
		// If we've already requested this block, skip it.
		_, alreadyReqP := p.requestedBlocks[*bh]
		_, alreadyReqB := b.requestedBlocks[*bh]

		if alreadyReqP || alreadyReqB {
			continue
		}

		// Check to see if we already have this block, too.
		// If so, skip.
		exists, err := b.chain.HaveBlock(bh)
		if err != nil {
			return err
		}
		if exists {
			continue
		}

		err = msgResp.AddInvVect(wire.NewInvVect(wire.InvTypeBlock, bh))
		if err != nil {
			return fmt.Errorf("unexpected error encountered building request "+
				"for mining state block %v: %v",
				bh, err.Error())
		}

		p.requestedBlocks[*bh] = struct{}{}
		b.requestedBlocks[*bh] = struct{}{}
		b.requestedEverBlocks[*bh] = 0
	}

	// Add the vote transactions to the request.
	for _, vh := range txs {
		// If we've already requested this transaction, skip it.
		_, alreadyReqP := p.requestedTxns[*vh]
		_, alreadyReqB := b.requestedTxns[*vh]

		if alreadyReqP || alreadyReqB {
			continue
		}

		// Ask the transaction memory pool if the transaction is known
		// to it in any form (main pool or orphan).
		if b.server.txMemPool.HaveTransaction(vh) {
			continue
		}

		// Check if the transaction exists from the point of view of the
		// end of the main chain.
		entry, err := b.chain.FetchUtxoEntry(vh)
		if err != nil {
			return err
		}
		if entry != nil {
			continue
		}

		err = msgResp.AddInvVect(wire.NewInvVect(wire.InvTypeTx, vh))
		if err != nil {
			return fmt.Errorf("unexpected error encountered building request "+
				"for mining state vote %v: %v",
				vh, err.Error())
		}

		p.requestedTxns[*vh] = struct{}{}
		b.requestedTxns[*vh] = struct{}{}
		b.requestedEverTxns[*vh] = 0
	}

	if len(msgResp.InvList) > 0 {
		p.QueueMessage(msgResp, nil)
	}

	return nil
}

// CalcNextRequiredDifficulty calculates the required difficulty for the next
// block after the current main chain.  This function makes use of
// CalcNextRequiredDifficulty on an internal instance of a block chain.  It is
// funneled through the block manager since blockchain is not safe for concurrent
// access.
func (b *blockManager) CalcNextRequiredDifficulty(timestamp time.Time) (uint32, error) {
	reply := make(chan calcNextReqDifficultyResponse)
	b.msgChan <- calcNextReqDifficultyMsg{timestamp: timestamp, reply: reply}
	response := <-reply
	return response.difficulty, response.err
}

// CalcNextRequiredDiffNode calculates the required difficulty for the next
// block after the passed block hash.  This function makes use of
// CalcNextRequiredDiffFromNode on an internal instance of a block chain.  It is
// funneled through the block manager since blockchain is not safe for concurrent
// access.
func (b *blockManager) CalcNextRequiredDiffNode(hash *chainhash.Hash, timestamp time.Time) (uint32, error) {
	reply := make(chan calcNextReqDifficultyResponse)
	b.msgChan <- calcNextReqDiffNodeMsg{
		hash:      hash,
		timestamp: timestamp,
		reply:     reply,
	}
	response := <-reply
	return response.difficulty, response.err
}

// CalcNextRequiredStakeDifficulty calculates the required Stake difficulty for
// the next block after the current main chain.  This function makes use of
// CalcNextRequiredStakeDifficulty on an internal instance of a block chain.  It is
// funneled through the block manager since blockchain is not safe for concurrent
// access.
func (b *blockManager) CalcNextRequiredStakeDifficulty() (int64, error) {
	reply := make(chan calcNextReqStakeDifficultyResponse)
	b.msgChan <- calcNextReqStakeDifficultyMsg{reply: reply}
	response := <-reply
	return response.stakeDifficulty, response.err
}

// ForceReorganization returns the hashes of all the children of a parent for the
// block hash that is passed to the function. It is funneled through the block
// manager since blockchain is not safe for concurrent access.
func (b *blockManager) ForceReorganization(formerBest, newBest chainhash.Hash) error {
	reply := make(chan forceReorganizationResponse)
	b.msgChan <- forceReorganizationMsg{
		formerBest: formerBest,
		newBest:    newBest,
		reply:      reply}
	response := <-reply
	return response.err
}

// GetGeneration returns the hashes of all the children of a parent for the
// block hash that is passed to the function. It is funneled through the block
// manager since blockchain is not safe for concurrent access.
func (b *blockManager) GetGeneration(h chainhash.Hash) ([]chainhash.Hash, error) {
	reply := make(chan getGenerationResponse)
	b.msgChan <- getGenerationMsg{hash: h, reply: reply}
	response := <-reply
	return response.hashes, response.err
}

// TipGeneration returns the hashes of all the children of the current best
// chain tip.  It is funneled through the block manager since blockchain is not
// safe for concurrent access.
func (b *blockManager) TipGeneration() ([]chainhash.Hash, error) {
	reply := make(chan tipGenerationResponse)
	b.msgChan <- tipGenerationMsg{reply: reply}
	response := <-reply
	return response.hashes, response.err
}

// GetTopBlockFromChain obtains the current top block from HEAD of the blockchain.
// Returns a pointer to the cached copy of the block in memory.
func (b *blockManager) GetTopBlockFromChain() (*hcutil.Block, error) {
	reply := make(chan getTopBlockResponse)
	b.msgChan <- getTopBlockMsg{reply: reply}
	response := <-reply
	return response.block, response.err
}

// ProcessBlock makes use of ProcessBlock on an internal instance of a block
// chain.  It is funneled through the block manager since blockchain is not safe
// for concurrent access.
func (b *blockManager) ProcessBlock(block *hcutil.Block, flags blockchain.BehaviorFlags) (bool, error) {
	reply := make(chan processBlockResponse, 1)
	b.msgChan <- processBlockMsg{block: block, flags: flags, reply: reply}
	response := <-reply
	return response.isOrphan, response.err
}

// ProcessTransaction makes use of ProcessTransaction on an internal instance of
// a block chain.  It is funneled through the block manager since blockchain is
// not safe for concurrent access.
func (b *blockManager) ProcessTransaction(tx *hcutil.Tx, allowOrphans bool,
	rateLimit bool, allowHighFees bool) ([]*hcutil.Tx, error) {
	reply := make(chan processTransactionResponse, 1)
	b.msgChan <- processTransactionMsg{tx, allowOrphans, rateLimit,
		allowHighFees, reply}
	response := <-reply
	return response.acceptedTxs, response.err
}

// IsCurrent returns whether or not the block manager believes it is synced with
// the connected peers.
func (b *blockManager) IsCurrent() bool {
	reply := make(chan bool)
	b.msgChan <- isCurrentMsg{reply: reply}
	return <-reply
}

// Pause pauses the block manager until the returned channel is closed.
//
// Note that while paused, all peer and block processing is halted.  The
// message sender should avoid pausing the block manager for long durations.
func (b *blockManager) Pause() chan<- struct{} {
	c := make(chan struct{})
	b.msgChan <- pauseMsg{c}
	return c
}

// TicketPoolValue returns the current value of the total stake in the ticket
// pool.
func (b *blockManager) TicketPoolValue() (hcutil.Amount, error) {
	return b.chain.TicketPoolValue()
}

// GetCurrentTemplate gets the current block template for mining.
func (b *blockManager) GetCurrentTemplate() *BlockTemplate {
	reply := make(chan getCurrentTemplateResponse)
	b.msgChan <- getCurrentTemplateMsg{reply: reply}
	response := <-reply
	return response.Template
}

// SetCurrentTemplate sets the current block template for mining.
func (b *blockManager) SetCurrentTemplate(bt *BlockTemplate) {
	reply := make(chan setCurrentTemplateResponse)
	b.msgChan <- setCurrentTemplateMsg{Template: bt, reply: reply}
	<-reply
	return
}

// GetParentTemplate gets the current parent block template for mining.
func (b *blockManager) GetParentTemplate() *BlockTemplate {
	reply := make(chan getParentTemplateResponse)
	b.msgChan <- getParentTemplateMsg{reply: reply}
	response := <-reply
	return response.Template
}

// SetParentTemplate sets the current parent block template for mining.
func (b *blockManager) SetParentTemplate(bt *BlockTemplate) {
	reply := make(chan setParentTemplateResponse)
	b.msgChan <- setParentTemplateMsg{Template: bt, reply: reply}
	<-reply
	return
}

// newBlockManager returns a new hcd block manager.
// Use Start to begin processing asynchronous block and inv updates.
func newBlockManager(s *server, indexManager blockchain.IndexManager) (*blockManager, error) {
	bm := blockManager{
		server:              s,
		rejectedTxns:        make(map[chainhash.Hash]struct{}),
		requestedTxns:       make(map[chainhash.Hash]struct{}),
		requestedEverTxns:   make(map[chainhash.Hash]uint8),
		requestedBlocks:     make(map[chainhash.Hash]struct{}),
		requestedEverBlocks: make(map[chainhash.Hash]uint8),
		progressLogger:      newBlockProgressLogger("Processed", bmgrLog),
		msgChan:             make(chan interface{}, cfg.MaxPeers*3),
		headerList:          list.New(),
		AggressiveMining:    !cfg.NonAggressive,
		quit:                make(chan struct{}),
	}

	// Create a new block chain instance with the appropriate configuration.
	var err error
	bm.chain, err = blockchain.New(&blockchain.Config{
		DB:            s.db,
		ChainParams:   s.chainParams,
		TimeSource:    s.timeSource,
		Notifications: bm.handleNotifyMsg,
		SigCache:      s.sigCache,
		IndexManager:  indexManager,
	})
	if err != nil {
		return nil, err
	}
	best := bm.chain.BestSnapshot()
	bm.chain.DisableCheckpoints(cfg.DisableCheckpoints)
	if !cfg.DisableCheckpoints {
		// Initialize the next checkpoint based on the current height.
		bm.nextCheckpoint = bm.findNextHeaderCheckpoint(best.Height)
		if bm.nextCheckpoint != nil {
			bm.resetHeaderState(best.Hash, best.Height)
		}
	} else {
		bmgrLog.Info("Checkpoints are disabled")
	}

	// Dump the blockchain here if asked for it, and quit.
	if cfg.DumpBlockchain != "" {
		err = dumpBlockChain(bm.chain, best.Height)
		if err != nil {
			return nil, err
		}

		return nil, fmt.Errorf("closing after dumping blockchain")
	}

	// Query the DB for the current winning ticket data.
	wt, ps, fs, err := bm.chain.LotteryDataForBlock(best.Hash)
	if err != nil {
		return nil, err
	}
	aiwt, aips, aifs, err := bm.chain.LotteryAiDataForBlock(best.Hash)
	if err != nil {
		return nil, err
	}

	// Query the DB for the currently missed tickets.
	missedTickets, err := bm.chain.MissedTickets()
	if err != nil {
		return nil, err
	}
	missedAiTickets, err := bm.chain.MissedAiTickets()
	if err != nil {
		return nil, err
	}

	// Retrieve the current previous block hash and next stake difficulty.
	curPrevHash := bm.chain.BestPrevHash()
	nextStakeDiff, err := bm.chain.CalcNextRequiredStakeDifficulty()
	if err != nil {
		return nil, err
	}

	bm.updateChainState(best.Hash,
		best.Height,
		fs, aifs,
		uint32(ps),uint32(aips),
		nextStakeDiff,
		wt,aiwt,
		missedTickets,missedAiTickets,
		curPrevHash)
	bm.lotteryDataBroadcast = make(map[chainhash.Hash]struct{})

	return &bm, nil
}

// blockDbPath returns the path to the block database given a database type.
func blockDbPath(dbType string) string {
	// The database name is based on the database type.
	dbName := blockDbNamePrefix + "_" + dbType
	if dbType == "sqlite" {
		dbName = dbName + ".db"
	}
	dbPath := filepath.Join(cfg.DataDir, dbName)
	return dbPath
}

// warnMultipleDBs shows a warning if multiple block database types are detected.
// This is not a situation most users want.  It is handy for development however
// to support multiple side-by-side databases.
func warnMultipleDBs() {
	// This is intentionally not using the known db types which depend
	// on the database types compiled into the binary since we want to
	// detect legacy db types as well.
	dbTypes := []string{"ffldb", "leveldb", "sqlite"}
	duplicateDbPaths := make([]string, 0, len(dbTypes)-1)
	for _, dbType := range dbTypes {
		if dbType == cfg.DbType {
			continue
		}

		// Store db path as a duplicate db if it exists.
		dbPath := blockDbPath(dbType)
		if fileExists(dbPath) {
			duplicateDbPaths = append(duplicateDbPaths, dbPath)
		}
	}

	// Warn if there are extra databases.
	if len(duplicateDbPaths) > 0 {
		selectedDbPath := blockDbPath(cfg.DbType)
		hcdLog.Warnf("WARNING: There are multiple block chain databases "+
			"using different database types.\nYou probably don't "+
			"want to waste disk space by having more than one.\n"+
			"Your current database is located at [%v].\nThe "+
			"additional database is located at %v", selectedDbPath,
			duplicateDbPaths)
	}
}

// loadBlockDB loads (or creates when needed) the block database taking into
// account the selected database backend and returns a handle to it.  It also
// contains additional logic such warning the user if there are multiple
// databases which consume space on the file system and ensuring the regression
// test database is clean when in regression test mode.
func loadBlockDB() (database.DB, error) {
	// The memdb backend does not have a file path associated with it, so
	// handle it uniquely.  We also don't want to worry about the multiple
	// database type warnings when running with the memory database.
	if cfg.DbType == "memdb" {
		hcdLog.Infof("Creating block database in memory.")
		db, err := database.Create(cfg.DbType)
		if err != nil {
			return nil, err
		}
		return db, nil
	}

	warnMultipleDBs()

	// The database name is based on the database type.
	dbPath := blockDbPath(cfg.DbType)

	hcdLog.Infof("Loading block database from '%s'", dbPath)
	db, err := database.Open(cfg.DbType, dbPath, activeNetParams.Net)
	if err != nil {
		// Return the error if it's not because the database doesn't
		// exist.
		if dbErr, ok := err.(database.Error); !ok || dbErr.ErrorCode !=
			database.ErrDbDoesNotExist {

			return nil, err
		}

		// Create the db if it does not exist.
		err = os.MkdirAll(cfg.DataDir, 0700)
		if err != nil {
			return nil, err
		}
		db, err = database.Create(cfg.DbType, dbPath, activeNetParams.Net)
		if err != nil {
			return nil, err
		}
	}

	hcdLog.Info("Block database loaded")
	return db, nil
}

// dumpBlockChain dumps a map of the blockchain blocks as serialized bytes.
func dumpBlockChain(b *blockchain.BlockChain, height int64) error {
	bmgrLog.Infof("Writing the blockchain to disk as a flat file, " +
		"please wait...")

	progressLogger := newBlockProgressLogger("Written", bmgrLog)

	file, err := os.Create(cfg.DumpBlockchain)
	if err != nil {
		return err
	}
	defer file.Close()

	// Store the network ID in an array for later writing.
	var net [4]byte
	binary.LittleEndian.PutUint32(net[:], uint32(activeNetParams.Net))

	// Write the blocks sequentially, excluding the genesis block.
	var sz [4]byte
	for i := int64(1); i <= height; i++ {
		bl, err := b.BlockByHeight(i)
		if err != nil {
			return err
		}

		// Serialize the block for writing.
		blB, err := bl.Bytes()
		if err != nil {
			return err
		}

		// Write the network ID first.
		_, err = file.Write(net[:])
		if err != nil {
			return err
		}

		// Write the size of the block as a little endian uint32,
		// then write the block itself serialized.
		binary.LittleEndian.PutUint32(sz[:], uint32(len(blB)))
		_, err = file.Write(sz[:])
		if err != nil {
			return err
		}

		_, err = file.Write(blB)
		if err != nil {
			return err
		}

		progressLogger.logBlockHeight(bl)
	}

	bmgrLog.Infof("Successfully dumped the blockchain (%v blocks) to %v.",
		height, cfg.DumpBlockchain)

	return nil
}<|MERGE_RESOLUTION|>--- conflicted
+++ resolved
@@ -19,15 +19,12 @@
 	"github.com/HcashOrg/hcd/mempool"
 	"github.com/HcashOrg/hcd/txscript"
 	"github.com/HcashOrg/hcd/wire"
-<<<<<<< HEAD
 	"math/rand"
 	"os"
 	"path/filepath"
 	"sync"
 	"sync/atomic"
 	"time"
-=======
->>>>>>> 0c82caea
 )
 
 const (
@@ -817,7 +814,7 @@
 	//TODO dealwith vote in mempool
 
 	//check ticket selected
-	tickets, _, _, err := b.chain.LotteryAiTicketsForInstantTx(&instantTxHash)
+	tickets, _, _, err := b.chain.LotteryAiDataForBlock(&instantTxHash)
 	ticketExist := false
 	for _, t := range tickets {
 		if t.IsEqual(&ticketHash) {
