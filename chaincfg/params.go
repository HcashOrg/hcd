// Copyright (c) 2014-2016 The btcsuite developers
// Copyright (c) 2015-2017 The Decred developers
// Copyright (c) 2018-2020 The Hc developers
// Use of this source code is governed by an ISC
// license that can be found in the LICENSE file.

package chaincfg

import (
	"encoding/hex"
	"errors"
	"fmt"
	"math"
	"math/big"
	"time"

	"github.com/HcashOrg/hcd/chaincfg/chainhash"
	"github.com/HcashOrg/hcd/wire"
)

// These variables are the chain proof-of-work limit parameters for each default
// network.
var (
	// bigOne is 1 represented as a big.Int.  It is defined here to avoid
	// the overhead of creating it multiple times.
	bigOne = big.NewInt(1)

	// mainPowLimit is the highest proof of work value a Hcd block can
	// have for the main network.  It is the value 2^224 - 1.
	mainPowLimit = new(big.Int).Sub(new(big.Int).Lsh(bigOne, 224), bigOne)

	// testNetPowLimit is the highest proof of work value a Hcd block
	// can have for the test network.  It is the value 2^232 - 1.
	testNetPowLimit = new(big.Int).Sub(new(big.Int).Lsh(bigOne, 232), bigOne)

	// simNetPowLimit is the highest proof of work value a Hcd block
	// can have for the simulation test network.  It is the value 2^255 - 1.
	simNetPowLimit = new(big.Int).Sub(new(big.Int).Lsh(bigOne, 240), bigOne)

	//simNetPowLimit = new(big.Int).Sub(new(big.Int).Lsh(bigOne, 255), bigOne)

	VoteBitsNotFound = fmt.Errorf("vote bits not found")
)

// SigHashOptimization is an optimization for verification of transactions that
// do CHECKSIG operations with hashType SIGHASH_ALL. Although there should be no
// consequences to daemons that are simply running a node, it may be the case
// that you could cause database corruption if you turn this code on, create and
// manipulate your own MsgTx, then include them in blocks. For safety, if you're
// using the daemon with wallet or mining with the daemon this should be disabled.
// If you believe that any MsgTxs in your daemon will be used mutably, do NOT
// turn on this feature. It is disabled by default.
// This feature is considered EXPERIMENTAL, enable at your own risk!
var SigHashOptimization = false

// CheckForDuplicateHashes checks for duplicate hashes when validating blocks.
// Because of the rule inserting the height into the second (nonce) txOut, there
// should never be a duplicate transaction hash that overwrites another. However,
// because there is a 2^128 chance of a collision, the paranoid user may wish to
// turn this feature on.
var CheckForDuplicateHashes = false

// CPUMinerThreads is the default number of threads to utilize with the
// CPUMiner when mining.
var CPUMinerThreads = 1

// Checkpoint identifies a known good point in the block chain.  Using
// checkpoints allows a few optimizations for old blocks during initial download
// and also prevents forks from old blocks.
//
// Each checkpoint is selected based upon several factors.  See the
// documentation for chain.IsCheckpointCandidate for details on the selection
// criteria.
type Checkpoint struct {
	Height int64
	Hash   *chainhash.Hash
}

// Vote describes a voting instance.  It is self-describing so that the UI can
// be directly implemented using the fields.  Mask determines which bits can be
// used.  Bits are enumerated and must be consecutive.  Each vote requires one
// and only one abstain (bits = 0) and reject vote (IsNo = true).
//
// For example, change block height from int64 to uint64.
// Vote {
//	Id:          "blockheight",
//	Description: "Change block height from int64 to uint64"
//	Mask:        0x0006,
//	Choices:     []Choice{
//		{
//			Id:          "abstain",
//			Description: "abstain voting for change",
//			Bits:        0x0000,
//			IsAbstain:   true,
//			IsNo:        false,
//		},
//		{
//			Id:          "no",
//			Description: "reject changing block height to uint64",
//			Bits:        0x0002,
//			IsAbstain:   false,
//			IsNo:        false,
//		},
//		{
//			Id:          "yes",
//			Description: "accept changing block height to uint64",
//			Bits:        0x0004,
//			IsAbstain:   false,
//			IsNo:        true,
//		},
//	},
// }
//
type Vote struct {
	// Single unique word identifying the vote.
	Id string

	// Longer description of what the vote is about.
	Description string

	// Usable bits for this vote.
	Mask uint16

	Choices []Choice
}

// Choice defines one of the possible Choices that make up a vote. The 0 value
// in Bits indicates the default choice.  Care should be taken not to bias a
// vote with the default choice.
type Choice struct {
	// Single unique word identifying vote (e.g. yes)
	Id string

	// Longer description of the vote.
	Description string

	// Bits used for this vote.
	Bits uint16

	// This is the abstain choice.  By convention this must be the 0 vote
	// (abstain) and exist only once in the Vote.Choices array.
	IsAbstain bool

	// This coince indicates a hard No Vote.  By convention this must exist
	// only once in the Vote.Choices array.
	IsNo bool
}

// VoteIndex compares vote to Choice.Bits and returns the index into the
// Choices array.  If the vote is invalid it returns -1.
func (v *Vote) VoteIndex(vote uint16) int {
	vote &= v.Mask
	for k := range v.Choices {
		if vote == v.Choices[k].Bits {
			return k
		}
	}

	return -1
}

const (
	// VoteIDMaxBlockSize is the vote ID for the the maximum block size
	// increase agenda used for the hard fork demo.
	VoteIDMaxBlockSize = "maxblocksize"
)

// ConsensusDeployment defines details related to a specific consensus rule
// change that is voted in.  This is part of BIP0009.
type ConsensusDeployment struct {
	// Vote describes the what is being voted on and what the choices are.
	// This is sitting in a struct in order to make merging between btcd
	// easier.
	Vote Vote

	// StartTime is the median block time after which voting on the
	// deployment starts.
	StartTime uint64

	// ExpireTime is the median block time after which the attempted
	// deployment expires.
	ExpireTime uint64
}

// TokenPayout is a payout for block 1 which specifies an address and an amount
// to pay to that address in a transaction output.
type TokenPayout struct {
	Address string
	Amount  int64
}

// Params defines a Hcd network by its parameters.  These parameters may be
// used by Hcd applications to differentiate networks as well as addresses
// and keys for one network from those intended for use on another network.
type Params struct {
	// Name defines a human-readable identifier for the network.
	Name string

	// Net defines the magic bytes used to identify the network.
	Net wire.CurrencyNet

	// DefaultPort defines the default peer-to-peer port for the network.
	DefaultPort string

	// DNSSeeds defines a list of DNS seeds for the network that are used
	// as one method to discover peers.
	DNSSeeds []string

	// GenesisBlock defines the first block of the chain.
	GenesisBlock *wire.MsgBlock

	// GenesisHash is the starting block hash.
	GenesisHash *chainhash.Hash

	// PowLimit defines the highest allowed proof of work value for a block
	// as a uint256.
	PowLimit *big.Int

	// PowLimitBits defines the highest allowed proof of work value for a
	// block in compact form.
	PowLimitBits uint32

	// ReduceMinDifficulty defines whether the network should reduce the
	// minimum required difficulty after a long enough period of time has
	// passed without finding a block.  This is really only useful for test
	// networks and should not be set on a main network.
	ReduceMinDifficulty bool

	// MinDiffReductionTime is the amount of time after which the minimum
	// required difficulty should be reduced when a block hasn't been found.
	//
	// NOTE: This only applies if ReduceMinDifficulty is true.
	MinDiffReductionTime time.Duration

	// GenerateSupported specifies whether or not CPU mining is allowed.
	GenerateSupported bool

	// MaximumBlockSizes are the maximum sizes of a block that can be
	// generated on the network.  It is an array because the max block size
	// can be different values depending on the results of a voting agenda.
	// The first entry is the initial block size for the network, while the
	// other entries are potential block size changes which take effect when
	// the vote for the associated agenda succeeds.
	MaximumBlockSizes []int

	// MaxTxSize is the maximum number of bytes a serialized transaction can
	// be in order to be considered valid by consensus.
	MaxTxSize int

	// TargetTimePerBlock is the desired amount of time to generate each
	// block.
	TargetTimePerBlock time.Duration

	// WorkDiffAlpha is the stake difficulty EMA calculation alpha (smoothing)
	// value. It is different from a normal EMA alpha. Closer to 1 --> smoother.
	WorkDiffAlpha int64

	// WorkDiffWindowSize is the number of windows (intervals) used for calculation
	// of the exponentially weighted average.
	WorkDiffWindowSize int64

	// WorkDiffWindows is the number of windows (intervals) used for calculation
	// of the exponentially weighted average.
	WorkDiffWindows int64

	// TargetTimespan is the desired amount of time that should elapse
	// before the block difficulty requirement is examined to determine how
	// it should be changed in order to maintain the desired block
	// generation rate.  This value should correspond to the product of
	// WorkDiffWindowSize and TimePerBlock above.
	TargetTimespan time.Duration

	// RetargetAdjustmentFactor is the adjustment factor used to limit
	// the minimum and maximum amount of adjustment that can occur between
	// difficulty retargets.
	RetargetAdjustmentFactor int64

	// Subsidy parameters.
	//
	// Subsidy calculation for exponential reductions:
	// 0 for i in range (0, height / SubsidyReductionInterval):
	// 1     subsidy *= MulSubsidy
	// 2     subsidy /= DivSubsidy
	//
	// Caveat: Don't overflow the int64 register!!

	// BaseSubsidy is the starting subsidy amount for mined blocks.
	BaseSubsidy int64

	// Subsidy reduction multiplier.
	MulSubsidy int64

	// Subsidy reduction divisor.
	DivSubsidy int64

	// SubsidyReductionInterval is the reduction interval in blocks.
	SubsidyReductionInterval int64

	// WorkRewardProportion is the comparative amount of the subsidy given for
	// creating a block.
	WorkRewardProportion uint16

	// StakeRewardProportion is the comparative amount of the subsidy given for
	// casting stake votes (collectively, per block).
	StakeRewardProportion uint16

	// BlockTaxProportion is the inverse of the percentage of funds for each
	// block to allocate to the developer organization.
	// e.g. 10% --> 10 (or 1 / (1/10))
	// Special case: disable taxes with a value of 0
	BlockTaxProportion uint16

	//for utxo used in instantsend tx
	InstantSendConfirmationsRequired  int32

	// Checkpoints ordered from oldest to newest.
	Checkpoints []Checkpoint

	// These fields are related to voting on consensus rule changes as
	// defined by BIP0009.
	//
	// RuleChangeActivationQurom is the number of votes required for a vote
	// to take effect.
	//
	// RuleChangeActivationInterval is the number of blocks in each threshold
	// state retarget window.
	//
	// Deployments define the specific consensus rule changes to be voted
	// on for the stake version (the map key).
	RuleChangeActivationQuorum     uint32
	RuleChangeActivationMultiplier uint32
	RuleChangeActivationDivisor    uint32
	RuleChangeActivationInterval   uint32
	Deployments                    map[uint32][]ConsensusDeployment

	// Enforce current block version once network has upgraded.
	BlockEnforceNumRequired uint64

	// Reject previous block versions once network has upgraded.
	BlockRejectNumRequired uint64

	// The number of nodes to check.
	BlockUpgradeNumToCheck uint64

	// Mempool parameters
	RelayNonStdTxs bool

	// NetworkAddressPrefix is the first letter of the network
	// for any given address encoded as a string.
	NetworkAddressPrefix string

	// Address encoding magics
	PubKeyAddrID      [2]byte // First 2 bytes of a P2PK address
	PubKeyBlissAddrID [2]byte // First 2 bytes of a P2PK bliss address
	PubKeyHashAddrID  [2]byte // First 2 bytes of a P2PKH address
	PKHEdwardsAddrID  [2]byte // First 2 bytes of an Edwards P2PKH address
	PKHSchnorrAddrID  [2]byte // First 2 bytes of a secp256k1 Schnorr P2PKH address
	PKHBlissAddrID    [2]byte // First 2 bytes of a Bliss P2PKH address
	ScriptHashAddrID  [2]byte // First 2 bytes of a P2SH address
	PrivateKeyID      [2]byte // First 2 bytes of a WIF private key

	// BIP32 hierarchical deterministic extended key magics
	HDPrivateKeyID [4]byte
	HDPublicKeyID  [4]byte

	// BIP44 coin type used in the hierarchical deterministic path for
	// address generation.
	HDCoinType uint32

	// MinimumStakeDiff if the minimum amount of Atoms required to purchase a
	// stake ticket.
	MinimumStakeDiff int64
	MinimumAiStakeDiff int64

	// Ticket pool sizes for Hcd PoS. This denotes the number of possible
	// buckets/number of different ticket numbers. It is also the number of
	// possible winner numbers there are.
	TicketPoolSize uint16

	// Average number of tickets per block for Hcd PoS.
	TicketsPerBlock uint16

	// Number of blocks for tickets to mature (spendable at TicketMaturity+1).
	TicketMaturity uint16

	// Number of blocks for tickets to expire after they have matured. This MUST
	// be >= (StakeEnabledHeight + StakeValidationHeight).
	TicketExpiry uint32

	// possible winner numbers there are.
	AiTicketPoolSize uint16

	// Average number of tickets per block for Hcd PoS.
	AiTicketsPerBlock uint16

	// Number of blocks for tickets to mature (spendable at TicketMaturity+1).
	AiTicketMaturity uint16

	// Number of blocks for tickets to expire after they have matured. This MUST
	// be >= (StakeEnabledHeight + StakeValidationHeight).
	AiTicketExpiry uint32

	// CoinbaseMaturity is the number of blocks required before newly mined
	// coins (coinbase transactions) can be spent.
	CoinbaseMaturity uint16

	// Maturity for spending SStx change outputs.
	SStxChangeMaturity uint16

	// TicketPoolSizeWeight is the multiplicative weight applied to the
	// ticket pool size difference between a window period and its target
	// when determining the stake system.
	TicketPoolSizeWeight uint16

	// StakeDiffAlpha is the stake difficulty EMA calculation alpha (smoothing)
	// value. It is different from a normal EMA alpha. Closer to 1 --> smoother.
	StakeDiffAlpha int64

	// StakeDiffWindowSize is the number of blocks used for each interval in
	// exponentially weighted average.
	StakeDiffWindowSize int64

	// StakeDiffWindows is the number of windows (intervals) used for calculation
	// of the exponentially weighted average.
	StakeDiffWindows int64

	// StakeVersionInterval determines the interval where the stake version
	// is calculated.
	StakeVersionInterval int64

	// MaxFreshStakePerBlock is the maximum number of new tickets that may be
	// submitted per block.
	MaxFreshStakePerBlock uint8

	AiMaxFreshStakePerBlock uint8

	// StakeEnabledHeight is the height in which the first ticket could possibly
	// mature.
	StakeEnabledHeight int64

	// StakeValidationHeight is the height at which votes (SSGen) are required
	// to add a new block to the top of the blockchain. This height is the
	// first block that will be voted on, but will include in itself no votes.
	StakeValidationHeight int64

	// StakeBaseSigScript is the consensus stakebase signature script for all
	// votes on the network. This isn't signed in any way, so without forcing
	// it to be this value miners/daemons could freely change it.
	StakeBaseSigScript []byte

	// StakeMajorityMultiplier and StakeMajorityDivisor are used
	// to calculate the super majority of stake votes using integer math as
	// such: X*StakeMajorityMultiplier/StakeMajorityDivisor
	StakeMajorityMultiplier int32
	StakeMajorityDivisor    int32

	// OrganizationPkScript is the output script for block taxes to be
	// distributed to in every block's coinbase. It should ideally be a P2SH
	// multisignature address.  OrganizationPkScriptVersion is the version
	// of the output script.  Until PoS hardforking is implemented, this
	// version must always match for a block to validate.
	OrganizationPkScript        []byte
	OrganizationPkScriptVersion uint16

	// BlockOneLedger specifies the list of payouts in the coinbase of
	// block height 1. If there are no payouts to be given, set this
	// to an empty slice.
	BlockOneLedger []*TokenPayout
	// DNSSeeds defines a list of DNS seeds for the network that are used
	// as one method to discover peers.
	OmniMoneyReceive string
	OmniStartHeight uint64
	AIEnableHeight  uint64
}

// MainNetParams defines the network parameters for the main Hcd network.
var MainNetParams = Params{
	Name:        "mainnet",
	Net:         wire.MainNet,
	DefaultPort: "14008",
	DNSSeeds: []string{
		"mainnet1.h.cash",
		"mainnet2.h.cash",
		"mainnet3.h.cash",
		"mainnet4.h.cash",
		"mainnet5.h.cash",
	},

	// Chain parameters
	GenesisBlock:             &genesisBlock,
	GenesisHash:              &genesisHash,
	PowLimit:                 mainPowLimit,
	PowLimitBits:             0x1d00ffff,
	ReduceMinDifficulty:      false,
	MinDiffReductionTime:     0, // Does not apply since ReduceMinDifficulty false
	GenerateSupported:        false,
	MaximumBlockSizes:        []int{1000000},
	MaxTxSize:                1000000,
	TargetTimePerBlock:       time.Second * 150,
	WorkDiffAlpha:            1,
	WorkDiffWindowSize:       288,
	WorkDiffWindows:          20,
	TargetTimespan:           time.Second * 150 * 288, // TimePerBlock * WindowSize
	RetargetAdjustmentFactor: 4,

	// Subsidy parameters.
	BaseSubsidy:              640000000, // ~84m = Premine + Total subsidy
	MulSubsidy:               999,
	DivSubsidy:               1000,
	SubsidyReductionInterval: 12288,
	WorkRewardProportion:     6,
	StakeRewardProportion:    3,
	BlockTaxProportion:       1,
	InstantSendConfirmationsRequired: 6,

	// Checkpoints ordered from oldest to newest.
	Checkpoints: []Checkpoint{},

	// The miner confirmation window is defined as:
	//   target proof of work timespan / target proof of work spacing
	RuleChangeActivationQuorum:     4032, // 10 % of RuleChangeActivationInterval * TicketsPerBlock
	RuleChangeActivationMultiplier: 3,    // 75%
	RuleChangeActivationDivisor:    4,
	RuleChangeActivationInterval:   2016 * 4, // 4 weeks
	Deployments:                    map[uint32][]ConsensusDeployment{},

	// Enforce current block version once majority of the network has
	// upgraded.
	// 75% (750 / 1000)
	// Reject previous block versions once a majority of the network has
	// upgraded.
	// 95% (950 / 1000)
	BlockEnforceNumRequired: 750,
	BlockRejectNumRequired:  950,
	BlockUpgradeNumToCheck:  1000,

	// Mempool parameters
	RelayNonStdTxs: false,

	// Address encoding magics
	NetworkAddressPrefix: "H",
	PubKeyAddrID:         [2]byte{0x19, 0xa4}, // starts with Hk
	PubKeyBlissAddrID:    [2]byte{0x07, 0xc3}, // starts with Hk
	PubKeyHashAddrID:     [2]byte{0x09, 0x7f}, // starts with Hs
	PKHEdwardsAddrID:     [2]byte{0x09, 0x60}, // starts with He
	PKHSchnorrAddrID:     [2]byte{0x09, 0x41}, // starts with HS
	PKHBlissAddrID:       [2]byte{0x09, 0x58}, // starts with Hb
	ScriptHashAddrID:     [2]byte{0x09, 0x5a}, // starts with Hc
	PrivateKeyID:         [2]byte{0x19, 0xab}, // starts with Hm

	// BIP32 hierarchical deterministic extended key magics
	HDPrivateKeyID: [4]byte{0x02, 0xfd, 0xa4, 0xe8}, // starts with dprv
	HDPublicKeyID:  [4]byte{0x02, 0xfd, 0xa9, 0x26}, // starts with dpub

	// BIP44 coin type used in the hierarchical deterministic path for
	// address generation.
	HDCoinType: uint32(171),

	// Hcd PoS parameters
	MinimumStakeDiff:        2 * 1e8, // 2 Coin
	TicketPoolSize:          8192,
	TicketsPerBlock:         5,
	TicketMaturity:          512,
	TicketExpiry:            40960, // 5*TicketPoolSize
	CoinbaseMaturity:        512,
	SStxChangeMaturity:      1,
	TicketPoolSizeWeight:    4,
	StakeDiffAlpha:          1, // Minimal
	StakeDiffWindowSize:     288,
	StakeDiffWindows:        20,
	StakeVersionInterval:    288 * 2 * 7, // ~1 week
	MaxFreshStakePerBlock:   20,          // 4*TicketsPerBlock
	StakeEnabledHeight:      512 + 512,   // CoinbaseMaturity + TicketMaturity
	StakeValidationHeight:   4096,        // ~7 days
	StakeBaseSigScript:      []byte{0x00, 0x00},
	StakeMajorityMultiplier: 3,
	StakeMajorityDivisor:    4,

	// Hcd organization related parameters
	// Organization address is xxxxxxx
	OrganizationPkScript:        hexDecode("76a9141842627102a8a153c1a8db39c9a30c0f8f5263d988ac"),
	OrganizationPkScriptVersion: 0,
	BlockOneLedger:              BlockOneLedgerMainNet,
	OmniMoneyReceive:            "HsTJckn6hjhP4QYHF7CE87ok3y5TDA2gd6D",
	OmniStartHeight:			 46000,
	AIEnableHeight:				363000,
}

// TestNet2Params defines the network parameters for the test currency network.
// This network is sometimes simply called "testnet".
// This is the second public iteration of testnet.
var TestNet2Params = Params{
	Name:        "testnet2",
	Net:         wire.TestNet2,
	DefaultPort: "12008",
	DNSSeeds: []string{
		"testnet1.h.cash",
		"testnet2.h.cash",
		"testnet3.h.cash",
	},

	// Chain parameters
	GenesisBlock:             &testNet2GenesisBlock,
	GenesisHash:              &testNet2GenesisHash,
	PowLimit:                 testNetPowLimit,
	PowLimitBits:             0x1e00ffff,
	ReduceMinDifficulty:      false,
	MinDiffReductionTime:     0, // Does not apply since ReduceMinDifficulty false
	GenerateSupported:        true,
	MaximumBlockSizes:        []int{1310720},
	MaxTxSize:                1000000,
	TargetTimePerBlock:       time.Minute,
	WorkDiffAlpha:            1,
	WorkDiffWindowSize:       144,
	WorkDiffWindows:          20,
	TargetTimespan:           time.Minute * 144, // TimePerBlock * WindowSize
	RetargetAdjustmentFactor: 4,

	// Subsidy parameters.
	BaseSubsidy:              640000000, // ~84m = Premine + Total subsidy
	MulSubsidy:               999,
	DivSubsidy:               1000,
	SubsidyReductionInterval: 2048,
	WorkRewardProportion:     6,
	StakeRewardProportion:    3,
	BlockTaxProportion:       1,
	InstantSendConfirmationsRequired: 2,

	// Checkpoints ordered from oldest to newest.
	Checkpoints: []Checkpoint{},

	// Consensus rule change deployments.
	//
	// The miner confirmation window is defined as:
	//   target proof of work timespan / target proof of work spacing
	RuleChangeActivationQuorum:     2520, // 10 % of RuleChangeActivationInterval * TicketsPerBlock
	RuleChangeActivationMultiplier: 3,    // 75%
	RuleChangeActivationDivisor:    4,
	RuleChangeActivationInterval:   5040, // 1 week
	Deployments: map[uint32][]ConsensusDeployment{
		7: {{
			Vote: Vote{
				Id:          VoteIDMaxBlockSize,
				Description: "Change maximum allowed block size from 1MiB to 1.25MB",
				Mask:        0x0006, // Bits 1 and 2
				Choices: []Choice{{
					Id:          "abstain",
					Description: "abstain voting for change",
					Bits:        0x0000,
					IsAbstain:   true,
					IsNo:        false,
				}, {
					Id:          "no",
					Description: "reject changing max allowed block size",
					Bits:        0x0002, // Bit 1
					IsAbstain:   false,
					IsNo:        true,
				}, {
					Id:          "yes",
					Description: "accept changing max allowed block size",
					Bits:        0x0004, // Bit 2
					IsAbstain:   false,
					IsNo:        false,
				}},
			},
			StartTime:  0,             // Always available for vote
			ExpireTime: math.MaxInt64, // Never expires
		}},
	},

	// Enforce current block version once majority of the network has
	// upgraded.
	// 51% (51 / 100)
	// Reject previous block versions once a majority of the network has
	// upgraded.
	// 75% (75 / 100)
	BlockEnforceNumRequired: 51,
	BlockRejectNumRequired:  75,
	BlockUpgradeNumToCheck:  100,

	// Mempool parameters
	RelayNonStdTxs: true,

	// Address encoding magics
	NetworkAddressPrefix: "T",
	PubKeyAddrID:         [2]byte{0x28, 0xf7}, // starts with Tk
	PubKeyBlissAddrID:    [2]byte{0x0c, 0x66}, // starts with Tk
	PubKeyHashAddrID:     [2]byte{0x0f, 0x21}, // starts with Ts
	PKHEdwardsAddrID:     [2]byte{0x0f, 0x01}, // starts with Te
	PKHSchnorrAddrID:     [2]byte{0x0e, 0xe3}, // starts with TS
	PKHBlissAddrID:       [2]byte{0x0e, 0xf9}, // starts with Tb
	ScriptHashAddrID:     [2]byte{0x0e, 0xfc}, // starts with Tc
	PrivateKeyID:         [2]byte{0x23, 0x0e}, // starts with Pt

	// BIP32 hierarchical deterministic extended key magics
	HDPrivateKeyID: [4]byte{0x04, 0x35, 0x83, 0x97}, // starts with tprv
	HDPublicKeyID:  [4]byte{0x04, 0x35, 0x87, 0xd1}, // starts with tpub

	// BIP44 coin type used in the hierarchical deterministic path for
	// address generation.
	HDCoinType: uint32(171),

	// Hcd PoS parameters
	MinimumStakeDiff:        20000000, // 0.2 Coin
	TicketPoolSize:          1024,
	TicketsPerBlock:         5,
	TicketMaturity:          16,
	TicketExpiry:            6144, // 6*TicketPoolSize
	CoinbaseMaturity:        16,
	SStxChangeMaturity:      1,
	TicketPoolSizeWeight:    4,
	StakeDiffAlpha:          1,
	StakeDiffWindowSize:     144,
	StakeDiffWindows:        20,
	StakeVersionInterval:    144 * 2 * 7, // ~1 week
	MaxFreshStakePerBlock:   20,          // 4*TicketsPerBlock
	StakeEnabledHeight:      16 + 16,     // CoinbaseMaturity + TicketMaturity
	StakeValidationHeight:   775,         // Arbitrary
	StakeBaseSigScript:      []byte{0x00, 0x00},
	StakeMajorityMultiplier: 3,
	StakeMajorityDivisor:    4,

	// Hcd organization related parameters.
	// Organization address is TcYvmPS6xs41gJExBaeUzT55epgwtHzjMAC
	OrganizationPkScript:        hexDecode("5221031377eb7eb294ba8d0c81bb64a047c9b36561f3899507679b38cfcbf59e016f9421036806c694f4d5d617259b5fabaf9ad84c20c2bf57b1a171fb6048215d6d71e13e52ae"),
	OrganizationPkScriptVersion: 0,
	BlockOneLedger:              BlockOneLedgerTestNet2,
	OmniMoneyReceive:            "TsSmoC9HdBhDhq4ut4TqJY7SBjPqJFAPkGK",
	OmniStartHeight:			 46000,
	AIEnableHeight:				363000,
}

// SimNetParams defines the network parameters for the simulation test Hcd
// network.  This network is similar to the normal test network except it is
// intended for private use within a group of individuals doing simulation
// testing.  The functionality is intended to differ in that the only nodes
// which are specifically specified are used to create the network rather than
// following normal discovery rules.  This is important as otherwise it would
// just turn into another public testnet.
var SimNetParams = Params{
	Name:        "simnet",
	Net:         wire.SimNet,
	DefaultPort: "13008",
	DNSSeeds:    []string{}, // NOTE: There must NOT be any seeds.

	// Chain parameters
	GenesisBlock:             &simNetGenesisBlock,
	GenesisHash:              &simNetGenesisHash,
	PowLimit:                 simNetPowLimit,
	PowLimitBits:             0x207fffff,
	ReduceMinDifficulty:      false,
	MinDiffReductionTime:     0, // Does not apply since ReduceMinDifficulty false
	GenerateSupported:        true,
	MaximumBlockSizes:        []int{1000000, 1310720},
	MaxTxSize:                2048000,
	//TargetTimePerBlock:       time.Second * 10,
	TargetTimePerBlock:       time.Second*3,
	WorkDiffAlpha:            1,
	WorkDiffWindowSize:       8,
	WorkDiffWindows:          4,
	//TargetTimespan:           time.Second * 80, // TimePerBlock * WindowSize
	TargetTimespan:           time.Second * 24, // TimePerBlock * WindowSize
	RetargetAdjustmentFactor: 4,

	// Subsidy parameters.
	BaseSubsidy:              640000000, // ~84m = Premine + Total subsidy
	MulSubsidy:               999,
	DivSubsidy:               1000,
	SubsidyReductionInterval: 128,
	WorkRewardProportion:     6,
	StakeRewardProportion:    3,
	BlockTaxProportion:       1,
	InstantSendConfirmationsRequired: 2,

	// Checkpoints ordered from oldest to newest.
	Checkpoints: nil,

	// Consensus rule change deployments.
	//
	// The miner confirmation window is defined as:
	//   target proof of work timespan / target proof of work spacing
	RuleChangeActivationQuorum:     160, // 10 % of RuleChangeActivationInterval * TicketsPerBlock
	RuleChangeActivationMultiplier: 3,   // 75%
	RuleChangeActivationDivisor:    4,
	RuleChangeActivationInterval:   320, // 320 seconds
	Deployments: map[uint32][]ConsensusDeployment{
		7: {{
			Vote: Vote{
				Id:          VoteIDMaxBlockSize,
				Description: "Change maximum allowed block size from 1MiB to 1.25MB",
				Mask:        0x0006, // Bits 1 and 2
				Choices: []Choice{{
					Id:          "abstain",
					Description: "abstain voting for change",
					Bits:        0x0000,
					IsAbstain:   true,
					IsNo:        false,
				}, {
					Id:          "no",
					Description: "reject changing max allowed block size",
					Bits:        0x0002, // Bit 1
					IsAbstain:   false,
					IsNo:        true,
				}, {
					Id:          "yes",
					Description: "accept changing max allowed block size",
					Bits:        0x0004, // Bit 2
					IsAbstain:   false,
					IsNo:        false,
				}},
			},
			StartTime:  0,             // Always available for vote
			ExpireTime: math.MaxInt64, // Never expires
		}},
	},

	// Enforce current block version once majority of the network has
	// upgraded.
	// 51% (51 / 100)
	// Reject previous block versions once a majority of the network has
	// upgraded.
	// 75% (75 / 100)
	BlockEnforceNumRequired: 51,
	BlockRejectNumRequired:  75,
	BlockUpgradeNumToCheck:  100,

	// Mempool parameters
	RelayNonStdTxs: true,

	// Address encoding magics
	NetworkAddressPrefix: "S",
	PubKeyAddrID:         [2]byte{0x27, 0x6f}, // starts with Sk
	PubKeyBlissAddrID:    [2]byte{0x0b, 0xef}, // starts with Sk
	PubKeyHashAddrID:     [2]byte{0x0e, 0x91}, // starts with Ss
	PKHEdwardsAddrID:     [2]byte{0x0e, 0x71}, // starts with Se
	PKHSchnorrAddrID:     [2]byte{0x0e, 0x53}, // starts with SS
	PKHBlissAddrID:       [2]byte{0x0e, 0x69}, // starts with Sb
	ScriptHashAddrID:     [2]byte{0x0e, 0x6c}, // starts with Sc
	PrivateKeyID:         [2]byte{0x23, 0x07}, // starts with Ps

	// BIP32 hierarchical deterministic extended key magics
	HDPrivateKeyID: [4]byte{0x04, 0x20, 0xb9, 0x03}, // starts with sprv
	HDPublicKeyID:  [4]byte{0x04, 0x20, 0xbd, 0x3d}, // starts with spub

	// BIP44 coin type used in the hierarchical deterministic path for
	// address generation.
	HDCoinType: uint32(171), // ASCII for s

	// Hcd PoS parameters
	MinimumStakeDiff:        20000,
	MinimumAiStakeDiff:      50000,
	TicketPoolSize:          512,
	TicketsPerBlock:         5,
	TicketMaturity:          16,
	TicketExpiry:            384, // 6*TicketPoolSize
	//ai PoS parameters
	AiTicketPoolSize:          256,//64 + 32,
	AiTicketsPerBlock:         5,//5 + 5,
	AiTicketMaturity:          16,
	AiTicketExpiry:            384, // 6*AiTicketPoolSize

	CoinbaseMaturity:        16,
	SStxChangeMaturity:      1,
	TicketPoolSizeWeight:    4,
	StakeDiffAlpha:          1,
	StakeDiffWindowSize:     8,
	StakeDiffWindows:        8,
	StakeVersionInterval:    8 * 2 * 7,
	MaxFreshStakePerBlock:   20,            // 4*TicketsPerBlock
	AiMaxFreshStakePerBlock: 20,//20+20
	StakeEnabledHeight:      16 + 16,       // CoinbaseMaturity + TicketMaturity
	StakeValidationHeight:   16 + (64 * 2), // CoinbaseMaturity + TicketPoolSize*2
	StakeBaseSigScript:      []byte{0xDE, 0xAD, 0xBE, 0xEF},
	StakeMajorityMultiplier: 3,
	StakeMajorityDivisor:    4,

	// Hcd organization related parameters
	//
	// "Dev org" address is a 3-of-3 P2SH going to wallet:
	// aardvark adroitness aardvark adroitness
	// aardvark adroitness aardvark adroitness
	// aardvark adroitness aardvark adroitness
	// aardvark adroitness aardvark adroitness
	// aardvark adroitness aardvark adroitness
	// aardvark adroitness aardvark adroitness
	// aardvark adroitness aardvark adroitness
	// aardvark adroitness aardvark adroitness
	// briefcase
	// (seed 0x00000000000000000000000000000000000000000000000000000000000000)
	//
	// This same wallet owns the three ledger outputs for simnet.
	//
	// P2SH details for simnet dev org is below.
	//
	// address: Scc4ZC844nzuZCXsCFXUBXTLks2mD6psWom
	// redeemScript: 532103e8c60c7336744c8dcc7b85c27789950fc52aa4e48f895ebbfb
	// ac383ab893fc4c2103ff9afc246e0921e37d12e17d8296ca06a8f92a07fbe7857ed1d4
	// f0f5d94e988f21033ed09c7fa8b83ed53e6f2c57c5fa99ed2230c0d38edf53c0340d0f
	// c2e79c725a53ae
	//   (3-of-3 multisig)
	// Pubkeys used:
	//   SkQmxbeuEFDByPoTj41TtXat8tWySVuYUQpd4fuNNyUx51tF1csSs
	//   SkQn8ervNvAUEX5Ua3Lwjc6BAuTXRznDoDzsyxgjYqX58znY7w9e4
	//   SkQkfkHZeBbMW8129tZ3KspEh1XBFC1btbkgzs6cjSyPbrgxzsKqk
	//
	// Organization address is ScuQxvveKGfpG1ypt6u27F99Anf7EW3cqhq
	OrganizationPkScript:        hexDecode("a914cbb08d6ca783b533b2c7d24a51fbca92d937bf9987"),
	OrganizationPkScriptVersion: 0,
	BlockOneLedger:              BlockOneLedgerSimNet,
	OmniStartHeight:			 46000,
<<<<<<< HEAD
	AIEnableHeight:				10000,
=======
	AIEnableHeight:				186,
>>>>>>> 1ef124b2
}

var (
	// ErrDuplicateNet describes an error where the parameters for a Hcd
	// network could not be set due to the network already being a standard
	// network or previously-registered into this package.
	ErrDuplicateNet = errors.New("duplicate Hc network")

	// ErrUnknownHDKeyID describes an error where the provided id which
	// is intended to identify the network for a hierarchical deterministic
	// private extended key is not registered.
	ErrUnknownHDKeyID = errors.New("unknown hd private extended key bytes")
)

var (
	registeredNets    = make(map[wire.CurrencyNet]struct{})
	pubKeyAddrIDs     = make(map[[2]byte]struct{})
	pubKeyHashAddrIDs = make(map[[2]byte]struct{})
	pkhEdwardsAddrIDs = make(map[[2]byte]struct{})
	pkhSchnorrAddrIDs = make(map[[2]byte]struct{})
	scriptHashAddrIDs = make(map[[2]byte]struct{})
	hdPrivToPubKeyIDs = make(map[[4]byte][]byte)
)

// Register registers the network parameters for a Hcd network.  This may
// error with ErrDuplicateNet if the network is already registered (either
// due to a previous Register call, or the network being one of the default
// networks).
//
// Network parameters should be registered into this package by a main package
// as early as possible.  Then, library packages may lookup networks or network
// parameters based on inputs and work regardless of the network being standard
// or not.
func Register(params *Params) error {
	if _, ok := registeredNets[params.Net]; ok {
		return ErrDuplicateNet
	}
	registeredNets[params.Net] = struct{}{}
	pubKeyAddrIDs[params.PubKeyAddrID] = struct{}{}
	pubKeyHashAddrIDs[params.PubKeyHashAddrID] = struct{}{}
	scriptHashAddrIDs[params.ScriptHashAddrID] = struct{}{}
	hdPrivToPubKeyIDs[params.HDPrivateKeyID] = params.HDPublicKeyID[:]
	return nil
}

// mustRegister performs the same function as Register except it panics if there
// is an error.  This should only be called from package init functions.
func mustRegister(params *Params) {
	if err := Register(params); err != nil {
		panic("failed to register network: " + err.Error())
	}
}

// IsPubKeyAddrID returns whether the id is an identifier known to prefix a
// pay-to-pubkey address on any default or registered network.
func IsPubKeyAddrID(id [2]byte) bool {
	_, ok := pubKeyHashAddrIDs[id]
	return ok
}

// IsPubKeyHashAddrID returns whether the id is an identifier known to prefix a
// pay-to-pubkey-hash address on any default or registered network.  This is
// used when decoding an address string into a specific address type.  It is up
// to the caller to check both this and IsScriptHashAddrID and decide whether an
// address is a pubkey hash address, script hash address, neither, or
// undeterminable (if both return true).
func IsPubKeyHashAddrID(id [2]byte) bool {
	_, ok := pubKeyHashAddrIDs[id]
	return ok
}

// IsPKHEdwardsAddrID returns whether the id is an identifier know to prefix a
// pay-to-pubkey-hash Edwards address.
func IsPKHEdwardsAddrID(id [2]byte) bool {
	_, ok := pkhEdwardsAddrIDs[id]
	return ok
}

// IsPKHSchnorrAddrID returns whether the id is an identifier know to prefix a
// pay-to-pubkey-hash secp256k1 Schnorr address.
func IsPKHSchnorrAddrID(id [2]byte) bool {
	_, ok := pkhSchnorrAddrIDs[id]
	return ok
}

// IsScriptHashAddrID returns whether the id is an identifier known to prefix a
// pay-to-script-hash address on any default or registered network.  This is
// used when decoding an address string into a specific address type.  It is up
// to the caller to check both this and IsPubKeyHashAddrID and decide whether an
// address is a pubkey hash address, script hash address, neither, or
// undeterminable (if both return true).
func IsScriptHashAddrID(id [2]byte) bool {
	_, ok := scriptHashAddrIDs[id]
	return ok
}

// HDPrivateKeyToPublicKeyID accepts a private hierarchical deterministic
// extended key id and returns the associated public key id.  When the provided
// id is not registered, the ErrUnknownHDKeyID error will be returned.
func HDPrivateKeyToPublicKeyID(id []byte) ([]byte, error) {
	if len(id) != 4 {
		return nil, ErrUnknownHDKeyID
	}

	var key [4]byte
	copy(key[:], id)
	pubBytes, ok := hdPrivToPubKeyIDs[key]
	if !ok {
		return nil, ErrUnknownHDKeyID
	}

	return pubBytes, nil
}

// newHashFromStr converts the passed big-endian hex string into a
// chainhash.Hash.  It only differs from the one available in chainhash in that
// it panics on an error since it will only (and must only) be called with
// hard-coded, and therefore known good, hashes.
func newHashFromStr(hexStr string) *chainhash.Hash {
	hash, err := chainhash.NewHashFromStr(hexStr)
	if err != nil {
		// Ordinarily I don't like panics in library code since it
		// can take applications down without them having a chance to
		// recover which is extremely annoying, however an exception is
		// being made in this case because the only way this can panic
		// is if there is an error in the hard-coded hashes.  Thus it
		// will only ever potentially panic on init and therefore is
		// 100% predictable.
		panic(err)
	}
	return hash
}

func hexDecode(hexStr string) []byte {
	b, err := hex.DecodeString(hexStr)
	if err != nil {
		panic(err)
	}
	return b
}

// BlockOneSubsidy returns the total subsidy of block height 1 for the
// network.
func (p *Params) BlockOneSubsidy() int64 {
	if len(p.BlockOneLedger) == 0 {
		return 0
	}

	sum := int64(0)
	for _, output := range p.BlockOneLedger {
		sum += output.Amount
	}

	return sum
}

// TotalSubsidyProportions is the sum of WorkReward, StakeReward, and BlockTax
// proportions.
func (p *Params) TotalSubsidyProportions() uint16 {
	return p.WorkRewardProportion + p.StakeRewardProportion + p.BlockTaxProportion
}

// LatestCheckpointHeight is the height of the latest checkpoint block in the
// parameters.
func (p *Params) LatestCheckpointHeight() int64 {
	if len(p.Checkpoints) == 0 {
		return 0
	}
	return p.Checkpoints[len(p.Checkpoints)-1].Height
}

func init() {
	// Register all default networks when the package is initialized.
	mustRegister(&MainNetParams)
	mustRegister(&TestNet2Params)
	mustRegister(&SimNetParams)
}<|MERGE_RESOLUTION|>--- conflicted
+++ resolved
@@ -908,11 +908,7 @@
 	OrganizationPkScriptVersion: 0,
 	BlockOneLedger:              BlockOneLedgerSimNet,
 	OmniStartHeight:			 46000,
-<<<<<<< HEAD
-	AIEnableHeight:				10000,
-=======
 	AIEnableHeight:				186,
->>>>>>> 1ef124b2
 }
 
 var (
