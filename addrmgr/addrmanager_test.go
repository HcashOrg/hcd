<<<<<<< HEAD
// Copyright (c) 2013-2014 The btcsuite developers
// Copyright (c) 2015-2017 The Decred developers 
// Copyright (c) 2018-2020 The Hc developers
// Use of this source code is governed by an ISC
// license that can be found in the LICENSE file.

package addrmgr_test

import (
	"errors"
	"fmt"
	"net"
	"reflect"
	"testing"
	"time"

	"github.com/HcashOrg/hcd/addrmgr"
	"github.com/HcashOrg/hcd/wire"
)

// naTest is used to describe a test to be performed against the NetAddressKey
// method.
type naTest struct {
	in   wire.NetAddress
	want string
}

// naTests houses all of the tests to be performed against the NetAddressKey
// method.
var naTests = make([]naTest, 0)

// Put some IP in here for convenience. Points to google.
var someIP = "173.194.115.66"

// addNaTests
func addNaTests() {
	// IPv4
	// Localhost
	addNaTest("127.0.0.1", 8333, "127.0.0.1:8333")
	addNaTest("127.0.0.1", 8334, "127.0.0.1:8334")

	// Class A
	addNaTest("1.0.0.1", 8333, "1.0.0.1:8333")
	addNaTest("2.2.2.2", 8334, "2.2.2.2:8334")
	addNaTest("27.253.252.251", 8335, "27.253.252.251:8335")
	addNaTest("123.3.2.1", 8336, "123.3.2.1:8336")

	// Private Class A
	addNaTest("10.0.0.1", 8333, "10.0.0.1:8333")
	addNaTest("10.1.1.1", 8334, "10.1.1.1:8334")
	addNaTest("10.2.2.2", 8335, "10.2.2.2:8335")
	addNaTest("10.10.10.10", 8336, "10.10.10.10:8336")

	// Class B
	addNaTest("128.0.0.1", 8333, "128.0.0.1:8333")
	addNaTest("129.1.1.1", 8334, "129.1.1.1:8334")
	addNaTest("180.2.2.2", 8335, "180.2.2.2:8335")
	addNaTest("191.10.10.10", 8336, "191.10.10.10:8336")

	// Private Class B
	addNaTest("172.16.0.1", 8333, "172.16.0.1:8333")
	addNaTest("172.16.1.1", 8334, "172.16.1.1:8334")
	addNaTest("172.16.2.2", 8335, "172.16.2.2:8335")
	addNaTest("172.16.172.172", 8336, "172.16.172.172:8336")

	// Class C
	addNaTest("193.0.0.1", 8333, "193.0.0.1:8333")
	addNaTest("200.1.1.1", 8334, "200.1.1.1:8334")
	addNaTest("205.2.2.2", 8335, "205.2.2.2:8335")
	addNaTest("223.10.10.10", 8336, "223.10.10.10:8336")

	// Private Class C
	addNaTest("192.168.0.1", 8333, "192.168.0.1:8333")
	addNaTest("192.168.1.1", 8334, "192.168.1.1:8334")
	addNaTest("192.168.2.2", 8335, "192.168.2.2:8335")
	addNaTest("192.168.192.192", 8336, "192.168.192.192:8336")

	// IPv6
	// Localhost
	addNaTest("::1", 8333, "[::1]:8333")
	addNaTest("fe80::1", 8334, "[fe80::1]:8334")

	// Link-local
	addNaTest("fe80::1:1", 8333, "[fe80::1:1]:8333")
	addNaTest("fe91::2:2", 8334, "[fe91::2:2]:8334")
	addNaTest("fea2::3:3", 8335, "[fea2::3:3]:8335")
	addNaTest("feb3::4:4", 8336, "[feb3::4:4]:8336")

	// Site-local
	addNaTest("fec0::1:1", 8333, "[fec0::1:1]:8333")
	addNaTest("fed1::2:2", 8334, "[fed1::2:2]:8334")
	addNaTest("fee2::3:3", 8335, "[fee2::3:3]:8335")
	addNaTest("fef3::4:4", 8336, "[fef3::4:4]:8336")
}

func addNaTest(ip string, port uint16, want string) {
	nip := net.ParseIP(ip)
	na := *wire.NewNetAddressIPPort(nip, port, wire.SFNodeNetwork)
	test := naTest{na, want}
	naTests = append(naTests, test)
}

func lookupFunc(host string) ([]net.IP, error) {
	return nil, errors.New("not implemented")
}

func TestStartStop(t *testing.T) {
	n := addrmgr.New("teststartstop", lookupFunc)
	n.Start()
	err := n.Stop()
	if err != nil {
		t.Fatalf("Address Manager failed to stop: %v", err)
	}
}

// TestAddAddressByIP tests networks add address by ip
func TestAddAddressByIP(t *testing.T) {
	fmtErr := fmt.Errorf("")
	addrErr := &net.AddrError{}
	var tests = []struct {
		addrIP string
		err    error
	}{
		{
			someIP + ":8333",
			nil,
		},
		{
			someIP,
			addrErr,
		},
		{
			someIP[:12] + ":8333",
			fmtErr,
		},
		{
			someIP + ":abcd",
			fmtErr,
		},
	}

	amgr := addrmgr.New("testaddressbyip", nil)
	for i, test := range tests {
		err := amgr.AddAddressByIP(test.addrIP)
		if test.err != nil && err == nil {
			t.Errorf("TestGood test %d failed expected an error and got none", i)
			continue
		}
		if test.err == nil && err != nil {
			t.Errorf("TestGood test %d failed expected no error and got one", i)
			continue
		}
		if reflect.TypeOf(err) != reflect.TypeOf(test.err) {
			t.Errorf("TestGood test %d failed got %v, want %v", i,
				reflect.TypeOf(err), reflect.TypeOf(test.err))
			continue
		}
	}
}

// TestAddLocalAddress tests networks add local address by ip
func TestAddLocalAddress(t *testing.T) {
	var tests = []struct {
		address  wire.NetAddress
		priority addrmgr.AddressPriority
		valid    bool
	}{
		{
			wire.NetAddress{IP: net.ParseIP("192.168.0.100")},
			addrmgr.InterfacePrio,
			false,
		},
		{
			wire.NetAddress{IP: net.ParseIP("204.124.1.1")},
			addrmgr.InterfacePrio,
			true,
		},
		{
			wire.NetAddress{IP: net.ParseIP("204.124.1.1")},
			addrmgr.BoundPrio,
			true,
		},
		{
			wire.NetAddress{IP: net.ParseIP("::1")},
			addrmgr.InterfacePrio,
			false,
		},
		{
			wire.NetAddress{IP: net.ParseIP("fe80::1")},
			addrmgr.InterfacePrio,
			false,
		},
		{
			wire.NetAddress{IP: net.ParseIP("2620:100::1")},
			addrmgr.InterfacePrio,
			true,
		},
	}
	amgr := addrmgr.New("testaddlocaladdress", nil)
	for x, test := range tests {
		result := amgr.AddLocalAddress(&test.address, test.priority)
		if result == nil && !test.valid {
			t.Errorf("TestAddLocalAddress test #%d failed: %s should have "+
				"been accepted", x, test.address.IP)
			continue
		}
		if result != nil && test.valid {
			t.Errorf("TestAddLocalAddress test #%d failed: %s should not have "+
				"been accepted", x, test.address.IP)
			continue
		}
	}
}

func TestAttempt(t *testing.T) {
	n := addrmgr.New("testattempt", lookupFunc)

	// Add a new address and get it
	err := n.AddAddressByIP(someIP + ":8333")
	if err != nil {
		t.Fatalf("Adding address failed: %v", err)
	}
	ka := n.GetAddress()

	if !ka.LastAttempt().IsZero() {
		t.Errorf("Address should not have attempts, but does")
	}

	na := ka.NetAddress()
	n.Attempt(na)

	if ka.LastAttempt().IsZero() {
		t.Errorf("Address should have an attempt, but does not")
	}
}

// TestConnected tests networks connected
func TestConnected(t *testing.T) {
	n := addrmgr.New("testconnected", lookupFunc)

	// Add a new address and get it
	err := n.AddAddressByIP(someIP + ":8333")
	if err != nil {
		t.Fatalf("Adding address failed: %v", err)
	}
	ka := n.GetAddress()
	na := ka.NetAddress()
	// make it an hour ago
	na.Timestamp = time.Unix(time.Now().Add(time.Hour*-1).Unix(), 0)

	n.Connected(na)

	if !ka.NetAddress().Timestamp.After(na.Timestamp) {
		t.Errorf("Address should have a new timestamp, but does not")
	}
}

func TestNeedMoreAddresses(t *testing.T) {
	n := addrmgr.New("testneedmoreaddresses", lookupFunc)
	addrsToAdd := 1500
	b := n.NeedMoreAddresses()
	if !b {
		t.Errorf("Expected that we need more addresses")
	}
	addrs := make([]*wire.NetAddress, addrsToAdd)

	var err error
	for i := 0; i < addrsToAdd; i++ {
		s := fmt.Sprintf("%d.%d.173.147:8333", i/128+60, i%128+60)
		addrs[i], err = n.DeserializeNetAddress(s)
		if err != nil {
			t.Errorf("Failed to turn %s into an address: %v", s, err)
		}
	}

	srcAddr := wire.NewNetAddressIPPort(net.IPv4(173, 144, 173, 111), 8333, 0)

	n.AddAddresses(addrs, srcAddr)
	numAddrs := n.NumAddresses()
	if numAddrs > addrsToAdd {
		t.Errorf("Number of addresses is too many %d vs %d", numAddrs, addrsToAdd)
	}

	b = n.NeedMoreAddresses()
	if b {
		t.Errorf("Expected that we don't need more addresses")
	}
}

func TestGood(t *testing.T) {
	n := addrmgr.New("testgood", lookupFunc)
	addrsToAdd := 64 * 64
	addrs := make([]*wire.NetAddress, addrsToAdd)

	var err error
	for i := 0; i < addrsToAdd; i++ {
		s := fmt.Sprintf("%d.173.147.%d:8333", i/64+60, i%64+60)
		addrs[i], err = n.DeserializeNetAddress(s)
		if err != nil {
			t.Errorf("Failed to turn %s into an address: %v", s, err)
		}
	}

	srcAddr := wire.NewNetAddressIPPort(net.IPv4(173, 144, 173, 111), 8333, 0)

	n.AddAddresses(addrs, srcAddr)
	for _, addr := range addrs {
		n.Good(addr)
	}

	numAddrs := n.NumAddresses()
	if numAddrs >= addrsToAdd {
		t.Errorf("Number of addresses is too many: %d vs %d", numAddrs, addrsToAdd)
	}

	numCache := len(n.AddressCache())
	if numCache >= numAddrs/4 {
		t.Errorf("Number of addresses in cache: got %d, want %d", numCache, numAddrs/4)
	}
}

func TestGetAddress(t *testing.T) {
	n := addrmgr.New("testgetaddress", lookupFunc)

	// Get an address from an empty set (should error)
	if rv := n.GetAddress(); rv != nil {
		t.Errorf("GetAddress failed: got: %v want: %v\n", rv, nil)
	}

	// Add a new address and get it
	err := n.AddAddressByIP(someIP + ":8333")
	if err != nil {
		t.Fatalf("Adding address failed: %v", err)
	}
	ka := n.GetAddress()
	if ka == nil {
		t.Fatalf("Did not get an address where there is one in the pool")
	}
	if ka.NetAddress().IP.String() != someIP {
		t.Errorf("Wrong IP: got %v, want %v", ka.NetAddress().IP.String(), someIP)
	}

	// Mark this as a good address and get it
	n.Good(ka.NetAddress())
	ka = n.GetAddress()
	if ka == nil {
		t.Fatalf("Did not get an address where there is one in the pool")
	}
	if ka.NetAddress().IP.String() != someIP {
		t.Errorf("Wrong IP: got %v, want %v", ka.NetAddress().IP.String(), someIP)
	}

	numAddrs := n.NumAddresses()
	if numAddrs != 1 {
		t.Errorf("Wrong number of addresses: got %d, want %d", numAddrs, 1)
	}
}

// TestGetBestLocalAddress tests get best local address
func TestGetBestLocalAddress(t *testing.T) {
	localAddrs := []wire.NetAddress{
		{IP: net.ParseIP("192.168.0.100")},
		{IP: net.ParseIP("::1")},
		{IP: net.ParseIP("fe80::1")},
		{IP: net.ParseIP("2001:470::1")},
	}

	var tests = []struct {
		remoteAddr wire.NetAddress
		want0      wire.NetAddress
		want1      wire.NetAddress
		want2      wire.NetAddress
		want3      wire.NetAddress
	}{
		{
			// Remote connection from public IPv4
			wire.NetAddress{IP: net.ParseIP("204.124.8.1")},
			wire.NetAddress{IP: net.IPv4zero},
			wire.NetAddress{IP: net.IPv4zero},
			wire.NetAddress{IP: net.ParseIP("204.124.8.100")},
			wire.NetAddress{IP: net.ParseIP("fd87:d87e:eb43:25::1")},
		},
		{
			// Remote connection from private IPv4
			wire.NetAddress{IP: net.ParseIP("172.16.0.254")},
			wire.NetAddress{IP: net.IPv4zero},
			wire.NetAddress{IP: net.IPv4zero},
			wire.NetAddress{IP: net.IPv4zero},
			wire.NetAddress{IP: net.IPv4zero},
		},
		{
			// Remote connection from public IPv6
			wire.NetAddress{IP: net.ParseIP("2602:100:abcd::102")},
			wire.NetAddress{IP: net.IPv6zero},
			wire.NetAddress{IP: net.ParseIP("2001:470::1")},
			wire.NetAddress{IP: net.ParseIP("2001:470::1")},
			wire.NetAddress{IP: net.ParseIP("2001:470::1")},
		},
		/* XXX
		{
			// Remote connection from Tor
			wire.NetAddress{IP: net.ParseIP("fd87:d87e:eb43::100")},
			wire.NetAddress{IP: net.IPv4zero},
			wire.NetAddress{IP: net.ParseIP("204.124.8.100")},
			wire.NetAddress{IP: net.ParseIP("fd87:d87e:eb43:25::1")},
		},
		*/
	}

	amgr := addrmgr.New("testgetbestlocaladdress", nil)

	// Test against default when there's no address
	for x, test := range tests {
		got := amgr.GetBestLocalAddress(&test.remoteAddr)
		if !test.want0.IP.Equal(got.IP) {
			t.Errorf("TestGetBestLocalAddress test1 #%d failed for remote address %s: want %s got %s",
				x, test.remoteAddr.IP, test.want1.IP, got.IP)
			continue
		}
	}

	for _, localAddr := range localAddrs {
		amgr.AddLocalAddress(&localAddr, addrmgr.InterfacePrio)
	}

	// Test against want1
	for x, test := range tests {
		got := amgr.GetBestLocalAddress(&test.remoteAddr)
		if !test.want1.IP.Equal(got.IP) {
			t.Errorf("TestGetBestLocalAddress test1 #%d failed for remote address %s: want %s got %s",
				x, test.remoteAddr.IP, test.want1.IP, got.IP)
			continue
		}
	}

	// Add a public IP to the list of local addresses.
	localAddr := wire.NetAddress{IP: net.ParseIP("204.124.8.100")}
	amgr.AddLocalAddress(&localAddr, addrmgr.InterfacePrio)

	// Test against want2
	for x, test := range tests {
		got := amgr.GetBestLocalAddress(&test.remoteAddr)
		if !test.want2.IP.Equal(got.IP) {
			t.Errorf("TestGetBestLocalAddress test2 #%d failed for remote address %s: want %s got %s",
				x, test.remoteAddr.IP, test.want2.IP, got.IP)
			continue
		}
	}
	/*
		// Add a tor generated IP address
		localAddr = wire.NetAddress{IP: net.ParseIP("fd87:d87e:eb43:25::1")}
		amgr.AddLocalAddress(&localAddr, addrmgr.ManualPrio)

		// Test against want3
		for x, test := range tests {
			got := amgr.GetBestLocalAddress(&test.remoteAddr)
			if !test.want3.IP.Equal(got.IP) {
				t.Errorf("TestGetBestLocalAddress test3 #%d failed for remote address %s: want %s got %s",
					x, test.remoteAddr.IP, test.want3.IP, got.IP)
				continue
			}
		}
	*/
}

func TestNetAddressKey(t *testing.T) {
	addNaTests()

	t.Logf("Running %d tests", len(naTests))
	for i, test := range naTests {
		key := addrmgr.NetAddressKey(&test.in)
		if key != test.want {
			t.Errorf("NetAddressKey #%d\n got: %s want: %s", i, key, test.want)
			continue
		}
	}
}
=======
// Copyright (c) 2013-2014 The btcsuite developers
// Copyright (c) 2015-2017 The Decred developers 
// Copyright (c) 2018-2020 The Hc developers
// Use of this source code is governed by an ISC
// license that can be found in the LICENSE file.

package addrmgr_test

import (
	"errors"
	"fmt"
	"net"
	"reflect"
	"testing"
	"time"

	"github.com/HcashOrg/hcd/addrmgr"
	"github.com/HcashOrg/hcd/wire"
)

// naTest is used to describe a test to be performed against the NetAddressKey
// method.
type naTest struct {
	in   wire.NetAddress
	want string
}

// naTests houses all of the tests to be performed against the NetAddressKey
// method.
var naTests = make([]naTest, 0)

// Put some IP in here for convenience. Points to google.
var someIP = "173.194.115.66"

// addNaTests
func addNaTests() {
	// IPv4
	// Localhost
	addNaTest("127.0.0.1", 8333, "127.0.0.1:8333")
	addNaTest("127.0.0.1", 8334, "127.0.0.1:8334")

	// Class A
	addNaTest("1.0.0.1", 8333, "1.0.0.1:8333")
	addNaTest("2.2.2.2", 8334, "2.2.2.2:8334")
	addNaTest("27.253.252.251", 8335, "27.253.252.251:8335")
	addNaTest("123.3.2.1", 8336, "123.3.2.1:8336")

	// Private Class A
	addNaTest("10.0.0.1", 8333, "10.0.0.1:8333")
	addNaTest("10.1.1.1", 8334, "10.1.1.1:8334")
	addNaTest("10.2.2.2", 8335, "10.2.2.2:8335")
	addNaTest("10.10.10.10", 8336, "10.10.10.10:8336")

	// Class B
	addNaTest("128.0.0.1", 8333, "128.0.0.1:8333")
	addNaTest("129.1.1.1", 8334, "129.1.1.1:8334")
	addNaTest("180.2.2.2", 8335, "180.2.2.2:8335")
	addNaTest("191.10.10.10", 8336, "191.10.10.10:8336")

	// Private Class B
	addNaTest("172.16.0.1", 8333, "172.16.0.1:8333")
	addNaTest("172.16.1.1", 8334, "172.16.1.1:8334")
	addNaTest("172.16.2.2", 8335, "172.16.2.2:8335")
	addNaTest("172.16.172.172", 8336, "172.16.172.172:8336")

	// Class C
	addNaTest("193.0.0.1", 8333, "193.0.0.1:8333")
	addNaTest("200.1.1.1", 8334, "200.1.1.1:8334")
	addNaTest("205.2.2.2", 8335, "205.2.2.2:8335")
	addNaTest("223.10.10.10", 8336, "223.10.10.10:8336")

	// Private Class C
	addNaTest("192.168.0.1", 8333, "192.168.0.1:8333")
	addNaTest("192.168.1.1", 8334, "192.168.1.1:8334")
	addNaTest("192.168.2.2", 8335, "192.168.2.2:8335")
	addNaTest("192.168.192.192", 8336, "192.168.192.192:8336")

	// IPv6
	// Localhost
	addNaTest("::1", 8333, "[::1]:8333")
	addNaTest("fe80::1", 8334, "[fe80::1]:8334")

	// Link-local
	addNaTest("fe80::1:1", 8333, "[fe80::1:1]:8333")
	addNaTest("fe91::2:2", 8334, "[fe91::2:2]:8334")
	addNaTest("fea2::3:3", 8335, "[fea2::3:3]:8335")
	addNaTest("feb3::4:4", 8336, "[feb3::4:4]:8336")

	// Site-local
	addNaTest("fec0::1:1", 8333, "[fec0::1:1]:8333")
	addNaTest("fed1::2:2", 8334, "[fed1::2:2]:8334")
	addNaTest("fee2::3:3", 8335, "[fee2::3:3]:8335")
	addNaTest("fef3::4:4", 8336, "[fef3::4:4]:8336")
}

func addNaTest(ip string, port uint16, want string) {
	nip := net.ParseIP(ip)
	na := *wire.NewNetAddressIPPort(nip, port, wire.SFNodeNetwork)
	test := naTest{na, want}
	naTests = append(naTests, test)
}

func lookupFunc(host string) ([]net.IP, error) {
	return nil, errors.New("not implemented")
}

func TestStartStop(t *testing.T) {
	n := addrmgr.New("teststartstop", lookupFunc)
	n.Start()
	err := n.Stop()
	if err != nil {
		t.Fatalf("Address Manager failed to stop: %v", err)
	}
}

func TestAddAddressByIP(t *testing.T) {
	fmtErr := fmt.Errorf("")
	addrErr := &net.AddrError{}
	var tests = []struct {
		addrIP string
		err    error
	}{
		{
			someIP + ":8333",
			nil,
		},
		{
			someIP,
			addrErr,
		},
		{
			someIP[:12] + ":8333",
			fmtErr,
		},
		{
			someIP + ":abcd",
			fmtErr,
		},
	}

	amgr := addrmgr.New("testaddressbyip", nil)
	for i, test := range tests {
		err := amgr.AddAddressByIP(test.addrIP)
		if test.err != nil && err == nil {
			t.Errorf("TestGood test %d failed expected an error and got none", i)
			continue
		}
		if test.err == nil && err != nil {
			t.Errorf("TestGood test %d failed expected no error and got one", i)
			continue
		}
		if reflect.TypeOf(err) != reflect.TypeOf(test.err) {
			t.Errorf("TestGood test %d failed got %v, want %v", i,
				reflect.TypeOf(err), reflect.TypeOf(test.err))
			continue
		}
	}
}

func TestAddLocalAddress(t *testing.T) {
	var tests = []struct {
		address  wire.NetAddress
		priority addrmgr.AddressPriority
		valid    bool
	}{
		{
			wire.NetAddress{IP: net.ParseIP("192.168.0.100")},
			addrmgr.InterfacePrio,
			false,
		},
		{
			wire.NetAddress{IP: net.ParseIP("204.124.1.1")},
			addrmgr.InterfacePrio,
			true,
		},
		{
			wire.NetAddress{IP: net.ParseIP("204.124.1.1")},
			addrmgr.BoundPrio,
			true,
		},
		{
			wire.NetAddress{IP: net.ParseIP("::1")},
			addrmgr.InterfacePrio,
			false,
		},
		{
			wire.NetAddress{IP: net.ParseIP("fe80::1")},
			addrmgr.InterfacePrio,
			false,
		},
		{
			wire.NetAddress{IP: net.ParseIP("2620:100::1")},
			addrmgr.InterfacePrio,
			true,
		},
	}
	amgr := addrmgr.New("testaddlocaladdress", nil)
	for x, test := range tests {
		result := amgr.AddLocalAddress(&test.address, test.priority)
		if result == nil && !test.valid {
			t.Errorf("TestAddLocalAddress test #%d failed: %s should have "+
				"been accepted", x, test.address.IP)
			continue
		}
		if result != nil && test.valid {
			t.Errorf("TestAddLocalAddress test #%d failed: %s should not have "+
				"been accepted", x, test.address.IP)
			continue
		}
	}
}

func TestAttempt(t *testing.T) {
	n := addrmgr.New("testattempt", lookupFunc)

	// Add a new address and get it
	err := n.AddAddressByIP(someIP + ":8333")
	if err != nil {
		t.Fatalf("Adding address failed: %v", err)
	}
	ka := n.GetAddress()

	if !ka.LastAttempt().IsZero() {
		t.Errorf("Address should not have attempts, but does")
	}

	na := ka.NetAddress()
	n.Attempt(na)

	if ka.LastAttempt().IsZero() {
		t.Errorf("Address should have an attempt, but does not")
	}
}

func TestConnected(t *testing.T) {
	n := addrmgr.New("testconnected", lookupFunc)

	// Add a new address and get it
	err := n.AddAddressByIP(someIP + ":8333")
	if err != nil {
		t.Fatalf("Adding address failed: %v", err)
	}
	ka := n.GetAddress()
	na := ka.NetAddress()
	// make it an hour ago
	na.Timestamp = time.Unix(time.Now().Add(time.Hour*-1).Unix(), 0)

	n.Connected(na)

	if !ka.NetAddress().Timestamp.After(na.Timestamp) {
		t.Errorf("Address should have a new timestamp, but does not")
	}
}

func TestNeedMoreAddresses(t *testing.T) {
	n := addrmgr.New("testneedmoreaddresses", lookupFunc)
	addrsToAdd := 1500
	b := n.NeedMoreAddresses()
	if !b {
		t.Errorf("Expected that we need more addresses")
	}
	addrs := make([]*wire.NetAddress, addrsToAdd)

	var err error
	for i := 0; i < addrsToAdd; i++ {
		s := fmt.Sprintf("%d.%d.173.147:8333", i/128+60, i%128+60)
		addrs[i], err = n.DeserializeNetAddress(s)
		if err != nil {
			t.Errorf("Failed to turn %s into an address: %v", s, err)
		}
	}

	srcAddr := wire.NewNetAddressIPPort(net.IPv4(173, 144, 173, 111), 8333, 0)

	n.AddAddresses(addrs, srcAddr)
	numAddrs := n.NumAddresses()
	if numAddrs > addrsToAdd {
		t.Errorf("Number of addresses is too many %d vs %d", numAddrs, addrsToAdd)
	}

	b = n.NeedMoreAddresses()
	if b {
		t.Errorf("Expected that we don't need more addresses")
	}
}

func TestGood(t *testing.T) {
	n := addrmgr.New("testgood", lookupFunc)
	addrsToAdd := 64 * 64
	addrs := make([]*wire.NetAddress, addrsToAdd)

	var err error
	for i := 0; i < addrsToAdd; i++ {
		s := fmt.Sprintf("%d.173.147.%d:8333", i/64+60, i%64+60)
		addrs[i], err = n.DeserializeNetAddress(s)
		if err != nil {
			t.Errorf("Failed to turn %s into an address: %v", s, err)
		}
	}

	srcAddr := wire.NewNetAddressIPPort(net.IPv4(173, 144, 173, 111), 8333, 0)

	n.AddAddresses(addrs, srcAddr)
	for _, addr := range addrs {
		n.Good(addr)
	}

	numAddrs := n.NumAddresses()
	if numAddrs >= addrsToAdd {
		t.Errorf("Number of addresses is too many: %d vs %d", numAddrs, addrsToAdd)
	}

	numCache := len(n.AddressCache())
	if numCache >= numAddrs/4 {
		t.Errorf("Number of addresses in cache: got %d, want %d", numCache, numAddrs/4)
	}
}

func TestGetAddress(t *testing.T) {
	n := addrmgr.New("testgetaddress", lookupFunc)

	// Get an address from an empty set (should error)
	if rv := n.GetAddress(); rv != nil {
		t.Errorf("GetAddress failed: got: %v want: %v\n", rv, nil)
	}

	// Add a new address and get it
	err := n.AddAddressByIP(someIP + ":8333")
	if err != nil {
		t.Fatalf("Adding address failed: %v", err)
	}
	ka := n.GetAddress()
	if ka == nil {
		t.Fatalf("Did not get an address where there is one in the pool")
	}
	if ka.NetAddress().IP.String() != someIP {
		t.Errorf("Wrong IP: got %v, want %v", ka.NetAddress().IP.String(), someIP)
	}

	// Mark this as a good address and get it
	n.Good(ka.NetAddress())
	ka = n.GetAddress()
	if ka == nil {
		t.Fatalf("Did not get an address where there is one in the pool")
	}
	if ka.NetAddress().IP.String() != someIP {
		t.Errorf("Wrong IP: got %v, want %v", ka.NetAddress().IP.String(), someIP)
	}

	numAddrs := n.NumAddresses()
	if numAddrs != 1 {
		t.Errorf("Wrong number of addresses: got %d, want %d", numAddrs, 1)
	}
}

func TestGetBestLocalAddress(t *testing.T) {
	localAddrs := []wire.NetAddress{
		{IP: net.ParseIP("192.168.0.100")},
		{IP: net.ParseIP("::1")},
		{IP: net.ParseIP("fe80::1")},
		{IP: net.ParseIP("2001:470::1")},
	}

	var tests = []struct {
		remoteAddr wire.NetAddress
		want0      wire.NetAddress
		want1      wire.NetAddress
		want2      wire.NetAddress
		want3      wire.NetAddress
	}{
		{
			// Remote connection from public IPv4
			wire.NetAddress{IP: net.ParseIP("204.124.8.1")},
			wire.NetAddress{IP: net.IPv4zero},
			wire.NetAddress{IP: net.IPv4zero},
			wire.NetAddress{IP: net.ParseIP("204.124.8.100")},
			wire.NetAddress{IP: net.ParseIP("fd87:d87e:eb43:25::1")},
		},
		{
			// Remote connection from private IPv4
			wire.NetAddress{IP: net.ParseIP("172.16.0.254")},
			wire.NetAddress{IP: net.IPv4zero},
			wire.NetAddress{IP: net.IPv4zero},
			wire.NetAddress{IP: net.IPv4zero},
			wire.NetAddress{IP: net.IPv4zero},
		},
		{
			// Remote connection from public IPv6
			wire.NetAddress{IP: net.ParseIP("2602:100:abcd::102")},
			wire.NetAddress{IP: net.IPv6zero},
			wire.NetAddress{IP: net.ParseIP("2001:470::1")},
			wire.NetAddress{IP: net.ParseIP("2001:470::1")},
			wire.NetAddress{IP: net.ParseIP("2001:470::1")},
		},
		/* XXX
		{
			// Remote connection from Tor
			wire.NetAddress{IP: net.ParseIP("fd87:d87e:eb43::100")},
			wire.NetAddress{IP: net.IPv4zero},
			wire.NetAddress{IP: net.ParseIP("204.124.8.100")},
			wire.NetAddress{IP: net.ParseIP("fd87:d87e:eb43:25::1")},
		},
		*/
	}

	amgr := addrmgr.New("testgetbestlocaladdress", nil)

	// Test against default when there's no address
	for x, test := range tests {
		got := amgr.GetBestLocalAddress(&test.remoteAddr)
		if !test.want0.IP.Equal(got.IP) {
			t.Errorf("TestGetBestLocalAddress test1 #%d failed for remote address %s: want %s got %s",
				x, test.remoteAddr.IP, test.want1.IP, got.IP)
			continue
		}
	}

	for _, localAddr := range localAddrs {
		amgr.AddLocalAddress(&localAddr, addrmgr.InterfacePrio)
	}

	// Test against want1
	for x, test := range tests {
		got := amgr.GetBestLocalAddress(&test.remoteAddr)
		if !test.want1.IP.Equal(got.IP) {
			t.Errorf("TestGetBestLocalAddress test1 #%d failed for remote address %s: want %s got %s",
				x, test.remoteAddr.IP, test.want1.IP, got.IP)
			continue
		}
	}

	// Add a public IP to the list of local addresses.
	localAddr := wire.NetAddress{IP: net.ParseIP("204.124.8.100")}
	amgr.AddLocalAddress(&localAddr, addrmgr.InterfacePrio)

	// Test against want2
	for x, test := range tests {
		got := amgr.GetBestLocalAddress(&test.remoteAddr)
		if !test.want2.IP.Equal(got.IP) {
			t.Errorf("TestGetBestLocalAddress test2 #%d failed for remote address %s: want %s got %s",
				x, test.remoteAddr.IP, test.want2.IP, got.IP)
			continue
		}
	}
	/*
		// Add a tor generated IP address
		localAddr = wire.NetAddress{IP: net.ParseIP("fd87:d87e:eb43:25::1")}
		amgr.AddLocalAddress(&localAddr, addrmgr.ManualPrio)

		// Test against want3
		for x, test := range tests {
			got := amgr.GetBestLocalAddress(&test.remoteAddr)
			if !test.want3.IP.Equal(got.IP) {
				t.Errorf("TestGetBestLocalAddress test3 #%d failed for remote address %s: want %s got %s",
					x, test.remoteAddr.IP, test.want3.IP, got.IP)
				continue
			}
		}
	*/
}

func TestNetAddressKey(t *testing.T) {
	addNaTests()

	t.Logf("Running %d tests", len(naTests))
	for i, test := range naTests {
		key := addrmgr.NetAddressKey(&test.in)
		if key != test.want {
			t.Errorf("NetAddressKey #%d\n got: %s want: %s", i, key, test.want)
			continue
		}
	}

}
>>>>>>> 2da79b3d
<|MERGE_RESOLUTION|>--- conflicted
+++ resolved
@@ -1,4 +1,3 @@
-<<<<<<< HEAD
 // Copyright (c) 2013-2014 The btcsuite developers
 // Copyright (c) 2015-2017 The Decred developers 
 // Copyright (c) 2018-2020 The Hc developers
@@ -114,7 +113,7 @@
 	}
 }
 
-// TestAddAddressByIP tests networks add address by ip
+// TestAddAddressByIP tests networks add address by ip
 func TestAddAddressByIP(t *testing.T) {
 	fmtErr := fmt.Errorf("")
 	addrErr := &net.AddrError{}
@@ -475,480 +474,4 @@
 			continue
 		}
 	}
-}
-=======
-// Copyright (c) 2013-2014 The btcsuite developers
-// Copyright (c) 2015-2017 The Decred developers 
-// Copyright (c) 2018-2020 The Hc developers
-// Use of this source code is governed by an ISC
-// license that can be found in the LICENSE file.
-
-package addrmgr_test
-
-import (
-	"errors"
-	"fmt"
-	"net"
-	"reflect"
-	"testing"
-	"time"
-
-	"github.com/HcashOrg/hcd/addrmgr"
-	"github.com/HcashOrg/hcd/wire"
-)
-
-// naTest is used to describe a test to be performed against the NetAddressKey
-// method.
-type naTest struct {
-	in   wire.NetAddress
-	want string
-}
-
-// naTests houses all of the tests to be performed against the NetAddressKey
-// method.
-var naTests = make([]naTest, 0)
-
-// Put some IP in here for convenience. Points to google.
-var someIP = "173.194.115.66"
-
-// addNaTests
-func addNaTests() {
-	// IPv4
-	// Localhost
-	addNaTest("127.0.0.1", 8333, "127.0.0.1:8333")
-	addNaTest("127.0.0.1", 8334, "127.0.0.1:8334")
-
-	// Class A
-	addNaTest("1.0.0.1", 8333, "1.0.0.1:8333")
-	addNaTest("2.2.2.2", 8334, "2.2.2.2:8334")
-	addNaTest("27.253.252.251", 8335, "27.253.252.251:8335")
-	addNaTest("123.3.2.1", 8336, "123.3.2.1:8336")
-
-	// Private Class A
-	addNaTest("10.0.0.1", 8333, "10.0.0.1:8333")
-	addNaTest("10.1.1.1", 8334, "10.1.1.1:8334")
-	addNaTest("10.2.2.2", 8335, "10.2.2.2:8335")
-	addNaTest("10.10.10.10", 8336, "10.10.10.10:8336")
-
-	// Class B
-	addNaTest("128.0.0.1", 8333, "128.0.0.1:8333")
-	addNaTest("129.1.1.1", 8334, "129.1.1.1:8334")
-	addNaTest("180.2.2.2", 8335, "180.2.2.2:8335")
-	addNaTest("191.10.10.10", 8336, "191.10.10.10:8336")
-
-	// Private Class B
-	addNaTest("172.16.0.1", 8333, "172.16.0.1:8333")
-	addNaTest("172.16.1.1", 8334, "172.16.1.1:8334")
-	addNaTest("172.16.2.2", 8335, "172.16.2.2:8335")
-	addNaTest("172.16.172.172", 8336, "172.16.172.172:8336")
-
-	// Class C
-	addNaTest("193.0.0.1", 8333, "193.0.0.1:8333")
-	addNaTest("200.1.1.1", 8334, "200.1.1.1:8334")
-	addNaTest("205.2.2.2", 8335, "205.2.2.2:8335")
-	addNaTest("223.10.10.10", 8336, "223.10.10.10:8336")
-
-	// Private Class C
-	addNaTest("192.168.0.1", 8333, "192.168.0.1:8333")
-	addNaTest("192.168.1.1", 8334, "192.168.1.1:8334")
-	addNaTest("192.168.2.2", 8335, "192.168.2.2:8335")
-	addNaTest("192.168.192.192", 8336, "192.168.192.192:8336")
-
-	// IPv6
-	// Localhost
-	addNaTest("::1", 8333, "[::1]:8333")
-	addNaTest("fe80::1", 8334, "[fe80::1]:8334")
-
-	// Link-local
-	addNaTest("fe80::1:1", 8333, "[fe80::1:1]:8333")
-	addNaTest("fe91::2:2", 8334, "[fe91::2:2]:8334")
-	addNaTest("fea2::3:3", 8335, "[fea2::3:3]:8335")
-	addNaTest("feb3::4:4", 8336, "[feb3::4:4]:8336")
-
-	// Site-local
-	addNaTest("fec0::1:1", 8333, "[fec0::1:1]:8333")
-	addNaTest("fed1::2:2", 8334, "[fed1::2:2]:8334")
-	addNaTest("fee2::3:3", 8335, "[fee2::3:3]:8335")
-	addNaTest("fef3::4:4", 8336, "[fef3::4:4]:8336")
-}
-
-func addNaTest(ip string, port uint16, want string) {
-	nip := net.ParseIP(ip)
-	na := *wire.NewNetAddressIPPort(nip, port, wire.SFNodeNetwork)
-	test := naTest{na, want}
-	naTests = append(naTests, test)
-}
-
-func lookupFunc(host string) ([]net.IP, error) {
-	return nil, errors.New("not implemented")
-}
-
-func TestStartStop(t *testing.T) {
-	n := addrmgr.New("teststartstop", lookupFunc)
-	n.Start()
-	err := n.Stop()
-	if err != nil {
-		t.Fatalf("Address Manager failed to stop: %v", err)
-	}
-}
-
-func TestAddAddressByIP(t *testing.T) {
-	fmtErr := fmt.Errorf("")
-	addrErr := &net.AddrError{}
-	var tests = []struct {
-		addrIP string
-		err    error
-	}{
-		{
-			someIP + ":8333",
-			nil,
-		},
-		{
-			someIP,
-			addrErr,
-		},
-		{
-			someIP[:12] + ":8333",
-			fmtErr,
-		},
-		{
-			someIP + ":abcd",
-			fmtErr,
-		},
-	}
-
-	amgr := addrmgr.New("testaddressbyip", nil)
-	for i, test := range tests {
-		err := amgr.AddAddressByIP(test.addrIP)
-		if test.err != nil && err == nil {
-			t.Errorf("TestGood test %d failed expected an error and got none", i)
-			continue
-		}
-		if test.err == nil && err != nil {
-			t.Errorf("TestGood test %d failed expected no error and got one", i)
-			continue
-		}
-		if reflect.TypeOf(err) != reflect.TypeOf(test.err) {
-			t.Errorf("TestGood test %d failed got %v, want %v", i,
-				reflect.TypeOf(err), reflect.TypeOf(test.err))
-			continue
-		}
-	}
-}
-
-func TestAddLocalAddress(t *testing.T) {
-	var tests = []struct {
-		address  wire.NetAddress
-		priority addrmgr.AddressPriority
-		valid    bool
-	}{
-		{
-			wire.NetAddress{IP: net.ParseIP("192.168.0.100")},
-			addrmgr.InterfacePrio,
-			false,
-		},
-		{
-			wire.NetAddress{IP: net.ParseIP("204.124.1.1")},
-			addrmgr.InterfacePrio,
-			true,
-		},
-		{
-			wire.NetAddress{IP: net.ParseIP("204.124.1.1")},
-			addrmgr.BoundPrio,
-			true,
-		},
-		{
-			wire.NetAddress{IP: net.ParseIP("::1")},
-			addrmgr.InterfacePrio,
-			false,
-		},
-		{
-			wire.NetAddress{IP: net.ParseIP("fe80::1")},
-			addrmgr.InterfacePrio,
-			false,
-		},
-		{
-			wire.NetAddress{IP: net.ParseIP("2620:100::1")},
-			addrmgr.InterfacePrio,
-			true,
-		},
-	}
-	amgr := addrmgr.New("testaddlocaladdress", nil)
-	for x, test := range tests {
-		result := amgr.AddLocalAddress(&test.address, test.priority)
-		if result == nil && !test.valid {
-			t.Errorf("TestAddLocalAddress test #%d failed: %s should have "+
-				"been accepted", x, test.address.IP)
-			continue
-		}
-		if result != nil && test.valid {
-			t.Errorf("TestAddLocalAddress test #%d failed: %s should not have "+
-				"been accepted", x, test.address.IP)
-			continue
-		}
-	}
-}
-
-func TestAttempt(t *testing.T) {
-	n := addrmgr.New("testattempt", lookupFunc)
-
-	// Add a new address and get it
-	err := n.AddAddressByIP(someIP + ":8333")
-	if err != nil {
-		t.Fatalf("Adding address failed: %v", err)
-	}
-	ka := n.GetAddress()
-
-	if !ka.LastAttempt().IsZero() {
-		t.Errorf("Address should not have attempts, but does")
-	}
-
-	na := ka.NetAddress()
-	n.Attempt(na)
-
-	if ka.LastAttempt().IsZero() {
-		t.Errorf("Address should have an attempt, but does not")
-	}
-}
-
-func TestConnected(t *testing.T) {
-	n := addrmgr.New("testconnected", lookupFunc)
-
-	// Add a new address and get it
-	err := n.AddAddressByIP(someIP + ":8333")
-	if err != nil {
-		t.Fatalf("Adding address failed: %v", err)
-	}
-	ka := n.GetAddress()
-	na := ka.NetAddress()
-	// make it an hour ago
-	na.Timestamp = time.Unix(time.Now().Add(time.Hour*-1).Unix(), 0)
-
-	n.Connected(na)
-
-	if !ka.NetAddress().Timestamp.After(na.Timestamp) {
-		t.Errorf("Address should have a new timestamp, but does not")
-	}
-}
-
-func TestNeedMoreAddresses(t *testing.T) {
-	n := addrmgr.New("testneedmoreaddresses", lookupFunc)
-	addrsToAdd := 1500
-	b := n.NeedMoreAddresses()
-	if !b {
-		t.Errorf("Expected that we need more addresses")
-	}
-	addrs := make([]*wire.NetAddress, addrsToAdd)
-
-	var err error
-	for i := 0; i < addrsToAdd; i++ {
-		s := fmt.Sprintf("%d.%d.173.147:8333", i/128+60, i%128+60)
-		addrs[i], err = n.DeserializeNetAddress(s)
-		if err != nil {
-			t.Errorf("Failed to turn %s into an address: %v", s, err)
-		}
-	}
-
-	srcAddr := wire.NewNetAddressIPPort(net.IPv4(173, 144, 173, 111), 8333, 0)
-
-	n.AddAddresses(addrs, srcAddr)
-	numAddrs := n.NumAddresses()
-	if numAddrs > addrsToAdd {
-		t.Errorf("Number of addresses is too many %d vs %d", numAddrs, addrsToAdd)
-	}
-
-	b = n.NeedMoreAddresses()
-	if b {
-		t.Errorf("Expected that we don't need more addresses")
-	}
-}
-
-func TestGood(t *testing.T) {
-	n := addrmgr.New("testgood", lookupFunc)
-	addrsToAdd := 64 * 64
-	addrs := make([]*wire.NetAddress, addrsToAdd)
-
-	var err error
-	for i := 0; i < addrsToAdd; i++ {
-		s := fmt.Sprintf("%d.173.147.%d:8333", i/64+60, i%64+60)
-		addrs[i], err = n.DeserializeNetAddress(s)
-		if err != nil {
-			t.Errorf("Failed to turn %s into an address: %v", s, err)
-		}
-	}
-
-	srcAddr := wire.NewNetAddressIPPort(net.IPv4(173, 144, 173, 111), 8333, 0)
-
-	n.AddAddresses(addrs, srcAddr)
-	for _, addr := range addrs {
-		n.Good(addr)
-	}
-
-	numAddrs := n.NumAddresses()
-	if numAddrs >= addrsToAdd {
-		t.Errorf("Number of addresses is too many: %d vs %d", numAddrs, addrsToAdd)
-	}
-
-	numCache := len(n.AddressCache())
-	if numCache >= numAddrs/4 {
-		t.Errorf("Number of addresses in cache: got %d, want %d", numCache, numAddrs/4)
-	}
-}
-
-func TestGetAddress(t *testing.T) {
-	n := addrmgr.New("testgetaddress", lookupFunc)
-
-	// Get an address from an empty set (should error)
-	if rv := n.GetAddress(); rv != nil {
-		t.Errorf("GetAddress failed: got: %v want: %v\n", rv, nil)
-	}
-
-	// Add a new address and get it
-	err := n.AddAddressByIP(someIP + ":8333")
-	if err != nil {
-		t.Fatalf("Adding address failed: %v", err)
-	}
-	ka := n.GetAddress()
-	if ka == nil {
-		t.Fatalf("Did not get an address where there is one in the pool")
-	}
-	if ka.NetAddress().IP.String() != someIP {
-		t.Errorf("Wrong IP: got %v, want %v", ka.NetAddress().IP.String(), someIP)
-	}
-
-	// Mark this as a good address and get it
-	n.Good(ka.NetAddress())
-	ka = n.GetAddress()
-	if ka == nil {
-		t.Fatalf("Did not get an address where there is one in the pool")
-	}
-	if ka.NetAddress().IP.String() != someIP {
-		t.Errorf("Wrong IP: got %v, want %v", ka.NetAddress().IP.String(), someIP)
-	}
-
-	numAddrs := n.NumAddresses()
-	if numAddrs != 1 {
-		t.Errorf("Wrong number of addresses: got %d, want %d", numAddrs, 1)
-	}
-}
-
-func TestGetBestLocalAddress(t *testing.T) {
-	localAddrs := []wire.NetAddress{
-		{IP: net.ParseIP("192.168.0.100")},
-		{IP: net.ParseIP("::1")},
-		{IP: net.ParseIP("fe80::1")},
-		{IP: net.ParseIP("2001:470::1")},
-	}
-
-	var tests = []struct {
-		remoteAddr wire.NetAddress
-		want0      wire.NetAddress
-		want1      wire.NetAddress
-		want2      wire.NetAddress
-		want3      wire.NetAddress
-	}{
-		{
-			// Remote connection from public IPv4
-			wire.NetAddress{IP: net.ParseIP("204.124.8.1")},
-			wire.NetAddress{IP: net.IPv4zero},
-			wire.NetAddress{IP: net.IPv4zero},
-			wire.NetAddress{IP: net.ParseIP("204.124.8.100")},
-			wire.NetAddress{IP: net.ParseIP("fd87:d87e:eb43:25::1")},
-		},
-		{
-			// Remote connection from private IPv4
-			wire.NetAddress{IP: net.ParseIP("172.16.0.254")},
-			wire.NetAddress{IP: net.IPv4zero},
-			wire.NetAddress{IP: net.IPv4zero},
-			wire.NetAddress{IP: net.IPv4zero},
-			wire.NetAddress{IP: net.IPv4zero},
-		},
-		{
-			// Remote connection from public IPv6
-			wire.NetAddress{IP: net.ParseIP("2602:100:abcd::102")},
-			wire.NetAddress{IP: net.IPv6zero},
-			wire.NetAddress{IP: net.ParseIP("2001:470::1")},
-			wire.NetAddress{IP: net.ParseIP("2001:470::1")},
-			wire.NetAddress{IP: net.ParseIP("2001:470::1")},
-		},
-		/* XXX
-		{
-			// Remote connection from Tor
-			wire.NetAddress{IP: net.ParseIP("fd87:d87e:eb43::100")},
-			wire.NetAddress{IP: net.IPv4zero},
-			wire.NetAddress{IP: net.ParseIP("204.124.8.100")},
-			wire.NetAddress{IP: net.ParseIP("fd87:d87e:eb43:25::1")},
-		},
-		*/
-	}
-
-	amgr := addrmgr.New("testgetbestlocaladdress", nil)
-
-	// Test against default when there's no address
-	for x, test := range tests {
-		got := amgr.GetBestLocalAddress(&test.remoteAddr)
-		if !test.want0.IP.Equal(got.IP) {
-			t.Errorf("TestGetBestLocalAddress test1 #%d failed for remote address %s: want %s got %s",
-				x, test.remoteAddr.IP, test.want1.IP, got.IP)
-			continue
-		}
-	}
-
-	for _, localAddr := range localAddrs {
-		amgr.AddLocalAddress(&localAddr, addrmgr.InterfacePrio)
-	}
-
-	// Test against want1
-	for x, test := range tests {
-		got := amgr.GetBestLocalAddress(&test.remoteAddr)
-		if !test.want1.IP.Equal(got.IP) {
-			t.Errorf("TestGetBestLocalAddress test1 #%d failed for remote address %s: want %s got %s",
-				x, test.remoteAddr.IP, test.want1.IP, got.IP)
-			continue
-		}
-	}
-
-	// Add a public IP to the list of local addresses.
-	localAddr := wire.NetAddress{IP: net.ParseIP("204.124.8.100")}
-	amgr.AddLocalAddress(&localAddr, addrmgr.InterfacePrio)
-
-	// Test against want2
-	for x, test := range tests {
-		got := amgr.GetBestLocalAddress(&test.remoteAddr)
-		if !test.want2.IP.Equal(got.IP) {
-			t.Errorf("TestGetBestLocalAddress test2 #%d failed for remote address %s: want %s got %s",
-				x, test.remoteAddr.IP, test.want2.IP, got.IP)
-			continue
-		}
-	}
-	/*
-		// Add a tor generated IP address
-		localAddr = wire.NetAddress{IP: net.ParseIP("fd87:d87e:eb43:25::1")}
-		amgr.AddLocalAddress(&localAddr, addrmgr.ManualPrio)
-
-		// Test against want3
-		for x, test := range tests {
-			got := amgr.GetBestLocalAddress(&test.remoteAddr)
-			if !test.want3.IP.Equal(got.IP) {
-				t.Errorf("TestGetBestLocalAddress test3 #%d failed for remote address %s: want %s got %s",
-					x, test.remoteAddr.IP, test.want3.IP, got.IP)
-				continue
-			}
-		}
-	*/
-}
-
-func TestNetAddressKey(t *testing.T) {
-	addNaTests()
-
-	t.Logf("Running %d tests", len(naTests))
-	for i, test := range naTests {
-		key := addrmgr.NetAddressKey(&test.in)
-		if key != test.want {
-			t.Errorf("NetAddressKey #%d\n got: %s want: %s", i, key, test.want)
-			continue
-		}
-	}
-
-}
->>>>>>> 2da79b3d
+}