--- conflicted
+++ resolved
@@ -1,4 +1,3 @@
-<<<<<<< HEAD
 // Copyright (c) 2013-2014 The btcsuite developers
 // Copyright (c) 2015-2017 The Decred developers 
 // Copyright (c) 2018-2020 The Hc developers
@@ -86,14 +85,14 @@
 		newIPTest("100.127.255.1", false, false, false, false, false, false, false,
 			false, false, false, false, false, true, false, true, false),
 		newIPTest("203.0.113.1", false, false, false, false, false, false, false,
-			false, false, false, false, false, false, false, true, false),
-		newIPTest("105:0:abcd::1:1", false, false, false, false, false, false,
-			false, true, false, false, false, false, false, false, true, false),
-		newIPTest("2071:10:abcd::1:16", false, false, false, false, false, false,
-			false, true, false, false, false, false, false, false, true, false),
-		newIPTest("1820:1065:abcd::1:7", false, false, false, false, false, false,
-			false, true, false, false, false, false, false, false, true, false),
-	}
+			false, false, false, false, false, false, false, true, false),
+		newIPTest("105:0:abcd::1:1", false, false, false, false, false, false,
+			false, true, false, false, false, false, false, false, true, false),
+		newIPTest("2071:10:abcd::1:16", false, false, false, false, false, false,
+			false, true, false, false, false, false, false, false, true, false),
+		newIPTest("1820:1065:abcd::1:7", false, false, false, false, false, false,
+			false, true, false, false, false, false, false, false, true, false),
+	}
 
 	t.Logf("Running %d tests", len(tests))
 	for _, test := range tests {
@@ -208,210 +207,4 @@
 				key, test.expected)
 		}
 	}
-}
-=======
-// Copyright (c) 2013-2014 The btcsuite developers
-// Copyright (c) 2015-2017 The Decred developers 
-// Copyright (c) 2018-2020 The Hc developers
-// Use of this source code is governed by an ISC
-// license that can be found in the LICENSE file.
-
-package addrmgr_test
-
-import (
-	"net"
-	"testing"
-
-	"github.com/HcashOrg/hcd/addrmgr"
-	"github.com/HcashOrg/hcd/wire"
-)
-
-// TestIPTypes ensures the various functions which determine the type of an IP
-// address based on RFCs work as intended.
-func TestIPTypes(t *testing.T) {
-	type ipTest struct {
-		in       wire.NetAddress
-		rfc1918  bool
-		rfc2544  bool
-		rfc3849  bool
-		rfc3927  bool
-		rfc3964  bool
-		rfc4193  bool
-		rfc4380  bool
-		rfc4843  bool
-		rfc4862  bool
-		rfc5737  bool
-		rfc6052  bool
-		rfc6145  bool
-		rfc6598  bool
-		local    bool
-		valid    bool
-		routable bool
-	}
-
-	newIPTest := func(ip string, rfc1918, rfc2544, rfc3849, rfc3927, rfc3964,
-		rfc4193, rfc4380, rfc4843, rfc4862, rfc5737, rfc6052, rfc6145, rfc6598,
-		local, valid, routable bool) ipTest {
-		nip := net.ParseIP(ip)
-		na := *wire.NewNetAddressIPPort(nip, 8333, wire.SFNodeNetwork)
-		test := ipTest{na, rfc1918, rfc2544, rfc3849, rfc3927, rfc3964, rfc4193, rfc4380,
-			rfc4843, rfc4862, rfc5737, rfc6052, rfc6145, rfc6598, local, valid, routable}
-		return test
-	}
-
-	tests := []ipTest{
-		newIPTest("10.255.255.255", true, false, false, false, false, false,
-			false, false, false, false, false, false, false, false, true, false),
-		newIPTest("192.168.0.1", true, false, false, false, false, false,
-			false, false, false, false, false, false, false, false, true, false),
-		newIPTest("172.31.255.1", true, false, false, false, false, false,
-			false, false, false, false, false, false, false, false, true, false),
-		newIPTest("172.32.1.1", false, false, false, false, false, false, false, false,
-			false, false, false, false, false, false, true, true),
-		newIPTest("169.254.250.120", false, false, false, true, false, false,
-			false, false, false, false, false, false, false, false, true, false),
-		newIPTest("0.0.0.0", false, false, false, false, false, false, false,
-			false, false, false, false, false, false, true, false, false),
-		newIPTest("255.255.255.255", false, false, false, false, false, false,
-			false, false, false, false, false, false, false, false, false, false),
-		newIPTest("127.0.0.1", false, false, false, false, false, false,
-			false, false, false, false, false, false, false, true, true, false),
-		newIPTest("fd00:dead::1", false, false, false, false, false, true,
-			false, false, false, false, false, false, false, false, true, false),
-		newIPTest("2001::1", false, false, false, false, false, false,
-			true, false, false, false, false, false, false, false, true, true),
-		newIPTest("2001:10:abcd::1:1", false, false, false, false, false, false,
-			false, true, false, false, false, false, false, false, true, false),
-		newIPTest("fe80::1", false, false, false, false, false, false,
-			false, false, true, false, false, false, false, false, true, false),
-		newIPTest("fe80:1::1", false, false, false, false, false, false,
-			false, false, false, false, false, false, false, false, true, true),
-		newIPTest("64:ff9b::1", false, false, false, false, false, false,
-			false, false, false, false, true, false, false, false, true, true),
-		newIPTest("::ffff:abcd:ef12:1", false, false, false, false, false, false,
-			false, false, false, false, false, false, false, false, true, true),
-		newIPTest("::1", false, false, false, false, false, false, false, false,
-			false, false, false, false, false, true, true, false),
-		newIPTest("198.18.0.1", false, true, false, false, false, false, false,
-			false, false, false, false, false, false, false, true, false),
-		newIPTest("100.127.255.1", false, false, false, false, false, false, false,
-			false, false, false, false, false, true, false, true, false),
-		newIPTest("203.0.113.1", false, false, false, false, false, false, false,
-			false, false, false, false, false, false, false, true, false),
-	}
-
-	t.Logf("Running %d tests", len(tests))
-	for _, test := range tests {
-		if rv := addrmgr.IsRFC1918(&test.in); rv != test.rfc1918 {
-			t.Errorf("IsRFC1918 %s\n got: %v want: %v", test.in.IP, rv, test.rfc1918)
-		}
-
-		if rv := addrmgr.IsRFC3849(&test.in); rv != test.rfc3849 {
-			t.Errorf("IsRFC3849 %s\n got: %v want: %v", test.in.IP, rv, test.rfc3849)
-		}
-
-		if rv := addrmgr.IsRFC3927(&test.in); rv != test.rfc3927 {
-			t.Errorf("IsRFC3927 %s\n got: %v want: %v", test.in.IP, rv, test.rfc3927)
-		}
-
-		if rv := addrmgr.IsRFC3964(&test.in); rv != test.rfc3964 {
-			t.Errorf("IsRFC3964 %s\n got: %v want: %v", test.in.IP, rv, test.rfc3964)
-		}
-
-		if rv := addrmgr.IsRFC4193(&test.in); rv != test.rfc4193 {
-			t.Errorf("IsRFC4193 %s\n got: %v want: %v", test.in.IP, rv, test.rfc4193)
-		}
-
-		if rv := addrmgr.IsRFC4380(&test.in); rv != test.rfc4380 {
-			t.Errorf("IsRFC4380 %s\n got: %v want: %v", test.in.IP, rv, test.rfc4380)
-		}
-
-		if rv := addrmgr.IsRFC4843(&test.in); rv != test.rfc4843 {
-			t.Errorf("IsRFC4843 %s\n got: %v want: %v", test.in.IP, rv, test.rfc4843)
-		}
-
-		if rv := addrmgr.IsRFC4862(&test.in); rv != test.rfc4862 {
-			t.Errorf("IsRFC4862 %s\n got: %v want: %v", test.in.IP, rv, test.rfc4862)
-		}
-
-		if rv := addrmgr.IsRFC6052(&test.in); rv != test.rfc6052 {
-			t.Errorf("isRFC6052 %s\n got: %v want: %v", test.in.IP, rv, test.rfc6052)
-		}
-
-		if rv := addrmgr.IsRFC6145(&test.in); rv != test.rfc6145 {
-			t.Errorf("IsRFC1918 %s\n got: %v want: %v", test.in.IP, rv, test.rfc6145)
-		}
-
-		if rv := addrmgr.IsLocal(&test.in); rv != test.local {
-			t.Errorf("IsLocal %s\n got: %v want: %v", test.in.IP, rv, test.local)
-		}
-
-		if rv := addrmgr.IsValid(&test.in); rv != test.valid {
-			t.Errorf("IsValid %s\n got: %v want: %v", test.in.IP, rv, test.valid)
-		}
-
-		if rv := addrmgr.IsRoutable(&test.in); rv != test.routable {
-			t.Errorf("IsRoutable %s\n got: %v want: %v", test.in.IP, rv, test.routable)
-		}
-	}
-}
-
-// TestGroupKey tests the GroupKey function to ensure it properly groups various
-// IP addresses.
-func TestGroupKey(t *testing.T) {
-	tests := []struct {
-		name     string
-		ip       string
-		expected string
-	}{
-		// Local addresses.
-		{name: "ipv4 localhost", ip: "127.0.0.1", expected: "local"},
-		{name: "ipv6 localhost", ip: "::1", expected: "local"},
-		{name: "ipv4 zero", ip: "0.0.0.0", expected: "local"},
-		{name: "ipv4 first octet zero", ip: "0.1.2.3", expected: "local"},
-
-		// Unroutable addresses.
-		{name: "ipv4 invalid bcast", ip: "255.255.255.255", expected: "unroutable"},
-		{name: "ipv4 rfc1918 10/8", ip: "10.1.2.3", expected: "unroutable"},
-		{name: "ipv4 rfc1918 172.16/12", ip: "172.16.1.2", expected: "unroutable"},
-		{name: "ipv4 rfc1918 192.168/16", ip: "192.168.1.2", expected: "unroutable"},
-		{name: "ipv6 rfc3849 2001:db8::/32", ip: "2001:db8::1234", expected: "unroutable"},
-		{name: "ipv4 rfc3927 169.254/16", ip: "169.254.1.2", expected: "unroutable"},
-		{name: "ipv6 rfc4193 fc00::/7", ip: "fc00::1234", expected: "unroutable"},
-		{name: "ipv6 rfc4843 2001:10::/28", ip: "2001:10::1234", expected: "unroutable"},
-		{name: "ipv6 rfc4862 fe80::/64", ip: "fe80::1234", expected: "unroutable"},
-
-		// IPv4 normal.
-		{name: "ipv4 normal class a", ip: "12.1.2.3", expected: "12.1.0.0"},
-		{name: "ipv4 normal class b", ip: "173.1.2.3", expected: "173.1.0.0"},
-		{name: "ipv4 normal class c", ip: "196.1.2.3", expected: "196.1.0.0"},
-
-		// IPv6/IPv4 translations.
-		{name: "ipv6 rfc3964 with ipv4 encap", ip: "2002:0c01:0203::", expected: "12.1.0.0"},
-		{name: "ipv6 rfc4380 toredo ipv4", ip: "2001:0:1234::f3fe:fdfc", expected: "12.1.0.0"},
-		{name: "ipv6 rfc6052 well-known prefix with ipv4", ip: "64:ff9b::0c01:0203", expected: "12.1.0.0"},
-		{name: "ipv6 rfc6145 translated ipv4", ip: "::ffff:0:0c01:0203", expected: "12.1.0.0"},
-
-		// Tor.
-		{name: "ipv6 tor onioncat", ip: "fd87:d87e:eb43:1234::5678", expected: "tor:2"},
-		{name: "ipv6 tor onioncat 2", ip: "fd87:d87e:eb43:1245::6789", expected: "tor:2"},
-		{name: "ipv6 tor onioncat 3", ip: "fd87:d87e:eb43:1345::6789", expected: "tor:3"},
-
-		// IPv6 normal.
-		{name: "ipv6 normal", ip: "2602:100::1", expected: "2602:100::"},
-		{name: "ipv6 normal 2", ip: "2602:0100::1234", expected: "2602:100::"},
-		{name: "ipv6 hurricane electric", ip: "2001:470:1f10:a1::2", expected: "2001:470:1000::"},
-		{name: "ipv6 hurricane electric 2", ip: "2001:0470:1f10:a1::2", expected: "2001:470:1000::"},
-	}
-
-	for i, test := range tests {
-		nip := net.ParseIP(test.ip)
-		na := *wire.NewNetAddressIPPort(nip, 8333, wire.SFNodeNetwork)
-		if key := addrmgr.GroupKey(&na); key != test.expected {
-			t.Errorf("TestGroupKey #%d (%s): unexpected group key "+
-				"- got '%s', want '%s'", i, test.name,
-				key, test.expected)
-		}
-	}
-}
->>>>>>> 2da79b3d
+}