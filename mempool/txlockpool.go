--- conflicted
+++ resolved
@@ -34,19 +34,8 @@
 	lockOutpoints map[wire.OutPoint]*hcutil.InstantTx
 }
 
-<<<<<<< HEAD
 //update inistant tx state according the mined height
 func (mp *TxPool) modifyInstantTxHeight(tx *hcutil.Tx, height int64) {
-=======
-//we will update tx state according the mined height
-//we will update tx state according the mined height
-func (mp *TxPool) modifyInstantTxHeight(tx *hcutil.InstantTx, height int64) {
-	msgTx := tx.MsgTx()
-	_, isInstantTx := txscript.IsInstantTx(msgTx)
-	if !isInstantTx {
-		return
-	}
->>>>>>> aebffe28
 	if desc, exist := mp.txLockPool[*tx.Hash()]; exist {
 		desc.MineHeight = height
 	}
