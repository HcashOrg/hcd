// Copyright (c) 2013-2016 The btcsuite developers
// Copyright (c) 2015-2017 The Decred developers 
// Copyright (c) 2018-2020 The Hc developers
// Use of this source code is governed by an ISC
// license that can be found in the LICENSE file.

package main

import (
	"bytes"
	"container/list"
	"crypto/sha256"
	"crypto/subtle"
	"encoding/base64"
	"encoding/hex"
	"encoding/json"
	"errors"
	"fmt"
	"io"
	"strconv"
	"sync"
	"time"

	"github.com/btcsuite/websocket"
	"golang.org/x/crypto/ripemd160"

	"github.com/HcashOrg/hcd/blockchain"
	"github.com/HcashOrg/hcd/blockchain/stake"
	"github.com/HcashOrg/hcd/chaincfg/chainhash"
	"github.com/HcashOrg/hcd/hcjson"
	"github.com/HcashOrg/hcd/hcutil"
	"github.com/HcashOrg/hcd/txscript"
	"github.com/HcashOrg/hcd/wire"
)

const (
	// websocketSendBufferSize is the number of elements the send channel
	// can queue before blocking.  Note that this only applies to requests
	// handled directly in the websocket client input handler or the async
	// handler since notifications have their own queuing mechanism
	// independent of the send channel buffer.
	websocketSendBufferSize = 50
)

type semaphore chan struct{}

func makeSemaphore(n int) semaphore {
	return make(chan struct{}, n)
}

func (s semaphore) acquire() { s <- struct{}{} }
func (s semaphore) release() { <-s }

// timeZeroVal is simply the zero value for a time.Time and is used to avoid
// creating multiple instances.
var timeZeroVal time.Time

// wsCommandHandler describes a callback function used to handle a specific
// command.
type wsCommandHandler func(*wsClient, interface{}) (interface{}, error)

// wsHandlers maps RPC command strings to appropriate websocket handler
// functions.  This is set by init because help references wsHandlers and thus
// causes a dependency loop.
var wsHandlers map[string]wsCommandHandler
var wsHandlersBeforeInit = map[string]wsCommandHandler{
	"setParams":                   hadleSetParams,
	"loadtxfilter":                handleLoadTxFilter,
	"notifyblocks":                handleNotifyBlocks,
	"notifywinningtickets":        handleWinningTickets,
	"notifyspentandmissedtickets": handleSpentAndMissedTickets,
	"notifynewtickets":            handleNewTickets,
	"notifystakedifficulty":       handleStakeDifficulty,
	"notifynewtransactions":       handleNotifyNewTransactions,
<<<<<<< HEAD
	"notifynewinstanttx":          handleNotifyNewInstantTx,
	"stopnotifynewinstanttx":      handleStopNotifyNewInstantTx,
=======
>>>>>>> 0c82caea
	"session":                     handleSession,
	"help":                        handleWebsocketHelp,
	"rescan":                      handleRescan,
	"stopnotifyblocks":            handleStopNotifyBlocks,
	"stopnotifynewtransactions":   handleStopNotifyNewTransactions,
}

// WebsocketHandler handles a new websocket client by creating a new wsClient,
// starting it, and blocking until the connection closes.  Since it blocks, it
// must be run in a separate goroutine.  It should be invoked from the websocket
// server handler which runs each new connection in a new goroutine thereby
// satisfying the requirement.
func (s *rpcServer) WebsocketHandler(conn *websocket.Conn, remoteAddr string,
	authenticated bool, isAdmin bool) {

	// Clear the read deadline that was set before the websocket hijacked
	// the connection.
	conn.SetReadDeadline(timeZeroVal)

	// Limit max number of websocket clients.
	rpcsLog.Infof("New websocket client %s", remoteAddr)
	if s.ntfnMgr.NumClients()+1 > cfg.RPCMaxWebsockets {
		rpcsLog.Infof("Max websocket clients exceeded [%d] - "+
			"disconnecting client %s", cfg.RPCMaxWebsockets,
			remoteAddr)
		conn.Close()
		return
	}

	// Create a new websocket client to handle the new websocket connection
	// and wait for it to shutdown.  Once it has shutdown (and hence
	// disconnected), remove it and any notifications it registered for.
	client, err := newWebsocketClient(s, conn, remoteAddr, authenticated, isAdmin)
	if err != nil {
		rpcsLog.Errorf("Failed to serve client %s: %v", remoteAddr, err)
		conn.Close()
		return
	}
	s.ntfnMgr.AddClient(client)
	client.Start()
	client.WaitForShutdown()
	s.ntfnMgr.RemoveClient(client)
	rpcsLog.Infof("Disconnected websocket client %s", remoteAddr)
}

// wsNotificationManager is a connection and notification manager used for
// websockets.  It allows websocket clients to register for notifications they
// are interested in.  When an event happens elsewhere in the code such as
// transactions being added to the memory pool or block connects/disconnects,
// the notification manager is provided with the relevant details needed to
// figure out which websocket clients need to be notified based on what they
// have registered for and notifies them accordingly.  It is also used to keep
// track of all connected websocket clients.
type wsNotificationManager struct {
	// server is the RPC server the notification manager is associated with.
	server *rpcServer

	// queueNotification queues a notification for handling.
	queueNotification chan interface{}

	// notificationMsgs feeds notificationHandler with notifications
	// and client (un)registeration requests from a queue as well as
	// registeration and unregisteration requests from clients.
	notificationMsgs chan interface{}

	// Access channel for current number of connected clients.
	numClients chan int

	// Shutdown handling
	wg   sync.WaitGroup
	quit chan struct{}
}

// queueHandler manages a queue of empty interfaces, reading from in and
// sending the oldest unsent to out.  This handler stops when either of the
// in or quit channels are closed, and closes out before returning, without
// waiting to send any variables still remaining in the queue.
func queueHandler(in <-chan interface{}, out chan<- interface{}, quit <-chan struct{}) {
	var q []interface{}
	var dequeue chan<- interface{}
	skipQueue := out
	var next interface{}
out:
	for {
		select {
		case n, ok := <-in:
			if !ok {
				// Sender closed input channel.
				break out
			}

			// Either send to out immediately if skipQueue is
			// non-nil (queue is empty) and reader is ready,
			// or append to the queue and send later.
			select {
			case skipQueue <- n:
			default:
				q = append(q, n)
				dequeue = out
				skipQueue = nil
				next = q[0]
			}

		case dequeue <- next:
			copy(q, q[1:])
			q[len(q)-1] = nil // avoid leak
			q = q[:len(q)-1]
			if len(q) == 0 {
				dequeue = nil
				skipQueue = out
			} else {
				next = q[0]
			}

		case <-quit:
			break out
		}
	}
	close(out)
}

// queueHandler maintains a queue of notifications and notification handler
// control messages.
func (m *wsNotificationManager) queueHandler() {
	queueHandler(m.queueNotification, m.notificationMsgs, m.quit)
	m.wg.Done()
}

// NotifyBlockConnected passes a block newly-connected to the best chain
// to the notification manager for block and transaction notification
// processing.
func (m *wsNotificationManager) NotifyBlockConnected(block *hcutil.Block) {
	// As NotifyBlockConnected will be called by the block manager
	// and the RPC server may no longer be running, use a select
	// statement to unblock enqueuing the notification once the RPC
	// server has begun shutting down.
	select {
	case m.queueNotification <- (*notificationBlockConnected)(block):
	case <-m.quit:
	}
}

// NotifyBlockDisconnected passes a block disconnected from the best chain
// to the notification manager for block notification processing.
func (m *wsNotificationManager) NotifyBlockDisconnected(block *hcutil.Block) {
	// As NotifyBlockDisconnected will be called by the block manager
	// and the RPC server may no longer be running, use a select
	// statement to unblock enqueuing the notification once the RPC
	// server has begun shutting down.
	select {
	case m.queueNotification <- (*notificationBlockDisconnected)(block):
	case <-m.quit:
	}
}

// NotifyReorganization passes a blockchain reorganization notification for
// reorganization notification processing.
func (m *wsNotificationManager) NotifyReorganization(rd *blockchain.ReorganizationNtfnsData) {
	// As NotifyReorganization will be called by the block manager
	// and the RPC server may no longer be running, use a select
	// statement to unblock enqueuing the notification once the RPC
	// server has begun shutting down.
	select {
	case m.queueNotification <- (*notificationReorganization)(rd):
	case <-m.quit:
	}
}

// NotifyWinningTickets passes newly winning tickets for an incoming block
// to the notification manager for further processing.
func (m *wsNotificationManager) NotifyWinningTickets(
	wtnd *WinningTicketsNtfnData) {
	// As NotifyWinningTickets will be called by the block manager
	// and the RPC server may no longer be running, use a select
	// statement to unblock enqueuing the notification once the RPC
	// server has begun shutting down.
<<<<<<< HEAD
=======
	if len(wtnd.Tickets) == 10 {
		fmt.Println("test NotifyWinningTickets")
	}

>>>>>>> 0c82caea
	select {
	case m.queueNotification <- (*notificationWinningTickets)(wtnd):
	case <-m.quit:
	}
}

// NotifySpentAndMissedTickets passes ticket spend and missing data for an
// incoming block from the best chain to the notification manager for block
// notification processing.
func (m *wsNotificationManager) NotifySpentAndMissedTickets(
	tnd *blockchain.TicketNotificationsData) {
	// As NotifySpentAndMissedTickets will be called by the block manager
	// and the RPC server may no longer be running, use a select
	// statement to unblock enqueuing the notification once the RPC
	// server has begun shutting down.
	select {
	case m.queueNotification <- (*notificationSpentAndMissedTickets)(tnd):
	case <-m.quit:
	}
}

// NotifyNewTickets passes a new ticket data for an incoming block from the best
// chain to the notification manager for block notification processing.
func (m *wsNotificationManager) NotifyNewTickets(
	tnd *blockchain.TicketNotificationsData) {
	// As NotifyNewTickets will be called by the block manager
	// and the RPC server may no longer be running, use a select
	// statement to unblock enqueuing the notification once the RPC
	// server has begun shutting down.
	select {
	case m.queueNotification <- (*notificationNewTickets)(tnd):
	case <-m.quit:
	}
}

// NotifyNewTickets passes a new ticket data for an incoming block from the best
// chain to the notification manager for block notification processing.
func (m *wsNotificationManager) NotifyStakeDifficulty(
	stnd *StakeDifficultyNtfnData) {
	// As NotifyNewTickets will be called by the block manager
	// and the RPC server may no longer be running, use a select
	// statement to unblock enqueuing the notification once the RPC
	// server has begun shutting down.
	select {
	case m.queueNotification <- (*notificationStakeDifficulty)(stnd):
	case <-m.quit:
	}
}

// NotifyMempoolTx passes a transaction accepted by mempool to the
// notification manager for transaction notification processing.  If
<<<<<<< HEAD
// isNew is true, the instantTx is is a new transaction, rather than one
=======
// isNew is true, the tx is is a new transaction, rather than one
>>>>>>> 0c82caea
// added to the mempool during a reorg.
func (m *wsNotificationManager) NotifyMempoolTx(tx *hcutil.Tx, isNew bool) {
	n := &notificationTxAcceptedByMempool{
		isNew: isNew,
		tx:    tx,
	}

	// As NotifyMempoolTx will be called by mempool and the RPC server
	// may no longer be running, use a select statement to unblock
	// enqueuing the notification once the RPC server has begun
	// shutting down.
	select {
	case m.queueNotification <- n:
	case <-m.quit:
	}
}

<<<<<<< HEAD
//just notify wallet to sign
func (m *wsNotificationManager) NotifyInstantTx(tickets []chainhash.Hash, instantTx *hcutil.InstantTx, isNew bool) {
	n := &notificationInstantTx{
		isNew:     isNew,
		instantTx: instantTx,
		tickets:   tickets,
	}

	rpcsLog.Debug("notificationInstantTx:", n.isNew, n.instantTx.Hash())

	// As notificationInstantTx will be called by mempool and the RPC server
	// may no longer be running, use a select statement to unblock
	// enqueuing the notification once the RPC server has begun
	// shutting down.
	select {
	case m.queueNotification <- n:
	case <-m.quit:
	}
}

func (m *wsNotificationManager) NotifyInstantTxVote(vote *hcutil.InstantTxVote) {

	n := notificationInstantTxVote(*vote)

	select {
	case m.queueNotification <- &n:
	case <-m.quit:
	}
}

=======
>>>>>>> 0c82caea
// WinningTicketsNtfnData is the data that is used to generate
// winning ticket notifications (which indicate a block and
// the tickets eligible to vote on it).
type WinningTicketsNtfnData struct {
	BlockHash   chainhash.Hash
	BlockHeight int64
	Tickets     []chainhash.Hash
}

// StakeDifficultyNtfnData is the data that is used to generate
// stake difficulty notifications.
type StakeDifficultyNtfnData struct {
	BlockHash       chainhash.Hash
	BlockHeight     int64
	StakeDifficulty int64
}

type wsClientFilter struct {
	mu sync.Mutex

	// Implemented fast paths for address lookup.
	pubKeyHashes        map[[ripemd160.Size]byte]struct{}
	scriptHashes        map[[ripemd160.Size]byte]struct{}
	compressedPubKeys   map[[33]byte]struct{}
	uncompressedPubKeys map[[65]byte]struct{}

	// A fallback address lookup map in case a fast path doesn't exist.
	// Only exists for completeness.  If using this shows up in a profile,
	// there's a good chance a fast path should be added.
	otherAddresses map[string]struct{}

	// Outpoints of unspent outputs.
	unspent map[wire.OutPoint]struct{}
}

func makeWSClientFilter(addresses []string, unspentOutPoints []*wire.OutPoint) *wsClientFilter {
	filter := &wsClientFilter{
		pubKeyHashes:        map[[ripemd160.Size]byte]struct{}{},
		scriptHashes:        map[[ripemd160.Size]byte]struct{}{},
		compressedPubKeys:   map[[33]byte]struct{}{},
		uncompressedPubKeys: map[[65]byte]struct{}{},
		otherAddresses:      map[string]struct{}{},
		unspent:             make(map[wire.OutPoint]struct{}, len(unspentOutPoints)),
	}

	for _, s := range addresses {
		filter.addAddressStr(s)
	}
	for _, op := range unspentOutPoints {
		filter.addUnspentOutPoint(op)
	}

	return filter
}

func (f *wsClientFilter) addAddress(a hcutil.Address) {
	switch a := a.(type) {
	case *hcutil.AddressPubKeyHash:
		f.pubKeyHashes[*a.Hash160()] = struct{}{}
		return
	case *hcutil.AddressScriptHash:
		f.scriptHashes[*a.Hash160()] = struct{}{}
		return
	case *hcutil.AddressSecpPubKey:
		serializedPubKey := a.ScriptAddress()
		switch len(serializedPubKey) {
		case 33: // compressed
			var compressedPubKey [33]byte
			copy(compressedPubKey[:], serializedPubKey)
			f.compressedPubKeys[compressedPubKey] = struct{}{}
			return
		case 65: // uncompressed
			var uncompressedPubKey [65]byte
			copy(uncompressedPubKey[:], serializedPubKey)
			f.uncompressedPubKeys[uncompressedPubKey] = struct{}{}
			return
		}
	}

	f.otherAddresses[a.EncodeAddress()] = struct{}{}
}

func (f *wsClientFilter) addAddressStr(s string) {
	a, err := hcutil.DecodeAddress(s)
	// If address can't be decoded, no point in saving it since it should also
	// impossible to create the address from an inspected transaction output
	// script.
	if err != nil {
		return
	}
	f.addAddress(a)
}

func (f *wsClientFilter) existsAddress(a hcutil.Address) bool {
	switch a := a.(type) {
	case *hcutil.AddressPubKeyHash:
		_, ok := f.pubKeyHashes[*a.Hash160()]
		return ok
	case *hcutil.AddressScriptHash:
		_, ok := f.scriptHashes[*a.Hash160()]
		return ok
	case *hcutil.AddressSecpPubKey:
		serializedPubKey := a.ScriptAddress()
		switch len(serializedPubKey) {
		case 33: // compressed
			var compressedPubKey [33]byte
			copy(compressedPubKey[:], serializedPubKey)
			_, ok := f.compressedPubKeys[compressedPubKey]
			if !ok {
				_, ok = f.pubKeyHashes[*a.AddressPubKeyHash().Hash160()]
			}
			return ok
		case 65: // uncompressed
			var uncompressedPubKey [65]byte
			copy(uncompressedPubKey[:], serializedPubKey)
			_, ok := f.uncompressedPubKeys[uncompressedPubKey]
			if !ok {
				_, ok = f.pubKeyHashes[*a.AddressPubKeyHash().Hash160()]
			}
			return ok
		}
	}

	_, ok := f.otherAddresses[a.EncodeAddress()]
	return ok
}

func (f *wsClientFilter) removeAddress(a hcutil.Address) {
	switch a := a.(type) {
	case *hcutil.AddressPubKeyHash:
		delete(f.pubKeyHashes, *a.Hash160())
		return
	case *hcutil.AddressScriptHash:
		delete(f.scriptHashes, *a.Hash160())
		return
	case *hcutil.AddressSecpPubKey:
		serializedPubKey := a.ScriptAddress()
		switch len(serializedPubKey) {
		case 33: // compressed
			var compressedPubKey [33]byte
			copy(compressedPubKey[:], serializedPubKey)
			delete(f.compressedPubKeys, compressedPubKey)
			return
		case 65: // uncompressed
			var uncompressedPubKey [65]byte
			copy(uncompressedPubKey[:], serializedPubKey)
			delete(f.uncompressedPubKeys, uncompressedPubKey)
			return
		}
	}

	delete(f.otherAddresses, a.EncodeAddress())
}

func (f *wsClientFilter) removeAddressStr(s string) {
	a, err := hcutil.DecodeAddress(s)
	if err == nil {
		f.removeAddress(a)
	} else {
		delete(f.otherAddresses, s)
	}
}

func (f *wsClientFilter) addUnspentOutPoint(op *wire.OutPoint) {
	f.unspent[*op] = struct{}{}
}

func (f *wsClientFilter) existsUnspentOutPoint(op *wire.OutPoint) bool {
	_, ok := f.unspent[*op]
	return ok
}

func (f *wsClientFilter) removeUnspentOutPoint(op *wire.OutPoint) {
	delete(f.unspent, *op)
}

<<<<<<< HEAD
type InstantTxNtfnData struct {
	isNew     bool
	instantTx *hcutil.InstantTx
	tickets   []chainhash.Hash
}

=======
>>>>>>> 0c82caea
// Notification types
type notificationBlockConnected hcutil.Block
type notificationBlockDisconnected hcutil.Block
type notificationReorganization blockchain.ReorganizationNtfnsData
type notificationWinningTickets WinningTicketsNtfnData
type notificationSpentAndMissedTickets blockchain.TicketNotificationsData
type notificationNewTickets blockchain.TicketNotificationsData
type notificationStakeDifficulty StakeDifficultyNtfnData
type notificationTxAcceptedByMempool struct {
	isNew bool
	tx    *hcutil.Tx
}
<<<<<<< HEAD
type notificationInstantTx InstantTxNtfnData
type notificationInstantTxVote hcutil.InstantTxVote
=======
>>>>>>> 0c82caea

// Notification control requests
type notificationRegisterClient wsClient
type notificationUnregisterClient wsClient
type notificationRegisterBlocks wsClient
type notificationUnregisterBlocks wsClient
type notificationRegisterWinningTickets wsClient
type notificationUnregisterWinningTickets wsClient
type notificationRegisterSpentAndMissedTickets wsClient
type notificationUnregisterSpentAndMissedTickets wsClient
type notificationRegisterNewTickets wsClient
type notificationUnregisterNewTickets wsClient
type notificationRegisterStakeDifficulty wsClient
type notificationUnregisterStakeDifficulty wsClient
type notificationRegisterNewMempoolTxs wsClient
type notificationUnregisterNewMempoolTxs wsClient
<<<<<<< HEAD
type notificationRegisterInstantTxs wsClient
type notificationUnregisterInstantTxs wsClient
=======
>>>>>>> 0c82caea

// notificationHandler reads notifications and control messages from the queue
// handler and processes one at a time.
func (m *wsNotificationManager) notificationHandler() {
	// clients is a map of all currently connected websocket clients.
	clients := make(map[chan struct{}]*wsClient)

	// Maps used to hold lists of websocket clients to be notified on
	// certain events.  Each websocket client also keeps maps for the events
	// which have multiple triggers to make removal from these lists on
	// connection close less horrendously expensive.
	//
	// Where possible, the quit channel is used as the unique id for a client
	// since it is quite a bit more efficient than using the entire struct.
	blockNotifications := make(map[chan struct{}]*wsClient)
	winningTicketNotifications := make(map[chan struct{}]*wsClient)
	ticketSMNotifications := make(map[chan struct{}]*wsClient)
	ticketNewNotifications := make(map[chan struct{}]*wsClient)
	stakeDifficultyNotifications := make(map[chan struct{}]*wsClient)
	txNotifications := make(map[chan struct{}]*wsClient)

<<<<<<< HEAD
	//TODO register fo instantTxnotifications
	instantTxNotifications := make(map[chan struct{}]*wsClient)

=======
>>>>>>> 0c82caea
out:
	for {
		select {
		case n, ok := <-m.notificationMsgs:
			if !ok {
				// queueHandler quit.
				break out
			}
			switch n := n.(type) {
			case *notificationBlockConnected:
				block := (*hcutil.Block)(n)

<<<<<<< HEAD
				// Skip iterating through all txs if no instantTx
=======
				// Skip iterating through all txs if no tx
>>>>>>> 0c82caea
				// notification requests exist.
				if len(blockNotifications) == 0 {
					continue
				}

				m.notifyBlockConnected(blockNotifications, block)

			case *notificationBlockDisconnected:
				m.notifyBlockDisconnected(blockNotifications,
					(*hcutil.Block)(n))

			case *notificationReorganization:
				m.notifyReorganization(blockNotifications,
					(*blockchain.ReorganizationNtfnsData)(n))

			case *notificationWinningTickets:
				m.notifyWinningTickets(winningTicketNotifications,
					(*WinningTicketsNtfnData)(n))

			case *notificationSpentAndMissedTickets:
				m.notifySpentAndMissedTickets(ticketSMNotifications,
					(*blockchain.TicketNotificationsData)(n))

			case *notificationNewTickets:
				m.notifyNewTickets(ticketNewNotifications,
					(*blockchain.TicketNotificationsData)(n))

			case *notificationStakeDifficulty:
				m.notifyStakeDifficulty(stakeDifficultyNotifications,
					(*StakeDifficultyNtfnData)(n))

			case *notificationTxAcceptedByMempool:
				if n.isNew && len(txNotifications) != 0 {
					m.notifyForNewTx(txNotifications, n.tx)
				}
				m.notifyRelevantTxAccepted(n.tx, clients)
<<<<<<< HEAD
			case *notificationInstantTx:
				m.notifyForNewInstantTx(instantTxNotifications, (*InstantTxNtfnData)(n))
			case *notificationInstantTxVote:
				m.notifyForInstantTxVote(instantTxNotifications,(*hcutil.InstantTxVote)(n))
=======

>>>>>>> 0c82caea
			case *notificationRegisterBlocks:
				wsc := (*wsClient)(n)
				blockNotifications[wsc.quit] = wsc

			case *notificationUnregisterBlocks:
				wsc := (*wsClient)(n)
				delete(blockNotifications, wsc.quit)

			case *notificationRegisterWinningTickets:
				wsc := (*wsClient)(n)
				winningTicketNotifications[wsc.quit] = wsc

			case *notificationUnregisterWinningTickets:
				wsc := (*wsClient)(n)
				delete(winningTicketNotifications, wsc.quit)

			case *notificationRegisterSpentAndMissedTickets:
				wsc := (*wsClient)(n)
				ticketSMNotifications[wsc.quit] = wsc

			case *notificationUnregisterSpentAndMissedTickets:
				wsc := (*wsClient)(n)
				delete(ticketSMNotifications, wsc.quit)

			case *notificationRegisterNewTickets:
				wsc := (*wsClient)(n)
				ticketNewNotifications[wsc.quit] = wsc

			case *notificationUnregisterNewTickets:
				wsc := (*wsClient)(n)
				delete(ticketNewNotifications, wsc.quit)

			case *notificationRegisterStakeDifficulty:
				wsc := (*wsClient)(n)
				stakeDifficultyNotifications[wsc.quit] = wsc

			case *notificationUnregisterStakeDifficulty:
				wsc := (*wsClient)(n)
				delete(stakeDifficultyNotifications, wsc.quit)

			case *notificationRegisterClient:
				wsc := (*wsClient)(n)
				clients[wsc.quit] = wsc

			case *notificationUnregisterClient:
				wsc := (*wsClient)(n)
				// Remove any requests made by the client as well as
				// the client itself.
				delete(blockNotifications, wsc.quit)
				delete(txNotifications, wsc.quit)
				delete(clients, wsc.quit)

			case *notificationRegisterNewMempoolTxs:
				wsc := (*wsClient)(n)
				txNotifications[wsc.quit] = wsc

			case *notificationUnregisterNewMempoolTxs:
				wsc := (*wsClient)(n)
				delete(txNotifications, wsc.quit)
<<<<<<< HEAD
			case *notificationRegisterInstantTxs:
				wsc := (*wsClient)(n)
				instantTxNotifications[wsc.quit] = wsc
			case *notificationUnregisterInstantTxs:
				wsc := (*wsClient)(n)
				delete(instantTxNotifications, wsc.quit)
=======
>>>>>>> 0c82caea

			default:
				rpcsLog.Warn("Unhandled notification type")
			}

		case m.numClients <- len(clients):

		case <-m.quit:
			// RPC server shutting down.
			break out
		}
	}

	for _, c := range clients {
		c.Disconnect()
	}
	m.wg.Done()
}

// NumClients returns the number of clients actively being served.
func (m *wsNotificationManager) NumClients() (n int) {
	select {
	case n = <-m.numClients:
	case <-m.quit: // Use default n (0) if server has shut down.
	}
	return
}

// RegisterBlockUpdates requests block update notifications to the passed
// websocket client.
func (m *wsNotificationManager) RegisterBlockUpdates(wsc *wsClient) {
	m.queueNotification <- (*notificationRegisterBlocks)(wsc)
}

// UnregisterBlockUpdates removes block update notifications for the passed
// websocket client.
func (m *wsNotificationManager) UnregisterBlockUpdates(wsc *wsClient) {
	m.queueNotification <- (*notificationUnregisterBlocks)(wsc)
}

func getPayLoadData(pkScript []byte) (bool, []byte) {
	return txscript.GetPayLoadData(pkScript)
}

// subscribedClients returns the set of all websocket client quit channels that
<<<<<<< HEAD
// are registered to receive notifications regarding instantTx, either due to instantTx
=======
// are registered to receive notifications regarding tx, either due to tx
>>>>>>> 0c82caea
// spending a watched output or outputting to a watched address.  Matching
// client's filters are updated based on this transaction's outputs and output
// addresses that may be relevant for a client.
func (m *wsNotificationManager) subscribedClients(tx *hcutil.Tx,
	clients map[chan struct{}]*wsClient) map[chan struct{}]struct{} {

	// Use a map of client quit channels as keys to prevent duplicates when
	// multiple inputs and/or outputs are relevant to the client.
	subscribed := make(map[chan struct{}]struct{})

	msgTx := tx.MsgTx()
	for q, c := range clients {
		c.Lock()
		f := c.filterData
		c.Unlock()
		if f == nil {
			continue
		}
		f.mu.Lock()

		for _, input := range msgTx.TxIn {
			if f.existsUnspentOutPoint(&input.PreviousOutPoint) {
				subscribed[q] = struct{}{}
			}
		}

		for i, output := range msgTx.TxOut {
			_, addrs, _, err := txscript.ExtractPkScriptAddrs(
				txscript.DefaultScriptVersion,
				output.PkScript, m.server.server.chainParams)
			if err != nil {
				// Clients are not able to subscribe to
				// nonstandard or non-address outputs.
				continue
			}
			ok, _ := getPayLoadData(output.PkScript)
<<<<<<< HEAD
			if ok {
=======
			if ok{
>>>>>>> 0c82caea
				subscribed[q] = struct{}{}
			}
			for _, a := range addrs {
				if f.existsAddress(a) {
					subscribed[q] = struct{}{}
					op := wire.OutPoint{
						Hash:  *tx.Hash(),
						Index: uint32(i),
						Tree:  tx.Tree(),
					}
					f.addUnspentOutPoint(&op)
				}
			}
		}

		f.mu.Unlock()
	}

	return subscribed
}

// notifyBlockConnected notifies websocket clients that have registered for
// block updates when a block is connected to the main chain.
func (m *wsNotificationManager) notifyBlockConnected(clients map[chan struct{}]*wsClient,
	block *hcutil.Block) {

	// Create the common portion of the notification that is the same for
	// every client.
	headerBytes, err := block.MsgBlock().Header.Bytes()
	if err != nil {
		// This should never error.  The header is written to an
		// in-memory expandable buffer, and given that the block was
		// just accepted, there should be no issues serializing it.
		panic(err)
	}
	ntfn := hcjson.BlockConnectedNtfn{
		Header:        hex.EncodeToString(headerBytes),
		SubscribedTxs: nil, // Set individually for each client
	}

	// Search for relevant transactions for each client and save them
	// serialized in hex encoding for the notification.
	subscribedTxs := make(map[chan struct{}][]string)
	for _, tx := range block.STransactions() {
		var txHex string
		for quitChan := range m.subscribedClients(tx, clients) {
			if txHex == "" {
				txHex = txHexString(tx.MsgTx())
			}
			subscribedTxs[quitChan] = append(subscribedTxs[quitChan], txHex)
		}
	}
	for _, tx := range block.Transactions() {
		var txHex string
		for quitChan := range m.subscribedClients(tx, clients) {
			if txHex == "" {
				txHex = txHexString(tx.MsgTx())
			}
			subscribedTxs[quitChan] = append(subscribedTxs[quitChan], txHex)
		}
	}

	for quitChan, client := range clients {
		// Add all previously discovered relevant transactions for this client,
		// if any.
		ntfn.SubscribedTxs = subscribedTxs[quitChan]

		// Marshal and queue notification.
		marshalledJSON, err := hcjson.MarshalCmd(nil, &ntfn)
		if err != nil {
			rpcsLog.Errorf("Failed to marshal block connected "+
				"notification: %v", err)
			continue
		}
		client.QueueNotification(marshalledJSON)
	}
}

// notifyBlockDisconnected notifies websocket clients that have registered for
// block updates when a block is disconnected from the main chain (due to a
// reorganize).
func (*wsNotificationManager) notifyBlockDisconnected(clients map[chan struct{}]*wsClient, block *hcutil.Block) {
	// Skip notification creation if no clients have requested block
	// connected/disconnected notifications.
	if len(clients) == 0 {
		return
	}

	// Notify interested websocket clients about the disconnected block.
	headerBytes, err := block.MsgBlock().Header.Bytes()
	if err != nil {
		// This should never error.  The header is written to an
		// in-memory expandable buffer, and given that the block was
		// previously accepted, there should be no issues serializing
		// it.
		panic(err)
	}
	ntfn := hcjson.BlockDisconnectedNtfn{
		Header: hex.EncodeToString(headerBytes),
	}
	marshalledJSON, err := hcjson.MarshalCmd(nil, &ntfn)
	if err != nil {
		rpcsLog.Errorf("Failed to marshal block disconnected "+
			"notification: %v", err)
		return
	}
	for _, wsc := range clients {
		wsc.QueueNotification(marshalledJSON)
	}
}

// notifyReorganization notifies websocket clients that have registered for
// block updates when the blockchain is beginning a reorganization.
func (m *wsNotificationManager) notifyReorganization(clients map[chan struct{}]*wsClient, rd *blockchain.ReorganizationNtfnsData) {
	// Skip notification creation if no clients have requested block
	// connected/disconnected notifications.
	if len(clients) == 0 {
		return
	}

	// Notify interested websocket clients about the disconnected block.
	ntfn := hcjson.NewReorganizationNtfn(rd.OldHash.String(),
		int32(rd.OldHeight),
		rd.NewHash.String(),
		int32(rd.NewHeight))
	marshalledJSON, err := hcjson.MarshalCmd(nil, ntfn)
	if err != nil {
		rpcsLog.Errorf("Failed to marshal reorganization "+
			"notification: %v", err)
		return
	}
	for _, wsc := range clients {
		wsc.QueueNotification(marshalledJSON)
	}
}

// RegisterWinningTickets requests winning tickets update notifications
// to the passed websocket client.
func (m *wsNotificationManager) RegisterWinningTickets(wsc *wsClient) {
	m.queueNotification <- (*notificationRegisterWinningTickets)(wsc)
}

// UnregisterWinningTickets removes winning ticket notifications for
// the passed websocket client.
func (m *wsNotificationManager) UnregisterWinningTickets(wsc *wsClient) {
	m.queueNotification <- (*notificationUnregisterWinningTickets)(wsc)
}

// notifyWinningTickets notifies websocket clients that have registered for
// winning ticket updates.
func (*wsNotificationManager) notifyWinningTickets(
	clients map[chan struct{}]*wsClient, wtnd *WinningTicketsNtfnData) {

	// Create a ticket map to export as JSON.
	ticketMap := make(map[string]string)
	for i, ticket := range wtnd.Tickets {
		ticketMap[strconv.Itoa(i)] = ticket.String()
	}

	// Notify interested websocket clients about the connected block.
	ntfn := hcjson.NewWinningTicketsNtfn(wtnd.BlockHash.String(),
		int32(wtnd.BlockHeight), ticketMap)

	marshalledJSON, err := hcjson.MarshalCmd(nil, ntfn)
	if err != nil {
		rpcsLog.Errorf("Failed to marshal winning tickets notification: "+
			"%v", err)
		return
	}

	for _, wsc := range clients {
		wsc.QueueNotification(marshalledJSON)
	}
}

// RegisterSpentAndMissedTickets requests spent/missed tickets update notifications
// to the passed websocket client.
func (m *wsNotificationManager) RegisterSpentAndMissedTickets(wsc *wsClient) {
	m.queueNotification <- (*notificationRegisterSpentAndMissedTickets)(wsc)
}

// UnregisterSpentAndMissedTickets removes spent/missed ticket notifications for
// the passed websocket client.
func (m *wsNotificationManager) UnregisterSpentAndMissedTickets(wsc *wsClient) {
	m.queueNotification <- (*notificationUnregisterSpentAndMissedTickets)(wsc)
}

// notifySpentAndMissedTickets notifies websocket clients that have registered for
// spent and missed ticket updates.
func (*wsNotificationManager) notifySpentAndMissedTickets(
	clients map[chan struct{}]*wsClient, tnd *blockchain.TicketNotificationsData) {

	// Create a ticket map to export as JSON.
	ticketMap := make(map[string]string)
	for _, ticket := range tnd.TicketsMissed {
		ticketMap[ticket.String()] = "missed"
	}
	for _, ticket := range tnd.TicketsSpent {
		ticketMap[ticket.String()] = "spent"
	}

	// Notify interested websocket clients about the connected block.
	ntfn := hcjson.NewSpentAndMissedTicketsNtfn(tnd.Hash.String(),
		int32(tnd.Height), tnd.StakeDifficulty, ticketMap)

	marshalledJSON, err := hcjson.MarshalCmd(nil, ntfn)
	if err != nil {
		rpcsLog.Errorf("Failed to marshal spent and missed tickets "+
			"notification: %v", err)
		return
	}

	for _, wsc := range clients {
		wsc.QueueNotification(marshalledJSON)
	}
}

// RegisterNewTickets requests spent/missed tickets update notifications
// to the passed websocket client.
func (m *wsNotificationManager) RegisterNewTickets(wsc *wsClient) {
	m.queueNotification <- (*notificationRegisterNewTickets)(wsc)
}

// UnregisterNewTickets removes spent/missed ticket notifications for
// the passed websocket client.
func (m *wsNotificationManager) UnregisterNewTickets(wsc *wsClient) {
	m.queueNotification <- (*notificationUnregisterNewTickets)(wsc)
}

// RegisterStakeDifficulty requests stake difficulty notifications
// to the passed websocket client.
func (m *wsNotificationManager) RegisterStakeDifficulty(wsc *wsClient) {
	m.queueNotification <- (*notificationRegisterStakeDifficulty)(wsc)
}

// UnregisterStakeDifficulty removes stake difficulty notifications for
// the passed websocket client.
func (m *wsNotificationManager) UnregisterStakeDifficulty(wsc *wsClient) {
	m.queueNotification <- (*notificationUnregisterStakeDifficulty)(wsc)
}

// notifyNewTickets notifies websocket clients that have registered for
// maturing ticket updates.
func (*wsNotificationManager) notifyNewTickets(clients map[chan struct{}]*wsClient,
	tnd *blockchain.TicketNotificationsData) {

	// Create a ticket map to export as JSON.
	var tickets []string
	for _, h := range tnd.TicketsNew {
		tickets = append(tickets, h.String())
	}

	// Notify interested websocket clients about the connected block.
	ntfn := hcjson.NewNewTicketsNtfn(tnd.Hash.String(), int32(tnd.Height),
		tnd.StakeDifficulty, tickets)

	marshalledJSON, err := hcjson.MarshalCmd(nil, ntfn)
	if err != nil {
		rpcsLog.Errorf("Failed to marshal new tickets notification: "+
			"%v", err)
		return
	}
	for _, wsc := range clients {
		wsc.QueueNotification(marshalledJSON)
	}
}

// notifyStakeDifficulty notifies websocket clients that have registered for
// maturing ticket updates.
func (*wsNotificationManager) notifyStakeDifficulty(
	clients map[chan struct{}]*wsClient,
	sdnd *StakeDifficultyNtfnData) {

	// Notify interested websocket clients about the connected block.
	ntfn := hcjson.NewStakeDifficultyNtfn(sdnd.BlockHash.String(),
		int32(sdnd.BlockHeight),
		sdnd.StakeDifficulty)

	marshalledJSON, err := hcjson.MarshalCmd(nil, ntfn)
	if err != nil {
		rpcsLog.Errorf("Failed to marshal stake difficulty notification: "+
			"%v", err)
		return
	}
	for _, wsc := range clients {
		wsc.QueueNotification(marshalledJSON)
	}
}

// RegisterNewMempoolTxsUpdates requests notifications to the passed websocket
// client when new transactions are added to the memory pool.
func (m *wsNotificationManager) RegisterNewMempoolTxsUpdates(wsc *wsClient) {
	m.queueNotification <- (*notificationRegisterNewMempoolTxs)(wsc)
}

// UnregisterNewMempoolTxsUpdates removes notifications to the passed websocket
// client when new transaction are added to the memory pool.
func (m *wsNotificationManager) UnregisterNewMempoolTxsUpdates(wsc *wsClient) {
	m.queueNotification <- (*notificationUnregisterNewMempoolTxs)(wsc)
}

<<<<<<< HEAD
func (m *wsNotificationManager) RegisterNewInstantTxs(wsc *wsClient) {
	m.queueNotification <- (*notificationRegisterInstantTxs)(wsc)
}

func (m *wsNotificationManager) UnregisterNewInstantTxs(wsc *wsClient) {
	m.queueNotification <- (*notificationUnregisterInstantTxs)(wsc)
}

=======
>>>>>>> 0c82caea
// notifyForNewTx notifies websocket clients that have registered for updates
// when a new transaction is added to the memory pool.
func (m *wsNotificationManager) notifyForNewTx(clients map[chan struct{}]*wsClient, tx *hcutil.Tx) {
	txHashStr := tx.Hash().String()
	mtx := tx.MsgTx()

	var amount int64
	for _, txOut := range mtx.TxOut {
		amount += txOut.Value
	}

	ntfn := hcjson.NewTxAcceptedNtfn(txHashStr,
		hcutil.Amount(amount).ToCoin())
	marshalledJSON, err := hcjson.MarshalCmd(nil, ntfn)
	if err != nil {
<<<<<<< HEAD
		rpcsLog.Errorf("Failed to marshal instantTx notification: %s",
=======
		rpcsLog.Errorf("Failed to marshal tx notification: %s",
>>>>>>> 0c82caea
			err.Error())
		return
	}

	var verboseNtfn *hcjson.TxAcceptedVerboseNtfn
	var marshalledJSONVerbose []byte
	for _, wsc := range clients {
		if wsc.verboseTxUpdates {
			if marshalledJSONVerbose != nil {
				wsc.QueueNotification(marshalledJSONVerbose)
				continue
			}

			net := m.server.server.chainParams
			rawTx, err := createTxRawResult(net, mtx, txHashStr,
				wire.NullBlockIndex, nil, "", 0, 0)
			if err != nil {
				return
			}

			verboseNtfn = hcjson.NewTxAcceptedVerboseNtfn(*rawTx)
			marshalledJSONVerbose, err = hcjson.MarshalCmd(nil,
				verboseNtfn)
			if err != nil {
<<<<<<< HEAD
				rpcsLog.Errorf("Failed to marshal verbose instantTx "+
=======
				rpcsLog.Errorf("Failed to marshal verbose tx "+
>>>>>>> 0c82caea
					"notification: %s", err.Error())
				return
			}
			wsc.QueueNotification(marshalledJSONVerbose)
		} else {
			wsc.QueueNotification(marshalledJSON)
		}
	}
}

<<<<<<< HEAD
func (m *wsNotificationManager) notifyForNewInstantTx(clients map[chan struct{}]*wsClient, instantTxNtfnData *InstantTxNtfnData) {
	// Create a ticket map to export as JSON.
	ticketMap := make(map[string]string)
	for i, ticket := range instantTxNtfnData.tickets {
		ticketMap[strconv.Itoa(i)] = ticket.String()
	}

	ntfn := hcjson.NewInstantTxNtfn(instantTxNtfnData.instantTx.Hash().String(), ticketMap)

	marshalledJSON, err := hcjson.MarshalCmd(nil, ntfn)
	if err != nil {
		rpcsLog.Errorf("Failed to marshal instantTx notification: %s",
			err.Error())
		return
	}

	for _, wsc := range clients {
		//TODO  verboseTxUpdates
		wsc.QueueNotification(marshalledJSON)
	}
}


func (m *wsNotificationManager) notifyForInstantTxVote(clients map[chan struct{}]*wsClient, instantTxVote *hcutil.InstantTxVote) {

	ntfn := hcjson.NewInstantTxVoteNtfn(instantTxVote.Hash().String(),instantTxVote.MsgInstantTxVote().InstantTxHash.String(),
		instantTxVote.MsgInstantTxVote().TicketHash.String(),instantTxVote.MsgInstantTxVote().Vote,hex.EncodeToString(instantTxVote.MsgInstantTxVote().Sig))

	marshalledJSON, err := hcjson.MarshalCmd(nil, ntfn)
	if err != nil {
		rpcsLog.Errorf("Failed to marshal instantTxVote notification: %s",
			err.Error())
		return
	}

	for _, wsc := range clients {
		//TODO  verboseTxUpdates
		wsc.QueueNotification(marshalledJSON)
	}
}


=======
>>>>>>> 0c82caea
// txHexString returns the serialized transaction encoded in hexadecimal.
func txHexString(tx *wire.MsgTx) string {
	buf := bytes.NewBuffer(make([]byte, 0, tx.SerializeSize()))
	// Ignore Serialize's error, as writing to a bytes.buffer cannot fail.
	tx.Serialize(buf)
	return hex.EncodeToString(buf.Bytes())
}

// notifyRelevantTxAccepted examines the inputs and outputs of the passed
// transaction, notifying websocket clients of outputs spending to a watched
// address and inputs spending a watched outpoint.  Any outputs paying to a
// watched address result in the output being watched as well for future
// notifications.
func (m *wsNotificationManager) notifyRelevantTxAccepted(tx *hcutil.Tx,
	clients map[chan struct{}]*wsClient) {

	var clientsToNotify map[chan struct{}]*wsClient

	msgTx := tx.MsgTx()
	for q, c := range clients {
		c.Lock()
		f := c.filterData
		enableOmni := c.enableOmni
		c.Unlock()
		if f == nil {
			continue
		}
		f.mu.Lock()

		for _, input := range msgTx.TxIn {
			if !enableOmni && f.existsUnspentOutPoint(&input.PreviousOutPoint) {
				if clientsToNotify == nil {
					clientsToNotify = make(map[chan struct{}]*wsClient)
				}
				clientsToNotify[q] = c
			}
		}

		for i, output := range msgTx.TxOut {
			_, addrs, _, err := txscript.ExtractPkScriptAddrs(
				output.Version, output.PkScript,
				m.server.server.chainParams)
			if err != nil {
				continue
			}
			for _, a := range addrs {
				if !enableOmni && f.existsAddress(a) {
					if clientsToNotify == nil {
						clientsToNotify = make(map[chan struct{}]*wsClient)
					}
					clientsToNotify[q] = c

					op := wire.OutPoint{
						Hash:  *tx.Hash(),
						Index: uint32(i),
						Tree:  tx.Tree(),
					}
					f.addUnspentOutPoint(&op)
				}
			}
		}

		f.mu.Unlock()
	}

	if len(clientsToNotify) != 0 {
		n := hcjson.NewRelevantTxAcceptedNtfn(txHexString(msgTx))
		marshalled, err := hcjson.MarshalCmd(nil, n)
		if err != nil {
			rpcsLog.Errorf("Failed to marshal notification: %v", err)
			return
		}
		for _, c := range clientsToNotify {
<<<<<<< HEAD
			rpcsLog.Error("notifyRelevantTxAccepted:", n.Transaction)
=======
>>>>>>> 0c82caea
			c.QueueNotification(marshalled)
		}
	}
}

// AddClient adds the passed websocket client to the notification manager.
func (m *wsNotificationManager) AddClient(wsc *wsClient) {
	m.queueNotification <- (*notificationRegisterClient)(wsc)
}

// RemoveClient removes the passed websocket client and all notifications
// registered for it.
func (m *wsNotificationManager) RemoveClient(wsc *wsClient) {
	select {
	case m.queueNotification <- (*notificationUnregisterClient)(wsc):
	case <-m.quit:
	}
}

// Start starts the goroutines required for the manager to queue and process
// websocket client notifications.
func (m *wsNotificationManager) Start() {
	m.wg.Add(2)
	go m.queueHandler()
	go m.notificationHandler()
}

// WaitForShutdown blocks until all notification manager goroutines have
// finished.
func (m *wsNotificationManager) WaitForShutdown() {
	m.wg.Wait()
}

// Shutdown shuts down the manager, stopping the notification queue and
// notification handler goroutines.
func (m *wsNotificationManager) Shutdown() {
	close(m.quit)
}

// newWsNotificationManager returns a new notification manager ready for use.
// See wsNotificationManager for more details.
func newWsNotificationManager(server *rpcServer) *wsNotificationManager {
	return &wsNotificationManager{
		server:            server,
		queueNotification: make(chan interface{}),
		notificationMsgs:  make(chan interface{}),
		numClients:        make(chan int),
		quit:              make(chan struct{}),
	}
}

// wsResponse houses a message to send to a connected websocket client as
// well as a channel to reply on when the message is sent.
type wsResponse struct {
	msg      []byte
	doneChan chan bool
}

// wsClient provides an abstraction for handling a websocket client.  The
// overall data flow is split into 3 main goroutines, a possible 4th goroutine
// for long-running operations (only started if request is made), and a
// websocket manager which is used to allow things such as broadcasting
// requested notifications to all connected websocket clients.   Inbound
// messages are read via the inHandler goroutine and generally dispatched to
// their own handler.  However, certain potentially long-running operations such
// as rescans, are sent to the asyncHander goroutine and are limited to one at a
// time.  There are two outbound message types - one for responding to client
// requests and another for async notifications.  Responses to client requests
// use SendMessage which employs a buffered channel thereby limiting the number
// of outstanding requests that can be made.  Notifications are sent via
// QueueNotification which implements a queue via notificationQueueHandler to
// ensure sending notifications from other subsystems can't block.  Ultimately,
// all messages are sent via the outHandler.
type wsClient struct {
	sync.Mutex

	// server is the RPC server that is servicing the client.
	server *rpcServer

	// conn is the underlying websocket connection.
	conn *websocket.Conn

	// disconnected indicated whether or not the websocket client is
	// disconnected.
	disconnected bool

	// addr is the remote address of the client.
	addr string

	// authenticated specifies whether a client has been authenticated
	// and therefore is allowed to communicated over the websocket.
	authenticated bool

	// isAdmin specifies whether a client may change the state of the server;
	// false means its access is only to the limited set of RPC calls.
	isAdmin bool

	// sessionID is a random ID generated for each client when connected.
	// These IDs may be queried by a client using the session RPC.  A change
	// to the session ID indicates that the client reconnected.
	sessionID uint64

	// verboseTxUpdates specifies whether a client has requested verbose
	// information about all new transactions.
	verboseTxUpdates bool

	filterData *wsClientFilter

	enableOmni bool

	// Networking infrastructure.
	serviceRequestSem semaphore
	ntfnChan          chan []byte
	sendChan          chan wsResponse
	quit              chan struct{}
	wg                sync.WaitGroup
}

// inHandler handles all incoming messages for the websocket connection.  It
// must be run as a goroutine.
func (c *wsClient) inHandler() {
out:
	for {
		// Break out of the loop once the quit channel has been closed.
		// Use a non-blocking select here so we fall through otherwise.
		select {
		case <-c.quit:
			break out
		default:
		}

		_, msg, err := c.conn.ReadMessage()
		if err != nil {
			// Log the error if it's not due to disconnecting.
			if err != io.EOF {
				rpcsLog.Errorf("Websocket receive error from "+
					"%s: %v", c.addr, err)
			}
			break out
		}

		var request hcjson.Request
		err = json.Unmarshal(msg, &request)
		if err != nil {
			if !c.authenticated {
				break out
			}

			jsonErr := &hcjson.RPCError{
				Code:    hcjson.ErrRPCParse.Code,
				Message: "Failed to parse request: " + err.Error(),
			}
			reply, err := createMarshalledReply(nil, nil, jsonErr)
			if err != nil {
				rpcsLog.Errorf("Failed to marshal parse failure "+
					"reply: %v", err)
				continue
			}
			c.SendMessage(reply, nil)
			continue
		}

		// Requests with no ID (notifications) must not have a response per the
		// JSON-RPC spec.
		if request.ID == nil {
			if !c.authenticated {
				break out
			}
			continue
		}

		cmd := parseCmd(&request)
		if cmd.err != nil {
			if !c.authenticated {
				break out
			}

			reply, err := createMarshalledReply(cmd.id, nil, cmd.err)
			if err != nil {
				rpcsLog.Errorf("Failed to marshal parse failure "+
					"reply: %v", err)
				continue
			}
			c.SendMessage(reply, nil)
			continue
		}
		rpcsLog.Debugf("Received command <%s> from %s", cmd.method, c.addr)

		// Check auth.  The client is immediately disconnected if the
		// first request of an unauthentiated websocket client is not
		// the authenticate request, an authenticate request is received
		// when the client is already authenticated, or incorrect
		// authentication credentials are provided in the request.
		switch authCmd, ok := cmd.cmd.(*hcjson.AuthenticateCmd); {
		case c.authenticated && ok:
			rpcsLog.Warnf("Websocket client %s is already authenticated",
				c.addr)
			break out
		case !c.authenticated && !ok:
			rpcsLog.Warnf("Unauthenticated websocket message " +
				"received")
			break out
		case !c.authenticated:
			// Check credentials.
			login := authCmd.Username + ":" + authCmd.Passphrase
			auth := "Basic " + base64.StdEncoding.EncodeToString([]byte(login))
			authSha := sha256.Sum256([]byte(auth))
			cmp := subtle.ConstantTimeCompare(authSha[:], c.server.authsha[:])
			limitcmp := subtle.ConstantTimeCompare(authSha[:], c.server.limitauthsha[:])
			if cmp != 1 && limitcmp != 1 {
				rpcsLog.Warnf("Auth failure.")
				break out
			}
			c.authenticated = true
			c.isAdmin = cmp == 1

			// Marshal and send response.
			reply, err := createMarshalledReply(cmd.id, nil, nil)
			if err != nil {
				rpcsLog.Errorf("Failed to marshal authenticate reply: "+
					"%v", err.Error())
				continue
			}
			c.SendMessage(reply, nil)
			continue
		}

		// Check if the client is using limited RPC credentials and
		// error when not authorized to call this RPC.
		if !c.isAdmin {
			if _, ok := rpcLimited[request.Method]; !ok {
				jsonErr := &hcjson.RPCError{
					Code:    hcjson.ErrRPCInvalidParams.Code,
					Message: "limited user not authorized for this method",
				}
				// Marshal and send response.
				reply, err := createMarshalledReply(request.ID, nil, jsonErr)
				if err != nil {
					rpcsLog.Errorf("Failed to marshal parse failure "+
						"reply: %v", err)
					continue
				}
				c.SendMessage(reply, nil)
				continue
			}
		}

		// Asynchronously handle the request.  A semaphore is used to
		// limit the number of concurrent requests currently being
		// serviced.  If the semaphore can not be acquired, simply wait
		// until a request finished before reading the next RPC request
		// from the websocket client.
		//
		// This could be a little fancier by timing out and erroring
		// when it takes too long to service the request, but if that is
		// done, the read of the next request should not be blocked by
		// this semaphore, otherwise the next request will be read and
		// will probably sit here for another few seconds before timing
		// out as well.  This will cause the total timeout duration for
		// later requests to be much longer than the check here would
		// imply.
		//
		// If a timeout is added, the semaphore acquiring should be
		// moved inside of the new goroutine with a select statement
		// that also reads a time.After channel.  This will unblock the
		// read of the next request from the websocket client and allow
		// many requests to be waited on concurrently.
		c.serviceRequestSem.acquire()
		go func() {
			c.serviceRequest(cmd)
			c.serviceRequestSem.release()
		}()
	}

	// Ensure the connection is closed.
	c.Disconnect()
	c.wg.Done()
	rpcsLog.Tracef("Websocket client input handler done for %s", c.addr)
}

// serviceRequest services a parsed RPC request by looking up and executing the
// appropiate RPC handler.  The response is marshalled and sent to the websocket
// client.
func (c *wsClient) serviceRequest(r *parsedRPCCmd) {
	var (
		result interface{}
		err    error
	)

	// Lookup the websocket extension for the command and if it doesn't
	// exist fallback to handling the command as a standard command.
	wsHandler, ok := wsHandlers[r.method]
	if ok {
		result, err = wsHandler(c, r.cmd)
	} else {
		result, err = c.server.standardCmdResult(r, nil)
	}
	reply, err := createMarshalledReply(r.id, result, err)
	if err != nil {
		rpcsLog.Errorf("Failed to marshal reply for <%s> "+
			"command: %v", r.method, err)
		return
	}
	c.SendMessage(reply, nil)
}

// notificationQueueHandler handles the queuing of outgoing notifications for
// the websocket client.  This runs as a muxer for various sources of input to
// ensure that queuing up notifications to be sent will not block.  Otherwise,
// slow clients could bog down the other systems (such as the mempool or block
// manager) which are queuing the data.  The data is passed on to outHandler to
// actually be written.  It must be run as a goroutine.
func (c *wsClient) notificationQueueHandler() {
	ntfnSentChan := make(chan bool, 1) // nonblocking sync

	// pendingNtfns is used as a queue for notifications that are ready to
	// be sent once there are no outstanding notifications currently being
	// sent.  The waiting flag is used over simply checking for items in the
	// pending list to ensure cleanup knows what has and hasn't been sent
	// to the outHandler.  Currently no special cleanup is needed, however
	// if something like a done channel is added to notifications in the
	// future, not knowing what has and hasn't been sent to the outHandler
	// (and thus who should respond to the done channel) would be
	// problematic without using this approach.
	pendingNtfns := list.New()
	waiting := false
out:
	for {
		select {
		// This channel is notified when a message is being queued to
		// be sent across the network socket.  It will either send the
		// message immediately if a send is not already in progress, or
		// queue the message to be sent once the other pending messages
		// are sent.
		case msg := <-c.ntfnChan:
			if !waiting {
				c.SendMessage(msg, ntfnSentChan)
			} else {
				pendingNtfns.PushBack(msg)
			}
			waiting = true

<<<<<<< HEAD
			// This channel is notified when a notification has been sent
			// across the network socket.
=======
		// This channel is notified when a notification has been sent
		// across the network socket.
>>>>>>> 0c82caea
		case <-ntfnSentChan:
			// No longer waiting if there are no more messages in
			// the pending messages queue.
			next := pendingNtfns.Front()
			if next == nil {
				waiting = false
				continue
			}

			// Notify the outHandler about the next item to
			// asynchronously send.
			msg := pendingNtfns.Remove(next).([]byte)
			c.SendMessage(msg, ntfnSentChan)

		case <-c.quit:
			break out
		}
	}

	// Drain any wait channels before exiting so nothing is left waiting
	// around to send.
cleanup:
	for {
		select {
		case <-c.ntfnChan:
		case <-ntfnSentChan:
		default:
			break cleanup
		}
	}
	c.wg.Done()
	rpcsLog.Tracef("Websocket client notification queue handler done "+
		"for %s", c.addr)
}

// outHandler handles all outgoing messages for the websocket connection.  It
// must be run as a goroutine.  It uses a buffered channel to serialize output
// messages while allowing the sender to continue running asynchronously.  It
// must be run as a goroutine.
func (c *wsClient) outHandler() {
out:
	for {
		// Send any messages ready for send until the quit channel is
		// closed.
		select {
		case r := <-c.sendChan:
			err := c.conn.WriteMessage(websocket.TextMessage, r.msg)
			if err != nil {
				c.Disconnect()
				break out
			}
			if r.doneChan != nil {
				r.doneChan <- true
			}

		case <-c.quit:
			break out
		}
	}

	// Drain any wait channels before exiting so nothing is left waiting
	// around to send.
cleanup:
	for {
		select {
		case r := <-c.sendChan:
			if r.doneChan != nil {
				r.doneChan <- false
			}
		default:
			break cleanup
		}
	}
	c.wg.Done()
	rpcsLog.Tracef("Websocket client output handler done for %s", c.addr)
}

// SendMessage sends the passed json to the websocket client.  It is backed
// by a buffered channel, so it will not block until the send channel is full.
// Note however that QueueNotification must be used for sending async
// notifications instead of the this function.  This approach allows a limit to
// the number of outstanding requests a client can make without preventing or
// blocking on async notifications.
func (c *wsClient) SendMessage(marshalledJSON []byte, doneChan chan bool) {
	// Don't send the message if disconnected.
	if c.Disconnected() {
		if doneChan != nil {
			doneChan <- false
		}
		return
	}

	c.sendChan <- wsResponse{msg: marshalledJSON, doneChan: doneChan}
}

// ErrClientQuit describes the error where a client send is not processed due
// to the client having already been disconnected or dropped.
var ErrClientQuit = errors.New("client quit")

// QueueNotification queues the passed notification to be sent to the websocket
// client.  This function, as the name implies, is only intended for
// notifications since it has additional logic to prevent other subsystems, such
// as the memory pool and block manager, from blocking even when the send
// channel is full.
//
// If the client is in the process of shutting down, this function returns
// ErrClientQuit.  This is intended to be checked by long-running notification
// handlers to stop processing if there is no more work needed to be done.
func (c *wsClient) QueueNotification(marshalledJSON []byte) error {
	// Don't queue the message if disconnected.
	if c.Disconnected() {
		return ErrClientQuit
	}

	c.ntfnChan <- marshalledJSON
	return nil
}

// Disconnected returns whether or not the websocket client is disconnected.
func (c *wsClient) Disconnected() bool {
	c.Lock()
	isDisconnected := c.disconnected
	c.Unlock()

	return isDisconnected
}

// Disconnect disconnects the websocket client.
func (c *wsClient) Disconnect() {
	c.Lock()
	defer c.Unlock()

	// Nothing to do if already disconnected.
	if c.disconnected {
		return
	}

	rpcsLog.Tracef("Disconnecting websocket client %s", c.addr)
	close(c.quit)
	c.conn.Close()
	c.disconnected = true
}

// Start begins processing input and output messages.
func (c *wsClient) Start() {
	rpcsLog.Tracef("Starting websocket client %s", c.addr)

	// Start processing input and output.
	c.wg.Add(3)
	go c.inHandler()
	go c.notificationQueueHandler()
	go c.outHandler()
}

// WaitForShutdown blocks until the websocket client goroutines are stopped
// and the connection is closed.
func (c *wsClient) WaitForShutdown() {
	c.wg.Wait()
}

// newWebsocketClient returns a new websocket client given the notification
// manager, websocket connection, remote address, and whether or not the client
// has already been authenticated (via HTTP Basic access authentication).  The
// returned client is ready to start.  Once started, the client will process
// incoming and outgoing messages in separate goroutines complete with queuing
// and asynchrous handling for long-running operations.
func newWebsocketClient(server *rpcServer, conn *websocket.Conn,
	remoteAddr string, authenticated bool, isAdmin bool) (*wsClient, error) {

	sessionID, err := wire.RandomUint64()
	if err != nil {
		return nil, err
	}

	client := &wsClient{
		conn:              conn,
		addr:              remoteAddr,
		authenticated:     authenticated,
		isAdmin:           isAdmin,
		sessionID:         sessionID,
		server:            server,
		serviceRequestSem: makeSemaphore(cfg.RPCMaxConcurrentReqs),
		ntfnChan:          make(chan []byte, 1), // nonblocking sync
		sendChan:          make(chan wsResponse, websocketSendBufferSize),
		quit:              make(chan struct{}),
	}
	return client, nil
}

// handleWebsocketHelp implements the help command for websocket connections.
func handleWebsocketHelp(wsc *wsClient, icmd interface{}) (interface{}, error) {
	cmd, ok := icmd.(*hcjson.HelpCmd)
	if !ok {
		return nil, hcjson.ErrRPCInternal
	}

	// Provide a usage overview of all commands when no specific command
	// was specified.
	var command string
	if cmd.Command != nil {
		command = *cmd.Command
	}
	if command == "" {
		usage, err := wsc.server.helpCacher.rpcUsage(true)
		if err != nil {
			context := "Failed to generate RPC usage"
			return nil, rpcInternalError(err.Error(), context)
		}
		return usage, nil
	}

	// Check that the command asked for is supported and implemented.
	// Search the list of websocket handlers as well as the main list of
	// handlers since help should only be provided for those cases.
	valid := true
	if _, ok := rpcHandlers[command]; !ok {
		if _, ok := wsHandlers[command]; !ok {
			valid = false
		}
	}
	if !valid {
		return nil, &hcjson.RPCError{
			Code:    hcjson.ErrRPCInvalidParameter,
			Message: "Unknown command: " + command,
		}
	}

	// Get the help for the command.
	help, err := wsc.server.helpCacher.rpcMethodHelp(command)
	if err != nil {
		context := "Failed to generate help"
		return nil, rpcInternalError(err.Error(), context)
	}
	return help, nil
}

// handleLoadTxFilter implements the loadtxfilter command extension for
// websocket connections.
func handleLoadTxFilter(wsc *wsClient, icmd interface{}) (interface{}, error) {
	cmd := icmd.(*hcjson.LoadTxFilterCmd)

	outPoints := make([]*wire.OutPoint, len(cmd.OutPoints))
	for i := range cmd.OutPoints {
		hash, err := chainhash.NewHashFromStr(cmd.OutPoints[i].Hash)
		if err != nil {
			return nil, &hcjson.RPCError{
				Code:    hcjson.ErrRPCInvalidParameter,
				Message: err.Error(),
			}
		}
		outPoints[i] = &wire.OutPoint{
			Hash:  *hash,
			Index: cmd.OutPoints[i].Index,
			Tree:  cmd.OutPoints[i].Tree,
		}
	}

	wsc.Lock()
	if cmd.Reload || wsc.filterData == nil {
		wsc.filterData = makeWSClientFilter(cmd.Addresses, outPoints)
		wsc.Unlock()
	} else {
		filter := wsc.filterData
		wsc.Unlock()

		filter.mu.Lock()
		for _, a := range cmd.Addresses {
			filter.addAddressStr(a)
		}
		for _, op := range outPoints {
			filter.addUnspentOutPoint(op)
		}
		filter.mu.Unlock()
	}

	return nil, nil
}
func hadleSetParams(wsc *wsClient, icmd interface{}) (interface{}, error) {
	cmd := icmd.(*hcjson.SetHcdParmasCmd)

	wsc.Lock()
	wsc.enableOmni = cmd.EnableOmni
	wsc.Unlock()
	return nil, nil
}

// handleNotifyBlocks implements the notifyblocks command extension for
// websocket connections.
func handleNotifyBlocks(wsc *wsClient, icmd interface{}) (interface{}, error) {
	wsc.server.ntfnMgr.RegisterBlockUpdates(wsc)
	return nil, nil
}

// handleSession implements the session command extension for websocket
// connections.
func handleSession(wsc *wsClient, icmd interface{}) (interface{}, error) {
	return &hcjson.SessionResult{SessionID: wsc.sessionID}, nil
}

// handleWinningTickets implements the notifywinningtickets command
// extension for websocket connections.
func handleWinningTickets(wsc *wsClient, icmd interface{}) (interface{},
	error) {
	wsc.server.ntfnMgr.RegisterWinningTickets(wsc)
	return nil, nil
}

// handleSpentAndMissedTickets implements the notifyspentandmissedtickets command
// extension for websocket connections.
func handleSpentAndMissedTickets(wsc *wsClient, icmd interface{}) (interface{},
	error) {
	wsc.server.ntfnMgr.RegisterSpentAndMissedTickets(wsc)
	return nil, nil
}

// handleNewTickets implements the notifynewtickets command extension for
// websocket connections.
func handleNewTickets(wsc *wsClient, icmd interface{}) (interface{},
	error) {
	wsc.server.ntfnMgr.RegisterNewTickets(wsc)
	return nil, nil
}

// handleStakeDifficulty implements the notifystakedifficulty command extension
// for websocket connections.
func handleStakeDifficulty(wsc *wsClient, icmd interface{}) (interface{},
	error) {
	wsc.server.ntfnMgr.RegisterStakeDifficulty(wsc)
	return nil, nil
}

// handleStopNotifyBlocks implements the stopnotifyblocks command extension for
// websocket connections.
func handleStopNotifyBlocks(wsc *wsClient, icmd interface{}) (interface{}, error) {
	wsc.server.ntfnMgr.UnregisterBlockUpdates(wsc)
	return nil, nil
}

// handleNotifyNewTransations implements the notifynewtransactions command
// extension for websocket connections.
func handleNotifyNewTransactions(wsc *wsClient, icmd interface{}) (interface{}, error) {
	cmd, ok := icmd.(*hcjson.NotifyNewTransactionsCmd)
	if !ok {
		return nil, hcjson.ErrRPCInternal
	}

	wsc.verboseTxUpdates = cmd.Verbose != nil && *cmd.Verbose
	wsc.server.ntfnMgr.RegisterNewMempoolTxsUpdates(wsc)
	return nil, nil
}

// handleStopNotifyNewTransations implements the stopnotifynewtransactions
// command extension for websocket connections.
func handleStopNotifyNewTransactions(wsc *wsClient, icmd interface{}) (interface{}, error) {
	wsc.server.ntfnMgr.UnregisterNewMempoolTxsUpdates(wsc)
	return nil, nil
}

<<<<<<< HEAD
func handleNotifyNewInstantTx(wsc *wsClient, icmd interface{}) (interface{}, error) {
	//cmd, ok := icmd.(*hcjson.NotifyNewInstantTxCmd)
	//if !ok {
	//	return nil, hcjson.ErrRPCInternal
	//}
	//
	wsc.server.ntfnMgr.RegisterNewInstantTxs(wsc)
	return nil, nil
}
func handleStopNotifyNewInstantTx(wsc *wsClient, icmd interface{}) (interface{}, error) {
	wsc.server.ntfnMgr.UnregisterNewInstantTxs(wsc)
	return nil, nil
}

=======
>>>>>>> 0c82caea
// rescanBlock rescans a block for any relevant transactions for the passed
// lookup keys.  Any discovered transactions are returned hex encoded as a
// string slice.
func rescanBlock(filter *wsClientFilter, enableOmni bool, block *hcutil.Block) []string {
	var transactions []string

	// Need to iterate over both the stake and regular transactions in a
<<<<<<< HEAD
	// block, but these are two different slices in the msgTx.  To avoid
=======
	// block, but these are two different slices in the MsgTx.  To avoid
>>>>>>> 0c82caea
	// another allocation to create a single slice to range over, the loop
	// body logic is run from a closure.
	//
	// This makes unsynchronized calls to the filter and thus must only be
	// called with the filter mutex held.
	checkTransaction := func(tx *wire.MsgTx, tree int8) {
		// Keep track of whether the transaction has already been added
		// to the result.  It shouldn't be added twice.
		added := false

		inputs := tx.TxIn
		if tree == wire.TxTreeRegular {
			// Skip previous output checks for coinbase inputs.  These do
			// not reference a previous output.
			if blockchain.IsCoinBaseTx(tx) {
				goto LoopOutputs
			}
		} else {
<<<<<<< HEAD
			if stake.DetermineTxType(tx) == stake.TxTypeSSGen {
=======
			if stake.DetermineTxType(tx) == stake.TxTypeSSGen ||
			stake.DetermineTxType(tx) == stake.TxTypeAiSSGen {
>>>>>>> 0c82caea
				// Skip the first stakebase input.  These do not
				// reference a previous output.
				inputs = inputs[1:]
			}
		}
		for _, input := range inputs {
			if !enableOmni && !filter.existsUnspentOutPoint(&input.PreviousOutPoint) {
				continue
			}
			if !added {
				transactions = append(transactions, txHexString(tx))
				added = true
			}
		}

	LoopOutputs:
		for i, output := range tx.TxOut {
			_, addrs, _, err := txscript.ExtractPkScriptAddrs(
				output.Version, output.PkScript,
				activeNetParams.Params)
			if err != nil {
				continue
			}
			for _, a := range addrs {
				if !enableOmni && !filter.existsAddress(a) {
					continue
				}

				op := wire.OutPoint{
					Hash:  tx.TxHash(),
					Index: uint32(i),
					Tree:  tree,
				}
				filter.addUnspentOutPoint(&op)

				if !added {
					transactions = append(transactions, txHexString(tx))
					added = true
				}
			}
		}
	}

	msgBlock := block.MsgBlock()
	filter.mu.Lock()
	for _, tx := range msgBlock.STransactions {
		checkTransaction(tx, wire.TxTreeStake)
	}
	for _, tx := range msgBlock.Transactions {
		checkTransaction(tx, wire.TxTreeRegular)
	}
	filter.mu.Unlock()

	return transactions
}

// handleRescan implements the rescan command extension for websocket
// connections.
func handleRescan(wsc *wsClient, icmd interface{}) (interface{}, error) {
	cmd, ok := icmd.(*hcjson.RescanCmd)
	if !ok {
		return nil, hcjson.ErrRPCInternal
	}

	// Load client's transaction filter.  Must exist in order to continue.
	wsc.Lock()
	filter := wsc.filterData
	wsc.Unlock()
	if filter == nil {
		return nil, &hcjson.RPCError{
			Code:    hcjson.ErrRPCMisc,
			Message: "Transaction filter must be loaded before rescanning",
		}
	}

	blockHashes, err := hcjson.DecodeConcatenatedHashes(cmd.BlockHashes)
	if err != nil {
		return nil, err
	}

	discoveredData := make([]hcjson.RescannedBlock, 0, len(blockHashes))

	// Iterate over each block in the request and rescan.  When a block
	// contains relevant transactions, add it to the response.
	bc := wsc.server.server.blockManager.chain
	var lastBlockHash *chainhash.Hash
	for i := range blockHashes {
		block, err := bc.BlockByHash(&blockHashes[i])
		if err != nil {
			return nil, &hcjson.RPCError{
				Code:    hcjson.ErrRPCBlockNotFound,
				Message: "Failed to fetch block: " + err.Error(),
			}
		}
		if lastBlockHash != nil && block.MsgBlock().Header.PrevBlock != *lastBlockHash {
			return nil, &hcjson.RPCError{
				Code: hcjson.ErrRPCInvalidParameter,
				Message: fmt.Sprintf("Block %v is not a child of %v",
					&blockHashes[i], lastBlockHash),
			}
		}
		lastBlockHash = &blockHashes[i]

		transactions := rescanBlock(filter, wsc.enableOmni, block)
		if len(transactions) != 0 {
			discoveredData = append(discoveredData, hcjson.RescannedBlock{
				Hash:         blockHashes[i].String(),
				Transactions: transactions,
			})
		}
	}

	return &hcjson.RescanResult{DiscoveredData: discoveredData}, nil
}

func init() {
	wsHandlers = wsHandlersBeforeInit
}<|MERGE_RESOLUTION|>--- conflicted
+++ resolved
@@ -72,11 +72,8 @@
 	"notifynewtickets":            handleNewTickets,
 	"notifystakedifficulty":       handleStakeDifficulty,
 	"notifynewtransactions":       handleNotifyNewTransactions,
-<<<<<<< HEAD
 	"notifynewinstanttx":          handleNotifyNewInstantTx,
 	"stopnotifynewinstanttx":      handleStopNotifyNewInstantTx,
-=======
->>>>>>> 0c82caea
 	"session":                     handleSession,
 	"help":                        handleWebsocketHelp,
 	"rescan":                      handleRescan,
@@ -253,13 +250,10 @@
 	// and the RPC server may no longer be running, use a select
 	// statement to unblock enqueuing the notification once the RPC
 	// server has begun shutting down.
-<<<<<<< HEAD
-=======
 	if len(wtnd.Tickets) == 10 {
 		fmt.Println("test NotifyWinningTickets")
 	}
 
->>>>>>> 0c82caea
 	select {
 	case m.queueNotification <- (*notificationWinningTickets)(wtnd):
 	case <-m.quit:
@@ -311,11 +305,7 @@
 
 // NotifyMempoolTx passes a transaction accepted by mempool to the
 // notification manager for transaction notification processing.  If
-<<<<<<< HEAD
 // isNew is true, the instantTx is is a new transaction, rather than one
-=======
-// isNew is true, the tx is is a new transaction, rather than one
->>>>>>> 0c82caea
 // added to the mempool during a reorg.
 func (m *wsNotificationManager) NotifyMempoolTx(tx *hcutil.Tx, isNew bool) {
 	n := &notificationTxAcceptedByMempool{
@@ -333,7 +323,6 @@
 	}
 }
 
-<<<<<<< HEAD
 //just notify wallet to sign
 func (m *wsNotificationManager) NotifyInstantTx(tickets []chainhash.Hash, instantTx *hcutil.InstantTx, isNew bool) {
 	n := &notificationInstantTx{
@@ -364,8 +353,6 @@
 	}
 }
 
-=======
->>>>>>> 0c82caea
 // WinningTicketsNtfnData is the data that is used to generate
 // winning ticket notifications (which indicate a block and
 // the tickets eligible to vote on it).
@@ -542,15 +529,12 @@
 	delete(f.unspent, *op)
 }
 
-<<<<<<< HEAD
 type InstantTxNtfnData struct {
 	isNew     bool
 	instantTx *hcutil.InstantTx
 	tickets   []chainhash.Hash
 }
 
-=======
->>>>>>> 0c82caea
 // Notification types
 type notificationBlockConnected hcutil.Block
 type notificationBlockDisconnected hcutil.Block
@@ -563,11 +547,8 @@
 	isNew bool
 	tx    *hcutil.Tx
 }
-<<<<<<< HEAD
 type notificationInstantTx InstantTxNtfnData
 type notificationInstantTxVote hcutil.InstantTxVote
-=======
->>>>>>> 0c82caea
 
 // Notification control requests
 type notificationRegisterClient wsClient
@@ -584,11 +565,8 @@
 type notificationUnregisterStakeDifficulty wsClient
 type notificationRegisterNewMempoolTxs wsClient
 type notificationUnregisterNewMempoolTxs wsClient
-<<<<<<< HEAD
 type notificationRegisterInstantTxs wsClient
 type notificationUnregisterInstantTxs wsClient
-=======
->>>>>>> 0c82caea
 
 // notificationHandler reads notifications and control messages from the queue
 // handler and processes one at a time.
@@ -610,12 +588,9 @@
 	stakeDifficultyNotifications := make(map[chan struct{}]*wsClient)
 	txNotifications := make(map[chan struct{}]*wsClient)
 
-<<<<<<< HEAD
 	//TODO register fo instantTxnotifications
 	instantTxNotifications := make(map[chan struct{}]*wsClient)
 
-=======
->>>>>>> 0c82caea
 out:
 	for {
 		select {
@@ -628,11 +603,7 @@
 			case *notificationBlockConnected:
 				block := (*hcutil.Block)(n)
 
-<<<<<<< HEAD
 				// Skip iterating through all txs if no instantTx
-=======
-				// Skip iterating through all txs if no tx
->>>>>>> 0c82caea
 				// notification requests exist.
 				if len(blockNotifications) == 0 {
 					continue
@@ -669,14 +640,10 @@
 					m.notifyForNewTx(txNotifications, n.tx)
 				}
 				m.notifyRelevantTxAccepted(n.tx, clients)
-<<<<<<< HEAD
 			case *notificationInstantTx:
 				m.notifyForNewInstantTx(instantTxNotifications, (*InstantTxNtfnData)(n))
 			case *notificationInstantTxVote:
 				m.notifyForInstantTxVote(instantTxNotifications,(*hcutil.InstantTxVote)(n))
-=======
-
->>>>>>> 0c82caea
 			case *notificationRegisterBlocks:
 				wsc := (*wsClient)(n)
 				blockNotifications[wsc.quit] = wsc
@@ -736,15 +703,12 @@
 			case *notificationUnregisterNewMempoolTxs:
 				wsc := (*wsClient)(n)
 				delete(txNotifications, wsc.quit)
-<<<<<<< HEAD
 			case *notificationRegisterInstantTxs:
 				wsc := (*wsClient)(n)
 				instantTxNotifications[wsc.quit] = wsc
 			case *notificationUnregisterInstantTxs:
 				wsc := (*wsClient)(n)
 				delete(instantTxNotifications, wsc.quit)
-=======
->>>>>>> 0c82caea
 
 			default:
 				rpcsLog.Warn("Unhandled notification type")
@@ -790,11 +754,7 @@
 }
 
 // subscribedClients returns the set of all websocket client quit channels that
-<<<<<<< HEAD
 // are registered to receive notifications regarding instantTx, either due to instantTx
-=======
-// are registered to receive notifications regarding tx, either due to tx
->>>>>>> 0c82caea
 // spending a watched output or outputting to a watched address.  Matching
 // client's filters are updated based on this transaction's outputs and output
 // addresses that may be relevant for a client.
@@ -831,11 +791,7 @@
 				continue
 			}
 			ok, _ := getPayLoadData(output.PkScript)
-<<<<<<< HEAD
 			if ok {
-=======
-			if ok{
->>>>>>> 0c82caea
 				subscribed[q] = struct{}{}
 			}
 			for _, a := range addrs {
@@ -1137,7 +1093,6 @@
 	m.queueNotification <- (*notificationUnregisterNewMempoolTxs)(wsc)
 }
 
-<<<<<<< HEAD
 func (m *wsNotificationManager) RegisterNewInstantTxs(wsc *wsClient) {
 	m.queueNotification <- (*notificationRegisterInstantTxs)(wsc)
 }
@@ -1146,8 +1101,6 @@
 	m.queueNotification <- (*notificationUnregisterInstantTxs)(wsc)
 }
 
-=======
->>>>>>> 0c82caea
 // notifyForNewTx notifies websocket clients that have registered for updates
 // when a new transaction is added to the memory pool.
 func (m *wsNotificationManager) notifyForNewTx(clients map[chan struct{}]*wsClient, tx *hcutil.Tx) {
@@ -1163,11 +1116,7 @@
 		hcutil.Amount(amount).ToCoin())
 	marshalledJSON, err := hcjson.MarshalCmd(nil, ntfn)
 	if err != nil {
-<<<<<<< HEAD
 		rpcsLog.Errorf("Failed to marshal instantTx notification: %s",
-=======
-		rpcsLog.Errorf("Failed to marshal tx notification: %s",
->>>>>>> 0c82caea
 			err.Error())
 		return
 	}
@@ -1192,11 +1141,7 @@
 			marshalledJSONVerbose, err = hcjson.MarshalCmd(nil,
 				verboseNtfn)
 			if err != nil {
-<<<<<<< HEAD
 				rpcsLog.Errorf("Failed to marshal verbose instantTx "+
-=======
-				rpcsLog.Errorf("Failed to marshal verbose tx "+
->>>>>>> 0c82caea
 					"notification: %s", err.Error())
 				return
 			}
@@ -1207,7 +1152,6 @@
 	}
 }
 
-<<<<<<< HEAD
 func (m *wsNotificationManager) notifyForNewInstantTx(clients map[chan struct{}]*wsClient, instantTxNtfnData *InstantTxNtfnData) {
 	// Create a ticket map to export as JSON.
 	ticketMap := make(map[string]string)
@@ -1250,8 +1194,6 @@
 }
 
 
-=======
->>>>>>> 0c82caea
 // txHexString returns the serialized transaction encoded in hexadecimal.
 func txHexString(tx *wire.MsgTx) string {
 	buf := bytes.NewBuffer(make([]byte, 0, tx.SerializeSize()))
@@ -1325,10 +1267,7 @@
 			return
 		}
 		for _, c := range clientsToNotify {
-<<<<<<< HEAD
 			rpcsLog.Error("notifyRelevantTxAccepted:", n.Transaction)
-=======
->>>>>>> 0c82caea
 			c.QueueNotification(marshalled)
 		}
 	}
@@ -1671,13 +1610,8 @@
 			}
 			waiting = true
 
-<<<<<<< HEAD
 			// This channel is notified when a notification has been sent
 			// across the network socket.
-=======
-		// This channel is notified when a notification has been sent
-		// across the network socket.
->>>>>>> 0c82caea
 		case <-ntfnSentChan:
 			// No longer waiting if there are no more messages in
 			// the pending messages queue.
@@ -2036,7 +1970,6 @@
 	return nil, nil
 }
 
-<<<<<<< HEAD
 func handleNotifyNewInstantTx(wsc *wsClient, icmd interface{}) (interface{}, error) {
 	//cmd, ok := icmd.(*hcjson.NotifyNewInstantTxCmd)
 	//if !ok {
@@ -2051,8 +1984,6 @@
 	return nil, nil
 }
 
-=======
->>>>>>> 0c82caea
 // rescanBlock rescans a block for any relevant transactions for the passed
 // lookup keys.  Any discovered transactions are returned hex encoded as a
 // string slice.
@@ -2060,11 +1991,7 @@
 	var transactions []string
 
 	// Need to iterate over both the stake and regular transactions in a
-<<<<<<< HEAD
 	// block, but these are two different slices in the msgTx.  To avoid
-=======
-	// block, but these are two different slices in the MsgTx.  To avoid
->>>>>>> 0c82caea
 	// another allocation to create a single slice to range over, the loop
 	// body logic is run from a closure.
 	//
@@ -2083,12 +2010,8 @@
 				goto LoopOutputs
 			}
 		} else {
-<<<<<<< HEAD
-			if stake.DetermineTxType(tx) == stake.TxTypeSSGen {
-=======
 			if stake.DetermineTxType(tx) == stake.TxTypeSSGen ||
 			stake.DetermineTxType(tx) == stake.TxTypeAiSSGen {
->>>>>>> 0c82caea
 				// Skip the first stakebase input.  These do not
 				// reference a previous output.
 				inputs = inputs[1:]
