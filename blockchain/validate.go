--- conflicted
+++ resolved
@@ -1054,13 +1054,7 @@
 		// If we haven't reached the point in which staking is enabled,
 		// there should be absolutely no SSGen or SSRtx transactions.
 		if (isSSGen && (block.Height() < stakeEnabledHeight)) ||
-<<<<<<< HEAD
-			(isSSRtx && (block.Height() < stakeEnabledHeight)) ||
-			(isAiSSGen && (block.Height() < stakeEnabledHeight)) ||
-			(isAiSSRtx && (block.Height() < stakeEnabledHeight)) {
-=======
 			(isSSRtx && (block.Height() < stakeEnabledHeight)){
->>>>>>> 50cc6b4d
 			errStr := fmt.Sprintf("block contained SSGen or SSRtx "+
 				"transaction at idx %v, which was before stake"+
 				" voting was enabled; block height %v, stake "+
@@ -2643,16 +2637,6 @@
 				if len(addrSSGen) < 1 || err != nil {
 					return fmt.Errorf("no AiSSGen addr ")
 				}
-<<<<<<< HEAD
-				for _, txOut := range (txs[0].MsgTx().TxOut) {
-					_, addr, _, err := txscript.ExtractPkScriptAddrs(0, txOut.PkScript, b.chainParams)
-					if err == nil && len(addr) > 0 {
-						if addrSSGen[0].String() == addr[0].String() {
-							find = true
-							aiVoteFee += txOut.Value
-							if aiFeeReward != 0 && aiFeeReward != txOut.Value {
-								return fmt.Errorf("Ai reward must be the same value .")
-=======
 				for _, txOut := range(txs[0].MsgTx().TxOut){
 					_,addr,_, err := txscript.ExtractPkScriptAddrs(0, txOut.PkScript, b.chainParams)
 					if err == nil && len(addr) > 0{
@@ -2667,7 +2651,6 @@
 								break;
 							}else{
 								return fmt.Errorf("Ai reward must be the %d, but received %d", txOut.Value, totalAiFees/int64(node.header.AiVoters))
->>>>>>> 50cc6b4d
 							}
 						}
 					}
