<<<<<<< HEAD
// Copyright (c) 2015-2017 The Decred developers
// Copyright (c) 2018-2020 The Hc developers
// Use of this source code is governed by an ISC
// license that can be found in the LICENSE file.

package stake_test

import (
	"bytes"
	"encoding/hex"
	"reflect"
	"testing"

	"github.com/HcashOrg/hcd/blockchain/stake"
	"github.com/HcashOrg/hcd/chaincfg"
	"github.com/HcashOrg/hcd/chaincfg/chainhash"
	"github.com/HcashOrg/hcd/hcutil"
	"github.com/HcashOrg/hcd/txscript"
	"github.com/HcashOrg/hcd/wire"
)

// SSTX TESTING -------------------------------------------------------------------
func TestIsSStx(t *testing.T) {
	var sstx = hcutil.NewTx(sstxMsgTx)
	sstx.SetTree(wire.TxTreeStake)
	sstx.SetIndex(0)

	test, err := stake.IsSStx(sstx.MsgTx())
	if !test || err != nil {
		t.Errorf("IsSSTx should have returned true,<nil> but instead returned %v"+
			",%v", test, err)
	}

	// ---------------------------------------------------------------------------
	// Test for an OP_RETURN commitment push of the maximum size
	biggestPush := []byte{
		0x6a, 0x4b, // OP_RETURN Push 75-bytes
		0x14, 0x94, 0x8c, 0x76, 0x5a, 0x69, 0x14, 0xd4, // 75 bytes
		0x3f, 0x2a, 0x7a, 0xc1, 0x77, 0xda, 0x2c, 0x2f,
		0x6b, 0x52, 0xde, 0x3d, 0x7c, 0x7c, 0x7c, 0x7c,
		0x6b, 0x52, 0xde, 0x3d, 0x7c, 0x7c, 0x7c, 0x7c,
		0x6b, 0x52, 0xde, 0x3d, 0x7c, 0x7c, 0x7c, 0x7c,
		0x6b, 0x52, 0xde, 0x3d, 0x7c, 0x7c, 0x7c, 0x7c,
		0x6b, 0x52, 0xde, 0x3d, 0x7c, 0x7c, 0x7c, 0x7c,
		0x6b, 0x52, 0xde, 0x3d, 0x7c, 0x7c, 0x7c, 0x7c,
		0x6b, 0x52, 0xde, 0x3d, 0x7c, 0x7c, 0x7c, 0x7c,
		0x6b, 0x52, 0xde,
	}

	sstx = hcutil.NewTxDeep(sstxMsgTx)
	sstx.MsgTx().TxOut[1].PkScript = biggestPush
	sstx.SetTree(wire.TxTreeStake)
	sstx.SetIndex(0)

	test, err = stake.IsSStx(sstx.MsgTx())
	if !test || err != nil {
		t.Errorf("IsSSTx should have returned true,<nil> but instead returned %v"+
			",%v", test, err)
	}
}

func TestIsSSTxErrors(t *testing.T) {
	// Initialize the buffer for later manipulation
	var buf bytes.Buffer
	buf.Grow(sstxMsgTx.SerializeSize())
	err := sstxMsgTx.Serialize(&buf)
	if err != nil {
		t.Errorf("Error serializing the reference sstx: %v", err)
	}
	bufBytes := buf.Bytes()

	// ---------------------------------------------------------------------------
	// Test too many inputs with sstxMsgTxExtraInputs

	var sstxExtraInputs = hcutil.NewTx(sstxMsgTxExtraInput)
	sstxExtraInputs.SetTree(wire.TxTreeStake)
	sstxExtraInputs.SetIndex(0)

	test, err := stake.IsSStx(sstxExtraInputs.MsgTx())
	if test || err.(stake.RuleError).GetCode() !=
		stake.ErrSStxTooManyInputs {
		t.Errorf("IsSSTx should have returned false,%v but instead returned %v"+
			",%v", stake.ErrSStxTooManyInputs, test, err)
	}

	// ---------------------------------------------------------------------------
	// Test too many outputs with sstxMsgTxExtraOutputs

	var sstxExtraOutputs = hcutil.NewTx(sstxMsgTxExtraOutputs)
	sstxExtraOutputs.SetTree(wire.TxTreeStake)
	sstxExtraOutputs.SetIndex(0)

	test, err = stake.IsSStx(sstxExtraOutputs.MsgTx())
	if test || err.(stake.RuleError).GetCode() !=
		stake.ErrSStxTooManyOutputs {
		t.Errorf("IsSSTx should have returned false,%v but instead returned %v"+
			",%v", stake.ErrSStxTooManyOutputs, test, err)
	}

	// ---------------------------------------------------------------------------
	// Check to make sure the first output is OP_SSTX tagged

	var tx wire.MsgTx
	testFirstOutTagged := bytes.Replace(bufBytes,
		[]byte{0x00, 0xe3, 0x23, 0x21, 0x00, 0x00, 0x00, 0x00,
			0x00, 0x00, 0x1a, 0xba},
		[]byte{0x00, 0xe3, 0x23, 0x21, 0x00, 0x00, 0x00, 0x00,
			0x00, 0x00, 0x19},
		1)

	// Deserialize the manipulated tx
	rbuf := bytes.NewReader(testFirstOutTagged)
	err = tx.Deserialize(rbuf)
	if err != nil {
		t.Errorf("Deserialize error %v", err)
	}

	var sstxUntaggedOut = hcutil.NewTx(&tx)
	sstxUntaggedOut.SetTree(wire.TxTreeStake)
	sstxUntaggedOut.SetIndex(0)

	test, err = stake.IsSStx(sstxUntaggedOut.MsgTx())
	if test || err.(stake.RuleError).GetCode() !=
		stake.ErrSStxInvalidOutputs {
		t.Errorf("IsSSTx should have returned false,%v but instead returned %v"+
			",%v", stake.ErrSStxInvalidOutputs, test, err)
	}

	// ---------------------------------------------------------------------------
	// Test for mismatched number of inputs versus number of outputs

	var sstxInsOutsMismatched = hcutil.NewTx(sstxMismatchedInsOuts)
	sstxInsOutsMismatched.SetTree(wire.TxTreeStake)
	sstxInsOutsMismatched.SetIndex(0)

	test, err = stake.IsSStx(sstxInsOutsMismatched.MsgTx())
	if test || err.(stake.RuleError).GetCode() !=
		stake.ErrSStxInOutProportions {
		t.Errorf("IsSSTx should have returned false,%v but instead returned %v"+
			",%v", stake.ErrSStxInOutProportions, test, err)
	}

	// ---------------------------------------------------------------------------
	// Test for bad version of output.
	var sstxBadVerOut = hcutil.NewTx(sstxBadVersionOut)
	sstxBadVerOut.SetTree(wire.TxTreeStake)
	sstxBadVerOut.SetIndex(0)

	test, err = stake.IsSStx(sstxBadVerOut.MsgTx())
	if test || err.(stake.RuleError).GetCode() !=
		stake.ErrSStxInvalidOutputs {
		t.Errorf("IsSSTx should have returned false,%v but instead returned %v"+
			",%v", stake.ErrSStxInvalidOutputs, test, err)
	}

	// ---------------------------------------------------------------------------
	// Test for second or more output not being OP_RETURN push

	var sstxNoNullData = hcutil.NewTx(sstxNullDataMissing)
	sstxNoNullData.SetTree(wire.TxTreeStake)
	sstxNoNullData.SetIndex(0)

	test, err = stake.IsSStx(sstxNoNullData.MsgTx())
	if test || err.(stake.RuleError).GetCode() !=
		stake.ErrSStxInvalidOutputs {
		t.Errorf("IsSSTx should have returned false,%v but instead returned %v"+
			",%v", stake.ErrSStxInvalidOutputs, test, err)
	}

	// ---------------------------------------------------------------------------
	// Test for change output being in the wrong place

	var sstxNullDataMis = hcutil.NewTx(sstxNullDataMisplaced)
	sstxNullDataMis.SetTree(wire.TxTreeStake)
	sstxNullDataMis.SetIndex(0)

	test, err = stake.IsSStx(sstxNullDataMis.MsgTx())
	if test || err.(stake.RuleError).GetCode() !=
		stake.ErrSStxInvalidOutputs {
		t.Errorf("IsSSTx should have returned false,%v but instead returned %v"+
			",%v", stake.ErrSStxInvalidOutputs, test, err)
	}

	// ---------------------------------------------------------------------------
	// Test for too short of a pubkeyhash being given in an OP_RETURN output

	testPKHLength := bytes.Replace(bufBytes,
		[]byte{
			0x20, 0x6a, 0x1e, 0x94, 0x8c, 0x76, 0x5a, 0x69,
			0x14, 0xd4, 0x3f, 0x2a, 0x7a, 0xc1, 0x77, 0xda,
			0x2c, 0x2f, 0x6b, 0x52, 0xde, 0x3d, 0x7c,
		},
		[]byte{
			0x1f, 0x6a, 0x1d, 0x94, 0x8c, 0x76, 0x5a, 0x69,
			0x14, 0xd4, 0x3f, 0x2a, 0x7a, 0xc1, 0x77, 0xda,
			0x2c, 0x2f, 0x6b, 0x52, 0xde, 0x3d,
		},
		1)

	// Deserialize the manipulated tx
	rbuf = bytes.NewReader(testPKHLength)
	err = tx.Deserialize(rbuf)
	if err != nil {
		t.Errorf("Deserialize error %v", err)
	}

	var sstxWrongPKHLength = hcutil.NewTx(&tx)
	sstxWrongPKHLength.SetTree(wire.TxTreeStake)
	sstxWrongPKHLength.SetIndex(0)

	test, err = stake.IsSStx(sstxWrongPKHLength.MsgTx())
	if test || err.(stake.RuleError).GetCode() !=
		stake.ErrSStxInvalidOutputs {
		t.Errorf("IsSSTx should have returned false,%v but instead returned %v"+
			",%v", stake.ErrSStxInvalidOutputs, test, err)
	}

	// ---------------------------------------------------------------------------
	// Test for an invalid OP_RETURN prefix with too big of a push
	tooBigPush := []byte{
		0x6a, 0x4c, 0x4c, // OP_RETURN Push 76-bytes
		0x14, 0x94, 0x8c, 0x76, 0x5a, 0x69, 0x14, 0xd4, // 76 bytes
		0x3f, 0x2a, 0x7a, 0xc1, 0x77, 0xda, 0x2c, 0x2f,
		0x6b, 0x52, 0xde, 0x3d, 0x7c, 0x7c, 0x7c, 0x7c,
		0x6b, 0x52, 0xde, 0x3d, 0x7c, 0x7c, 0x7c, 0x7c,
		0x6b, 0x52, 0xde, 0x3d, 0x7c, 0x7c, 0x7c, 0x7c,
		0x6b, 0x52, 0xde, 0x3d, 0x7c, 0x7c, 0x7c, 0x7c,
		0x6b, 0x52, 0xde, 0x3d, 0x7c, 0x7c, 0x7c, 0x7c,
		0x6b, 0x52, 0xde, 0x3d, 0x7c, 0x7c, 0x7c, 0x7c,
		0x6b, 0x52, 0xde, 0x3d, 0x7c, 0x7c, 0x7c, 0x7c,
		0x6b, 0x52, 0xde, 0x3d,
	}

	// Deserialize the manipulated tx
	rbuf = bytes.NewReader(bufBytes)
	err = tx.Deserialize(rbuf)
	if err != nil {
		t.Errorf("Deserialize error %v", err)
	}
	tx.TxOut[1].PkScript = tooBigPush

	var sstxWrongPrefix = hcutil.NewTx(&tx)
	sstxWrongPrefix.SetTree(wire.TxTreeStake)
	sstxWrongPrefix.SetIndex(0)

	test, err = stake.IsSStx(sstxWrongPrefix.MsgTx())
	if test || err.(stake.RuleError).GetCode() !=
		stake.ErrSStxInvalidOutputs {
		t.Errorf("IsSSTx should have returned false,%v but instead returned %v"+
			",%v", stake.ErrSStxInvalidOutputs, test, err)
	}
}

// SSGEN TESTING ------------------------------------------------------------------

func TestIsSSGen(t *testing.T) {
	var ssgen = hcutil.NewTx(ssgenMsgTx)
	ssgen.SetTree(wire.TxTreeStake)
	ssgen.SetIndex(0)

	test, err := stake.IsSSGen(ssgen.MsgTx())
	if !test || err != nil {
		t.Errorf("IsSSGen should have returned true,<nil> but instead returned %v"+
			",%v", test, err)
	}

	// Test for an OP_RETURN VoteBits push of the maximum size
	biggestPush := []byte{
		0x6a, 0x4b, // OP_RETURN Push 75-bytes
		0x14, 0x94, 0x8c, 0x76, 0x5a, 0x69, 0x14, 0xd4, // 75 bytes
		0x3f, 0x2a, 0x7a, 0xc1, 0x77, 0xda, 0x2c, 0x2f,
		0x6b, 0x52, 0xde, 0x3d, 0x7c, 0x7c, 0x7c, 0x7c,
		0x6b, 0x52, 0xde, 0x3d, 0x7c, 0x7c, 0x7c, 0x7c,
		0x6b, 0x52, 0xde, 0x3d, 0x7c, 0x7c, 0x7c, 0x7c,
		0x6b, 0x52, 0xde, 0x3d, 0x7c, 0x7c, 0x7c, 0x7c,
		0x6b, 0x52, 0xde, 0x3d, 0x7c, 0x7c, 0x7c, 0x7c,
		0x6b, 0x52, 0xde, 0x3d, 0x7c, 0x7c, 0x7c, 0x7c,
		0x6b, 0x52, 0xde, 0x3d, 0x7c, 0x7c, 0x7c, 0x7c,
		0x6b, 0x52, 0xde,
	}

	ssgen = hcutil.NewTxDeep(ssgenMsgTx)
	ssgen.SetTree(wire.TxTreeStake)
	ssgen.SetIndex(0)
	ssgen.MsgTx().TxOut[1].PkScript = biggestPush

	test, err = stake.IsSSGen(ssgen.MsgTx())
	if !test || err != nil {
		t.Errorf("IsSSGen should have returned true,<nil> but instead returned %v"+
			",%v", test, err)
	}

}

func TestIsSSGenErrors(t *testing.T) {
	// Initialize the buffer for later manipulation
	var buf bytes.Buffer
	buf.Grow(ssgenMsgTx.SerializeSize())
	err := ssgenMsgTx.Serialize(&buf)
	if err != nil {
		t.Errorf("Error serializing the reference sstx: %v", err)
	}
	bufBytes := buf.Bytes()

	// ---------------------------------------------------------------------------
	// Test too many inputs with ssgenMsgTxExtraInputs

	var ssgenExtraInputs = hcutil.NewTx(ssgenMsgTxExtraInput)
	ssgenExtraInputs.SetTree(wire.TxTreeStake)
	ssgenExtraInputs.SetIndex(0)

	test, err := stake.IsSSGen(ssgenExtraInputs.MsgTx())
	if test || err.(stake.RuleError).GetCode() !=
		stake.ErrSSGenWrongNumInputs {
		t.Errorf("IsSSGen should have returned false,%v but instead returned %v"+
			",%v", stake.ErrSSGenWrongNumInputs, test, err)
	}

	// ---------------------------------------------------------------------------
	// Test too many outputs with sstxMsgTxExtraOutputs

	var ssgenExtraOutputs = hcutil.NewTx(ssgenMsgTxExtraOutputs)
	ssgenExtraOutputs.SetTree(wire.TxTreeStake)
	ssgenExtraOutputs.SetIndex(0)

	test, err = stake.IsSSGen(ssgenExtraOutputs.MsgTx())
	if test || err.(stake.RuleError).GetCode() !=
		stake.ErrSSGenTooManyOutputs {
		t.Errorf("IsSSGen should have returned false,%v but instead returned %v"+
			",%v", stake.ErrSSGenTooManyOutputs, test, err)
	}

	// ---------------------------------------------------------------------------
	// Test 0th input not being stakebase error

	var ssgenStakeBaseWrong = hcutil.NewTx(ssgenMsgTxStakeBaseWrong)
	ssgenStakeBaseWrong.SetTree(wire.TxTreeStake)
	ssgenStakeBaseWrong.SetIndex(0)

	test, err = stake.IsSSGen(ssgenStakeBaseWrong.MsgTx())
	if test || err.(stake.RuleError).GetCode() !=
		stake.ErrSSGenNoStakebase {
		t.Errorf("IsSSGen should have returned false,%v but instead returned %v"+
			",%v", stake.ErrSSGenNoStakebase, test, err)
	}

	// ---------------------------------------------------------------------------
	// Wrong tree for inputs test

	// Replace TxTreeStake with TxTreeRegular
	testWrongTreeInputs := bytes.Replace(bufBytes,
		[]byte{0x79, 0xac, 0x88, 0xfd, 0xf3, 0x57, 0xa1, 0x87, 0x00,
			0x00, 0x00, 0x00, 0x01},
		[]byte{0x79, 0xac, 0x88, 0xfd, 0xf3, 0x57, 0xa1, 0x87, 0x00,
			0x00, 0x00, 0x00, 0x00},
		1)

	// Deserialize the manipulated tx
	var tx wire.MsgTx
	rbuf := bytes.NewReader(testWrongTreeInputs)
	err = tx.Deserialize(rbuf)
	if err != nil {
		t.Errorf("Deserialize error %v", err)
	}

	var ssgenWrongTreeIns = hcutil.NewTx(&tx)
	ssgenWrongTreeIns.SetTree(wire.TxTreeStake)
	ssgenWrongTreeIns.SetIndex(0)

	test, err = stake.IsSSGen(ssgenWrongTreeIns.MsgTx())
	if test || err.(stake.RuleError).GetCode() !=
		stake.ErrSSGenWrongTxTree {
		t.Errorf("IsSSGen should have returned false,%v but instead returned %v"+
			",%v", stake.ErrSSGenWrongTxTree, test, err)
	}

	// ---------------------------------------------------------------------------
	// Test for bad version of output.
	var ssgenTxBadVerOut = hcutil.NewTx(ssgenMsgTxBadVerOut)
	ssgenTxBadVerOut.SetTree(wire.TxTreeStake)
	ssgenTxBadVerOut.SetIndex(0)

	test, err = stake.IsSSGen(ssgenTxBadVerOut.MsgTx())
	if test || err.(stake.RuleError).GetCode() !=
		stake.ErrSSGenBadGenOuts {
		t.Errorf("IsSSGen should have returned false,%v but instead returned %v"+
			",%v", stake.ErrSSGenBadGenOuts, test, err)
	}

	// ---------------------------------------------------------------------------
	// Test 0th output not being OP_RETURN push

	var ssgenWrongZeroethOut = hcutil.NewTx(ssgenMsgTxWrongZeroethOut)
	ssgenWrongZeroethOut.SetTree(wire.TxTreeStake)
	ssgenWrongZeroethOut.SetIndex(0)

	test, err = stake.IsSSGen(ssgenWrongZeroethOut.MsgTx())
	if test || err.(stake.RuleError).GetCode() !=
		stake.ErrSSGenNoReference {
		t.Errorf("IsSSGen should have returned false,%v but instead returned %v"+
			",%v", stake.ErrSSGenNoReference, test, err)
	}
	// ---------------------------------------------------------------------------
	// Test for too short of an OP_RETURN push being given in the 0th tx out

	testDataPush0Length := bytes.Replace(bufBytes,
		[]byte{
			0x26, 0x6a, 0x24,
			0x94, 0x8c, 0x76, 0x5a, 0x69, 0x14, 0xd4, 0x3f,
			0x2a, 0x7a, 0xc1, 0x77, 0xda, 0x2c, 0x2f, 0x6b,
			0x52, 0xde, 0x3d, 0x7c, 0xda, 0x2c, 0x2f, 0x6b,
			0x52, 0xde, 0x3d, 0x7c, 0x52, 0xde, 0x3d, 0x7c,
			0x00, 0xe3, 0x23, 0x21,
		},
		[]byte{
			0x25, 0x6a, 0x23,
			0x94, 0x8c, 0x76, 0x5a, 0x69, 0x14, 0xd4, 0x3f,
			0x2a, 0x7a, 0xc1, 0x77, 0xda, 0x2c, 0x2f, 0x6b,
			0x52, 0xde, 0x3d, 0x7c, 0xda, 0x2c, 0x2f, 0x6b,
			0x52, 0xde, 0x3d, 0x7c, 0x52, 0xde, 0x3d, 0x7c,
			0x00, 0xe3, 0x23,
		},
		1)

	// Deserialize the manipulated tx
	rbuf = bytes.NewReader(testDataPush0Length)
	err = tx.Deserialize(rbuf)
	if err != nil {
		t.Errorf("Deserialize error %v", err)
	}

	var ssgenWrongDataPush0Length = hcutil.NewTx(&tx)
	ssgenWrongDataPush0Length.SetTree(wire.TxTreeStake)
	ssgenWrongDataPush0Length.SetIndex(0)

	test, err = stake.IsSSGen(ssgenWrongDataPush0Length.MsgTx())
	if test || err.(stake.RuleError).GetCode() !=
		stake.ErrSSGenBadReference {
		t.Errorf("IsSSGen should have returned false,%v but instead returned %v"+
			",%v", stake.ErrSSGenBadReference, test, err)
	}

	// ---------------------------------------------------------------------------
	// Test for an invalid OP_RETURN prefix

	testNullData0Prefix := bytes.Replace(bufBytes,
		[]byte{
			0x26, 0x6a, 0x24,
			0x94, 0x8c, 0x76, 0x5a, 0x69, 0x14, 0xd4, 0x3f,
			0x2a, 0x7a, 0xc1, 0x77, 0xda, 0x2c, 0x2f, 0x6b,
			0x52, 0xde, 0x3d, 0x7c, 0xda, 0x2c, 0x2f, 0x6b,
			0x52, 0xde, 0x3d, 0x7c, 0x52, 0xde, 0x3d, 0x7c,
			0x00, 0xe3, 0x23, 0x21,
		},
		[]byte{ // This uses an OP_PUSHDATA_1 35-byte push to achieve 36 bytes
			0x26, 0x6a, 0x4c, 0x23,
			0x94, 0x8c, 0x76, 0x5a, 0x69, 0x14, 0xd4, 0x3f,
			0x2a, 0x7a, 0xc1, 0x77, 0xda, 0x2c, 0x2f, 0x6b,
			0x52, 0xde, 0x3d, 0x7c, 0xda, 0x2c, 0x2f, 0x6b,
			0x52, 0xde, 0x3d, 0x7c, 0x52, 0xde, 0x3d, 0x7c,
			0x00, 0xe3, 0x23,
		},
		1)

	// Deserialize the manipulated tx
	rbuf = bytes.NewReader(testNullData0Prefix)
	err = tx.Deserialize(rbuf)
	if err != nil {
		t.Errorf("Deserialize error %v", err)
	}

	var ssgenWrongNullData0Prefix = hcutil.NewTx(&tx)
	ssgenWrongNullData0Prefix.SetTree(wire.TxTreeStake)
	ssgenWrongNullData0Prefix.SetIndex(0)

	test, err = stake.IsSSGen(ssgenWrongNullData0Prefix.MsgTx())
	if test || err.(stake.RuleError).GetCode() !=
		stake.ErrSSGenBadReference {
		t.Errorf("IsSSGen should have returned false,%v but instead returned %v"+
			",%v", stake.ErrSSGenBadReference, test, err)
	}

	// ---------------------------------------------------------------------------
	// Test 1st output not being OP_RETURN push

	var ssgenWrongFirstOut = hcutil.NewTx(ssgenMsgTxWrongFirstOut)
	ssgenWrongFirstOut.SetTree(wire.TxTreeStake)
	ssgenWrongFirstOut.SetIndex(0)

	test, err = stake.IsSSGen(ssgenWrongFirstOut.MsgTx())
	if test || err.(stake.RuleError).GetCode() !=
		stake.ErrSSGenNoVotePush {
		t.Errorf("IsSSGen should have returned false,%v but instead returned %v"+
			",%v", stake.ErrSSGenNoVotePush, test, err)
	}
	// ---------------------------------------------------------------------------
	// Test for too short of an OP_RETURN push being given in the 1st tx out
	testDataPush1Length := bytes.Replace(bufBytes,
		[]byte{
			0x04, 0x6a, 0x02, 0x94, 0x8c,
		},
		[]byte{
			0x03, 0x6a, 0x01, 0x94,
		},
		1)

	// Deserialize the manipulated tx
	rbuf = bytes.NewReader(testDataPush1Length)
	err = tx.Deserialize(rbuf)
	if err != nil {
		t.Errorf("Deserialize error %v", err)
	}

	var ssgenWrongDataPush1Length = hcutil.NewTx(&tx)
	ssgenWrongDataPush1Length.SetTree(wire.TxTreeStake)
	ssgenWrongDataPush1Length.SetIndex(0)

	test, err = stake.IsSSGen(ssgenWrongDataPush1Length.MsgTx())
	if test || err.(stake.RuleError).GetCode() !=
		stake.ErrSSGenBadVotePush {
		t.Errorf("IsSSGen should have returned false,%v but instead returned %v"+
			",%v", stake.ErrSSGenBadVotePush, test, err)
	}

	// ---------------------------------------------------------------------------
	// Test for longer OP_RETURN push being given in the 1st tx out
	testDataPush1Length = bytes.Replace(bufBytes,
		[]byte{
			0x04, 0x6a, 0x02, 0x94, 0x8c,
		},
		[]byte{
			0x06, 0x6a, 0x04, 0x94, 0x8c, 0x8c, 0x8c,
		},
		1)

	// Deserialize the manipulated tx
	rbuf = bytes.NewReader(testDataPush1Length)
	err = tx.Deserialize(rbuf)
	if err != nil {
		t.Errorf("Deserialize error %v", err)
	}

	var ssgenLongDataPush1Length = hcutil.NewTx(&tx)
	ssgenLongDataPush1Length.SetTree(wire.TxTreeStake)
	ssgenLongDataPush1Length.SetIndex(0)

	test, err = stake.IsSSGen(ssgenLongDataPush1Length.MsgTx())
	if !test || err != nil {
		t.Errorf("IsSSGen should have returned false,%v but instead returned %v"+
			",%v", stake.ErrSSGenBadVotePush, test, err)
	}

	// ---------------------------------------------------------------------------
	// Test for an invalid OP_RETURN prefix

	testNullData1Prefix := bytes.Replace(bufBytes,
		[]byte{
			0x04, 0x6a, 0x02, 0x94, 0x8c,
		},
		[]byte{ // This uses an OP_PUSHDATA_1 2-byte push to do the push in 5 bytes
			0x05, 0x6a, 0x4c, 0x02, 0x00, 0x00,
		},
		1)

	// Deserialize the manipulated tx
	rbuf = bytes.NewReader(testNullData1Prefix)
	err = tx.Deserialize(rbuf)
	if err != nil {
		t.Errorf("Deserialize error %v", err)
	}

	var ssgenWrongNullData1Prefix = hcutil.NewTx(&tx)
	ssgenWrongNullData1Prefix.SetTree(wire.TxTreeStake)
	ssgenWrongNullData1Prefix.SetIndex(0)

	test, err = stake.IsSSGen(ssgenWrongNullData1Prefix.MsgTx())
	if test || err.(stake.RuleError).GetCode() !=
		stake.ErrSSGenBadVotePush {
		t.Errorf("IsSSGen should have returned false,%v but instead returned %v"+
			",%v", stake.ErrSSGenBadVotePush, test, err)
	}

	// ---------------------------------------------------------------------------
	// Test for an index 2+ output being not OP_SSGEN tagged

	testGenOutputUntagged := bytes.Replace(bufBytes,
		[]byte{
			0x1a, 0xbb, 0x76, 0xa9, 0x14, 0xc3, 0x98,
		},
		[]byte{
			0x19, 0x76, 0xa9, 0x14, 0xc3, 0x98,
		},
		1)

	// Deserialize the manipulated tx
	rbuf = bytes.NewReader(testGenOutputUntagged)
	err = tx.Deserialize(rbuf)
	if err != nil {
		t.Errorf("Deserialize error %v", err)
	}

	var ssgentestGenOutputUntagged = hcutil.NewTx(&tx)
	ssgentestGenOutputUntagged.SetTree(wire.TxTreeStake)
	ssgentestGenOutputUntagged.SetIndex(0)

	test, err = stake.IsSSGen(ssgentestGenOutputUntagged.MsgTx())
	if test || err.(stake.RuleError).GetCode() !=
		stake.ErrSSGenBadGenOuts {
		t.Errorf("IsSSGen should have returned false,%v but instead returned %v"+
			",%v", stake.ErrSSGenBadGenOuts, test, err)
	}
}

// SSRTX TESTING ------------------------------------------------------------------

func TestIsSSRtx(t *testing.T) {
	var ssrtx = hcutil.NewTx(ssrtxMsgTx)
	ssrtx.SetTree(wire.TxTreeStake)
	ssrtx.SetIndex(0)

	test, err := stake.IsSSRtx(ssrtx.MsgTx())
	if !test || err != nil {
		t.Errorf("IsSSRtx should have returned true,<nil> but instead returned %v"+
			",%v", test, err)
	}
}

func TestIsSSRtxErrors(t *testing.T) {
	// Initialize the buffer for later manipulation
	var buf bytes.Buffer
	buf.Grow(ssrtxMsgTx.SerializeSize())
	err := ssrtxMsgTx.Serialize(&buf)
	if err != nil {
		t.Errorf("Error serializing the reference sstx: %v", err)
	}
	bufBytes := buf.Bytes()

	// ---------------------------------------------------------------------------
	// Test too many inputs with ssrtxMsgTxTooManyInputs

	var ssrtxTooManyInputs = hcutil.NewTx(ssrtxMsgTxTooManyInputs)
	ssrtxTooManyInputs.SetTree(wire.TxTreeStake)
	ssrtxTooManyInputs.SetIndex(0)

	test, err := stake.IsSSRtx(ssrtxTooManyInputs.MsgTx())
	if test || err.(stake.RuleError).GetCode() !=
		stake.ErrSSRtxWrongNumInputs {
		t.Errorf("IsSSRtx should have returned false,%v but instead returned %v"+
			",%v", stake.ErrSSRtxWrongNumInputs, test, err)
	}

	// ---------------------------------------------------------------------------
	// Test too many outputs with ssrtxMsgTxTooManyOutputs

	var ssrtxTooManyOutputs = hcutil.NewTx(ssrtxMsgTxTooManyOutputs)
	ssrtxTooManyOutputs.SetTree(wire.TxTreeStake)
	ssrtxTooManyOutputs.SetIndex(0)

	test, err = stake.IsSSRtx(ssrtxTooManyOutputs.MsgTx())
	if test || err.(stake.RuleError).GetCode() !=
		stake.ErrSSRtxTooManyOutputs {
		t.Errorf("IsSSRtx should have returned false,%v but instead returned %v"+
			",%v", stake.ErrSSRtxTooManyOutputs, test, err)
	}

	// ---------------------------------------------------------------------------
	// Test for bad version of output.
	var ssrtxTxBadVerOut = hcutil.NewTx(ssrtxMsgTxBadVerOut)
	ssrtxTxBadVerOut.SetTree(wire.TxTreeStake)
	ssrtxTxBadVerOut.SetIndex(0)

	test, err = stake.IsSSRtx(ssrtxTxBadVerOut.MsgTx())
	if test || err.(stake.RuleError).GetCode() !=
		stake.ErrSSRtxBadOuts {
		t.Errorf("IsSSRtx should have returned false,%v but instead returned %v"+
			",%v", stake.ErrSSRtxBadOuts, test, err)
	}

	// ---------------------------------------------------------------------------
	// Test for an index 0+ output being not OP_SSRTX tagged
	testRevocOutputUntagged := bytes.Replace(bufBytes,
		[]byte{
			0x1a, 0xbc, 0x76, 0xa9, 0x14, 0xc3, 0x98,
		},
		[]byte{
			0x19, 0x76, 0xa9, 0x14, 0xc3, 0x98,
		},
		1)

	// Deserialize the manipulated tx
	var tx wire.MsgTx
	rbuf := bytes.NewReader(testRevocOutputUntagged)
	err = tx.Deserialize(rbuf)
	if err != nil {
		t.Errorf("Deserialize error %v", err)
	}

	var ssrtxTestRevocOutputUntagged = hcutil.NewTx(&tx)
	ssrtxTestRevocOutputUntagged.SetTree(wire.TxTreeStake)
	ssrtxTestRevocOutputUntagged.SetIndex(0)

	test, err = stake.IsSSRtx(ssrtxTestRevocOutputUntagged.MsgTx())
	if test || err.(stake.RuleError).GetCode() !=
		stake.ErrSSRtxBadOuts {
		t.Errorf("IsSSGen should have returned false,%v but instead returned %v"+
			",%v", stake.ErrSSRtxBadOuts, test, err)
	}

	// ---------------------------------------------------------------------------
	// Wrong tree for inputs test

	// Replace TxTreeStake with TxTreeRegular
	testWrongTreeInputs := bytes.Replace(bufBytes,
		[]byte{0x79, 0xac, 0x88, 0xfd, 0xf3, 0x57, 0xa1, 0x87, 0x00,
			0x00, 0x00, 0x00, 0x01},
		[]byte{0x79, 0xac, 0x88, 0xfd, 0xf3, 0x57, 0xa1, 0x87, 0x00,
			0x00, 0x00, 0x00, 0x00},
		1)

	// Deserialize the manipulated tx
	rbuf = bytes.NewReader(testWrongTreeInputs)
	err = tx.Deserialize(rbuf)
	if err != nil {
		t.Errorf("Deserialize error %v", err)
	}

	var ssrtxWrongTreeIns = hcutil.NewTx(&tx)
	ssrtxWrongTreeIns.SetTree(wire.TxTreeStake)
	ssrtxWrongTreeIns.SetIndex(0)

	test, err = stake.IsSSRtx(ssrtxWrongTreeIns.MsgTx())
	if test || err.(stake.RuleError).GetCode() !=
		stake.ErrSSRtxWrongTxTree {
		t.Errorf("IsSSRtx should have returned false,%v but instead returned %v"+
			",%v", stake.ErrSSGenWrongTxTree, test, err)
	}
}

// --------------------------------------------------------------------------------
// Minor function testing
func TestGetSSGenBlockVotedOn(t *testing.T) {
	var ssgen = hcutil.NewTx(ssgenMsgTx)
	ssgen.SetTree(wire.TxTreeStake)
	ssgen.SetIndex(0)

	blockHash, height, err := stake.SSGenBlockVotedOn(ssgen.MsgTx())

	correctBlockHash, _ := chainhash.NewHash(
		[]byte{
			0x94, 0x8c, 0x76, 0x5a, // 32 byte hash
			0x69, 0x14, 0xd4, 0x3f,
			0x2a, 0x7a, 0xc1, 0x77,
			0xda, 0x2c, 0x2f, 0x6b,
			0x52, 0xde, 0x3d, 0x7c,
			0xda, 0x2c, 0x2f, 0x6b,
			0x52, 0xde, 0x3d, 0x7c,
			0x52, 0xde, 0x3d, 0x7c,
		})

	correctheight := uint32(0x2123e300)

	if err != nil {
		t.Errorf("Error thrown on TestGetSSGenBlockVotedOn: %v", err)
	}

	if !reflect.DeepEqual(blockHash, *correctBlockHash) {
		t.Errorf("Error thrown on TestGetSSGenBlockVotedOn: Looking for "+
			"hash %v, got hash %v: %v", *correctBlockHash, blockHash, err)
	}

	if height != correctheight {
		t.Errorf("Error thrown on TestGetSSGenBlockVotedOn: Looking for "+
			"height %v, got height %v: %v", correctheight, height, err)
	}
}

func TestGetSStxStakeOutputInfo(t *testing.T) {
	var sstx = hcutil.NewTx(sstxMsgTx)
	sstx.SetTree(wire.TxTreeStake)
	sstx.SetIndex(0)

	correctTyp := true

	correctPkh := []byte{0x94, 0x8c, 0x76, 0x5a, // 20 byte address
		0x69, 0x14, 0xd4, 0x3f,
		0x2a, 0x7a, 0xc1, 0x77,
		0xda, 0x2c, 0x2f, 0x6b,
		0x52, 0xde, 0x3d, 0x7c,
	}

	correctAmt := int64(0x2123e300)

	correctChange := int64(0x2223e300)

	correctRule := true

	correctLimit := uint16(4)

	typs, pkhs, amts, changeAmts, rules, limits, _ :=
		stake.TxSStxStakeOutputInfo(sstx.MsgTx())

	if typs[2] != correctTyp {
		t.Errorf("Error thrown on TestGetSStxStakeOutputInfo: Looking for "+
			"type %v, got type %v", correctTyp, typs[1])
	}

	if !reflect.DeepEqual(pkhs[1], correctPkh) {
		t.Errorf("Error thrown on TestGetSStxStakeOutputInfo: Looking for "+
			"pkh %v, got pkh %v", correctPkh, pkhs[1])
	}

	if amts[1] != correctAmt {
		t.Errorf("Error thrown on TestGetSStxStakeOutputInfo: Looking for "+
			"amount %v, got amount %v", correctAmt, amts[1])
	}

	if changeAmts[1] != correctChange {
		t.Errorf("Error thrown on TestGetSStxStakeOutputInfo: Looking for "+
			"amount %v, got amount %v", correctChange, changeAmts[1])
	}

	if rules[1][0] != correctRule {
		t.Errorf("Error thrown on TestGetSStxStakeOutputInfo: Looking for "+
			"rule %v, got rule %v", correctRule, rules[1][0])
	}

	if limits[1][0] != correctLimit {
		t.Errorf("Error thrown on TestGetSStxStakeOutputInfo: Looking for "+
			"limit %v, got limit %v", correctLimit, rules[1][0])
	}
}

func TestGetSSGenStakeOutputInfo(t *testing.T) {
	var ssgen = hcutil.NewTx(ssgenMsgTx)
	ssgen.SetTree(wire.TxTreeStake)
	ssgen.SetIndex(0)

	correctTyp := false

	correctpkh := []byte{0xc3, 0x98, 0xef, 0xa9,
		0xc3, 0x92, 0xba, 0x60,
		0x13, 0xc5, 0xe0, 0x4e,
		0xe7, 0x29, 0x75, 0x5e,
		0xf7, 0xf5, 0x8b, 0x32,
	}

	correctamt := int64(0x2123e300)

	typs, pkhs, amts, err := stake.TxSSGenStakeOutputInfo(ssgen.MsgTx(),
		&chaincfg.SimNetParams)
	if err != nil {
		t.Errorf("Got unexpected error: %v", err.Error())
	}

	if typs[0] != correctTyp {
		t.Errorf("Error thrown on TestGetSSGenStakeOutputInfo: Looking for "+
			"type %v, got type %v", correctamt, amts[0])
	}

	if !reflect.DeepEqual(pkhs[0], correctpkh) {
		t.Errorf("Error thrown on TestGetSSGenStakeOutputInfo: Looking for "+
			"pkh %v, got pkh %v", correctpkh, pkhs[0])
	}

	if amts[0] != correctamt {
		t.Errorf("Error thrown on TestGetSSGenStakeOutputInfo: Looking for "+
			"amount %v, got amount %v", correctamt, amts[0])
	}
}

func TestGetSSGenVoteBits(t *testing.T) {
	var ssgen = hcutil.NewTx(ssgenMsgTx)
	ssgen.SetTree(wire.TxTreeStake)
	ssgen.SetIndex(0)

	correctvbs := uint16(0x8c94)

	votebits := stake.SSGenVoteBits(ssgen.MsgTx())

	if correctvbs != votebits {
		t.Errorf("Error thrown on TestGetSSGenVoteBits: Looking for "+
			"vbs % x, got vbs % x", correctvbs, votebits)
	}
}

func TestGetSSGenVersion(t *testing.T) {
	var ssgen = ssgenMsgTx.Copy()

	missingVersion := uint32(stake.VoteConsensusVersionAbsent)
	version := stake.SSGenVersion(ssgen)
	if version != missingVersion {
		t.Errorf("Error thrown on TestGetSSGenVersion: Looking for "+
			"version % x, got version % x", missingVersion, version)
	}

	vbBytes := []byte{0x01, 0x00, 0x01, 0xef, 0xcd, 0xab}
	expectedVersion := uint32(0xabcdef01)
	pkScript, err := txscript.GenerateProvablyPruneableOut(vbBytes)
	if err != nil {
		t.Errorf("GenerateProvablyPruneableOut error %v", err)
	}
	ssgen.TxOut[1].PkScript = pkScript
	version = stake.SSGenVersion(ssgen)

	if version != expectedVersion {
		t.Errorf("Error thrown on TestGetSSGenVersion: Looking for "+
			"version % x, got version % x", expectedVersion, version)
	}
}

func TestGetSSRtxStakeOutputInfo(t *testing.T) {
	var ssrtx = hcutil.NewTx(ssrtxMsgTx)
	ssrtx.SetTree(wire.TxTreeStake)
	ssrtx.SetIndex(0)

	correctTyp := false

	correctPkh := []byte{0xc3, 0x98, 0xef, 0xa9,
		0xc3, 0x92, 0xba, 0x60,
		0x13, 0xc5, 0xe0, 0x4e,
		0xe7, 0x29, 0x75, 0x5e,
		0xf7, 0xf5, 0x8b, 0x33,
	}

	correctAmt := int64(0x2122e300)

	typs, pkhs, amts, err := stake.TxSSRtxStakeOutputInfo(ssrtx.MsgTx(),
		&chaincfg.SimNetParams)
	if err != nil {
		t.Errorf("Got unexpected error: %v", err.Error())
	}

	if typs[0] != correctTyp {
		t.Errorf("Error thrown on TestGetSStxStakeOutputInfo: Looking for "+
			"type %v, got type %v", correctTyp, typs[0])
	}

	if !reflect.DeepEqual(pkhs[0], correctPkh) {
		t.Errorf("Error thrown on TestGetSStxStakeOutputInfo: Looking for "+
			"pkh %v, got pkh %v", correctPkh, pkhs[0])
	}

	if amts[0] != correctAmt {
		t.Errorf("Error thrown on TestGetSStxStakeOutputInfo: Looking for "+
			"amount %v, got amount %v", correctAmt, amts[0])
	}
}

func TestGetSStxNullOutputAmounts(t *testing.T) {
	commitAmts := []int64{int64(0x2122e300),
		int64(0x12000000),
		int64(0x12300000)}
	changeAmts := []int64{int64(0x0122e300),
		int64(0x02000000),
		int64(0x02300000)}
	amtTicket := int64(0x9122e300)

	_, _, err := stake.SStxNullOutputAmounts(
		[]int64{
			int64(0x12000000),
			int64(0x12300000),
		},
		changeAmts,
		amtTicket)

	// len commit to amts != len change amts
	lenErrStr := "amounts was not equal in length " +
		"to change amounts!"
	if err == nil || err.Error() != lenErrStr {
		t.Errorf("TestGetSStxNullOutputAmounts unexpected error: %v", err)
	}

	// too small amount to commit
	_, _, err = stake.SStxNullOutputAmounts(
		commitAmts,
		changeAmts,
		int64(0x00000000))
	tooSmallErrStr := "committed amount was too small!"
	if err == nil || err.Error() != tooSmallErrStr {
		t.Errorf("TestGetSStxNullOutputAmounts unexpected error: %v", err)
	}

	// overspending error
	tooMuchChangeAmts := []int64{int64(0x0122e300),
		int64(0x02000000),
		int64(0x12300001)}

	_, _, err = stake.SStxNullOutputAmounts(
		commitAmts,
		tooMuchChangeAmts,
		int64(0x00000020))
	if err == nil || err.(stake.RuleError).GetCode() !=
		stake.ErrSStxBadChangeAmts {
		t.Errorf("TestGetSStxNullOutputAmounts unexpected error: %v", err)
	}

	fees, amts, err := stake.SStxNullOutputAmounts(commitAmts,
		changeAmts,
		amtTicket)

	if err != nil {
		t.Errorf("TestGetSStxNullOutputAmounts unexpected error: %v", err)
	}

	expectedFees := int64(-1361240832)

	if expectedFees != fees {
		t.Errorf("TestGetSStxNullOutputAmounts error, wanted %v, "+
			"but got %v", expectedFees, fees)
	}

	expectedAmts := []int64{int64(0x20000000),
		int64(0x10000000),
		int64(0x10000000),
	}

	if !reflect.DeepEqual(expectedAmts, amts) {
		t.Errorf("TestGetSStxNullOutputAmounts error, wanted %v, "+
			"but got %v", expectedAmts, amts)
	}
}

func TestGetStakeRewards(t *testing.T) {
	// SSGen example with >0 subsidy
	amounts := []int64{int64(21000000),
		int64(11000000),
		int64(10000000),
	}
	amountTicket := int64(42000000)
	subsidy := int64(400000)

	outAmts := stake.CalculateRewards(amounts, amountTicket, subsidy)

	// SSRtx example with 0 subsidy
	expectedAmts := []int64{int64(21200000),
		int64(11104761),
		int64(10095238),
	}

	if !reflect.DeepEqual(expectedAmts, outAmts) {
		t.Errorf("TestGetStakeRewards error, wanted %v, "+
			"but got %v", expectedAmts, outAmts)
	}
}

func TestVerifySStxAmounts(t *testing.T) {
	amounts := []int64{int64(21000000),
		int64(11000000),
		int64(10000000),
	}
	calcAmounts := []int64{int64(21000000),
		int64(11000000),
		int64(10000000),
	}

	// len error for slices
	calcAmountsBad := []int64{int64(11000000),
		int64(10000000),
	}
	err := stake.VerifySStxAmounts(amounts,
		calcAmountsBad)
	if err == nil || err.(stake.RuleError).GetCode() !=
		stake.ErrVerSStxAmts {
		t.Errorf("TestVerifySStxAmounts unexpected error: %v", err)
	}

	// non-congruent slices error
	calcAmountsBad = []int64{int64(21000000),
		int64(11000000),
		int64(10000001),
	}
	err = stake.VerifySStxAmounts(amounts,
		calcAmountsBad)
	if err == nil || err.(stake.RuleError).GetCode() !=
		stake.ErrVerSStxAmts {
		t.Errorf("TestVerifySStxAmounts unexpected error: %v", err)
	}

	err = stake.VerifySStxAmounts(amounts,
		calcAmounts)
	if err != nil {
		t.Errorf("TestVerifySStxAmounts unexpected error: %v", err)
	}
}

func TestVerifyStakingPkhsAndAmounts(t *testing.T) {
	types := []bool{false, false}
	amounts := []int64{int64(21000000),
		int64(11000000),
	}
	pkhs := [][]byte{
		{0x00, 0x01, 0x02, 0x00,
			0x00, 0x01, 0x02, 0x00,
			0x00, 0x01, 0x02, 0x00,
			0x00, 0x01, 0x02, 0x00,
			0x00, 0x01, 0x02, 0x00},
		{0x00, 0x01, 0x02, 0x00,
			0x00, 0x01, 0x02, 0x00,
			0x00, 0x01, 0x04, 0x00,
			0x00, 0x01, 0x02, 0x00,
			0x00, 0x01, 0x02, 0x03}}
	spendTypes := []bool{false, false}
	spendAmounts := []int64{int64(21000000),
		int64(11000000),
	}
	spendPkhs := [][]byte{
		{0x00, 0x01, 0x02, 0x00,
			0x00, 0x01, 0x02, 0x00,
			0x00, 0x01, 0x02, 0x00,
			0x00, 0x01, 0x02, 0x00,
			0x00, 0x01, 0x02, 0x00},
		{0x00, 0x01, 0x02, 0x00,
			0x00, 0x01, 0x02, 0x00,
			0x00, 0x01, 0x04, 0x00,
			0x00, 0x01, 0x02, 0x00,
			0x00, 0x01, 0x02, 0x03}}
	spendRules := [][]bool{
		{false, false},
		{false, false}}
	spendLimits := [][]uint16{
		{16, 20},
		{16, 20}}

	// bad types len
	spendTypesBad := []bool{false}
	err := stake.VerifyStakingPkhsAndAmounts(types,
		pkhs,
		amounts,
		spendTypesBad,
		spendPkhs,
		spendAmounts,
		true, // Vote
		spendRules,
		spendLimits)
	if err == nil || err.(stake.RuleError).GetCode() !=
		stake.ErrVerifyInput {
		t.Errorf("TestVerifyStakingPkhsAndAmounts unexpected error: %v", err)
	}

	// bad types
	spendTypesBad = []bool{false, true}
	err = stake.VerifyStakingPkhsAndAmounts(types,
		pkhs,
		amounts,
		spendTypesBad,
		spendPkhs,
		spendAmounts,
		true, // Vote
		spendRules,
		spendLimits)
	if err == nil || err.(stake.RuleError).GetCode() !=
		stake.ErrVerifyOutType {
		t.Errorf("TestVerifyStakingPkhsAndAmounts unexpected error: %v", err)
	}

	// len error for amt slices
	spendAmountsBad := []int64{int64(11000111)}
	err = stake.VerifyStakingPkhsAndAmounts(types,
		pkhs,
		amounts,
		spendTypes,
		spendPkhs,
		spendAmountsBad,
		true, // Vote
		spendRules,
		spendLimits)
	if err == nil || err.(stake.RuleError).GetCode() !=
		stake.ErrVerifyInput {
		t.Errorf("TestVerifyStakingPkhsAndAmounts unexpected error: %v", err)
	}

	// len error for pks slices
	spendPkhsBad := [][]byte{
		{0x00, 0x01, 0x02, 0x00,
			0x00, 0x01, 0x02, 0x00,
			0x00, 0x01, 0x02, 0x00,
			0x00, 0x01, 0x02, 0x00,
			0x00, 0x01, 0x02, 0x00},
	}
	err = stake.VerifyStakingPkhsAndAmounts(types,
		pkhs,
		amounts,
		spendTypes,
		spendPkhsBad,
		spendAmounts,
		true, // Vote
		spendRules,
		spendLimits)
	if err == nil || err.(stake.RuleError).GetCode() !=
		stake.ErrVerifyInput {
		t.Errorf("TestVerifyStakingPkhsAndAmounts unexpected error: %v", err)
	}

	// amount non-equivalence in position 1
	spendAmountsNonequiv := []int64{int64(21000000),
		int64(11000000)}
	spendAmountsNonequiv[1]--

	err = stake.VerifyStakingPkhsAndAmounts(types,
		pkhs,
		amounts,
		spendTypes,
		spendPkhs,
		spendAmountsNonequiv,
		true, // Vote
		spendRules,
		spendLimits)
	if err == nil || err.(stake.RuleError).GetCode() !=
		stake.ErrVerifyOutputAmt {
		t.Errorf("TestVerifyStakingPkhsAndAmounts unexpected error: %v", err)
	}

	// pkh non-equivalence in position 1
	spendPkhsNonequiv := [][]byte{
		{0x00, 0x01, 0x02, 0x00,
			0x00, 0x01, 0x02, 0x00,
			0x00, 0x01, 0x02, 0x00,
			0x00, 0x01, 0x02, 0x00,
			0x00, 0x01, 0x02, 0x00},
		{0x00, 0x01, 0x02, 0x00,
			0x00, 0x01, 0x02, 0x00,
			0x00, 0x01, 0x04, 0x00,
			0x00, 0x01, 0x02, 0x00,
			0x00, 0x01, 0x02, 0x04}}

	err = stake.VerifyStakingPkhsAndAmounts(types,
		pkhs,
		amounts,
		spendTypes,
		spendPkhsNonequiv,
		spendAmounts,
		true, // Vote
		spendRules,
		spendLimits)
	if err == nil || err.(stake.RuleError).GetCode() !=
		stake.ErrVerifyOutPkhs {
		t.Errorf("TestVerifyStakingPkhsAndAmounts unexpected error: %v", err)
	}

	// rule non-equivalence in position 1
	spendRulesNonequivV := [][]bool{
		{false, false},
		{true, false}}
	spendAmountsNonequivV := []int64{int64(21000000),
		int64(10934463)}
	spendAmountsNonequivVTooBig := []int64{int64(21000000),
		int64(11000001)}

	spendRulesNonequivR := [][]bool{
		{false, false},
		{false, true}}
	spendAmountsNonequivR := []int64{int64(21000000),
		int64(9951423)}

	// vote
	// original amount: 11000000
	// with the flag enabled, the minimum allowed to be spent is
	// 11000000 - 1 << 16 = 10934464
	// So, 10934464 should pass while 10934463 should fail.
	err = stake.VerifyStakingPkhsAndAmounts(types,
		pkhs,
		spendAmountsNonequivV,
		spendTypes,
		spendPkhs,
		amounts,
		true, // Vote
		spendRulesNonequivV,
		spendLimits)
	if err == nil || err.(stake.RuleError).GetCode() !=
		stake.ErrVerifyTooMuchFees {
		t.Errorf("TestVerifyStakingPkhsAndAmounts unexpected error: %v", err)
	}

	// original amount: 11000000
	// the maximum allows to be spent is 11000000
	err = stake.VerifyStakingPkhsAndAmounts(types,
		pkhs,
		spendAmountsNonequivVTooBig,
		spendTypes,
		spendPkhs,
		amounts,
		true, // Vote
		spendRulesNonequivV,
		spendLimits)
	if err == nil || err.(stake.RuleError).GetCode() !=
		stake.ErrVerifySpendTooMuch {
		t.Errorf("TestVerifyStakingPkhsAndAmounts unexpected error: %v", err)
	}

	// revocation
	// original amount: 11000000
	// with the flag enabled, the minimum allowed to be spent is
	// 11000000 - 1 << 20 = 9951424
	// So, 9951424 should pass while 9951423 should fail.
	err = stake.VerifyStakingPkhsAndAmounts(types,
		pkhs,
		spendAmountsNonequivR,
		spendTypes,
		spendPkhs,
		amounts,
		false, // Revocation
		spendRulesNonequivR,
		spendLimits)
	if err == nil || err.(stake.RuleError).GetCode() !=
		stake.ErrVerifyTooMuchFees {
		t.Errorf("TestVerifyStakingPkhsAndAmounts unexpected error: %v", err)
	}

	// correct verification
	err = stake.VerifyStakingPkhsAndAmounts(types,
		pkhs,
		amounts,
		spendTypes,
		spendPkhs,
		spendAmounts,
		true, // Vote
		spendRules,
		spendLimits)
	if err != nil {
		t.Errorf("TestVerifySStxAmounts unexpected error: %v", err)
	}
}

func TestVerifyRealTxs(t *testing.T) {
	// Load an SStx and the SSRtx that spends to test some real fee situation
	// and confirm the functionality of the functions used.
	hexSstx, _ := hex.DecodeString("010000000267cfaa9ce3a50977dcd1015f4f" +
		"ce330071a3a9b855210e6646f6434caebda5a60200000001fffffffff6e6004" +
		"fd4a0a8d5823c99be0a66a5f9a89c3dd4f7cbf76880098b8ca9d80b0e020000" +
		"0001ffffffff05a42df60c0000000000001aba76a914c96206f8a3976057b2e" +
		"b846d46d4a909972fc7c788ac00000000000000000000206a1ec96206f8a397" +
		"6057b2eb846d46d4a909972fc7c780fe210a000000000054000000000000000" +
		"000001abd76a914c96206f8a3976057b2eb846d46d4a909972fc7c788ac0000" +
		"0000000000000000206a1ec96206f8a3976057b2eb846d46d4a909972fc7c70" +
		"c33d40200000000005474cb4d070000000000001abd76a914c96206f8a39760" +
		"57b2eb846d46d4a909972fc7c788ac00000000000000000280fe210a0000000" +
		"013030000000000006a47304402200dbc873e69571a4516c4ef869d856386f9" +
		"86c8543c0bc9f372ecd22c8606ccb102200f87a8f1b316b7675dfd1706eb22f" +
		"331cea14d2e2d5f2c1d88173881a0cd4a04012102716f806d1156d20b9b2482" +
		"2bff88549b510f400473536d3ea8d188b9fbe3835680fe210a0000000002030" +
		"000040000006b483045022100bc7d0b7aa2c6610b7639f492fa556954ebc52a" +
		"9dca5a417be4705ab424255ccd02200a0ccba2e2b7391b93b927f35150c1253" +
		"2bdc6f27a8e9eb0bd0bfbc8b9ab13a5012102716f806d1156d20b9b24822bff" +
		"88549b510f400473536d3ea8d188b9fbe38356")
	sstxMtx := new(wire.MsgTx)
	sstxMtx.FromBytes(hexSstx)
	sstxTx := hcutil.NewTx(sstxMtx)
	sstxTypes, sstxAddrs, sstxAmts, _, sstxRules, sstxLimits, _ :=
		stake.TxSStxStakeOutputInfo(sstxTx.MsgTx())

	hexSsrtx, _ := hex.DecodeString("010000000147f4453f244f2589551aea7c714d" +
		"771053b667c6612616e9c8fc0e68960a9a100000000001ffffffff0270d7210a00" +
		"00000000001abc76a914c96206f8a3976057b2eb846d46d4a909972fc7c788ac0c" +
		"33d4020000000000001abc76a914c96206f8a3976057b2eb846d46d4a909972fc7" +
		"c788ac000000000000000001ffffffffffffffff00000000ffffffff6b48304502" +
		"2100d01c52c3f0c27166e3633d93b5ba821365a73f761e23bb04cc8061a28ab1bd" +
		"7d02202bd65a6d16aaefe8b7f56378d58da6650f2e4b20bd5cb659dc9e842ce2d9" +
		"15e6012102716f806d1156d20b9b24822bff88549b510f400473536d3ea8d188b9" +
		"fbe38356")
	ssrtxMtx := new(wire.MsgTx)
	ssrtxMtx.FromBytes(hexSsrtx)
	ssrtxTx := hcutil.NewTx(ssrtxMtx)

	ssrtxTypes, ssrtxAddrs, ssrtxAmts, err :=
		stake.TxSSRtxStakeOutputInfo(ssrtxTx.MsgTx(), &chaincfg.TestNet2Params)
	if err != nil {
		t.Errorf("Unexpected GetSSRtxStakeOutputInfo error: %v", err.Error())
	}

	ssrtxCalcAmts := stake.CalculateRewards(sstxAmts, sstxMtx.TxOut[0].Value,
		int64(0))

	// Here an error is thrown because the second output spends too much.
	// Ticket price: 217460132
	// 1: 170000000 - 170000000. 169999218 allowed back (-782 atoms)
	// 2: 170000000 -  47461132. 122538868 Change. Paid 1000 fees total.
	//    47460913 allowed back (-219 atoms for fee).
	// In this test the second output spends 47461132, which is more than
	// allowed.
	err = stake.VerifyStakingPkhsAndAmounts(sstxTypes,
		sstxAddrs,
		ssrtxAmts,
		ssrtxTypes,
		ssrtxAddrs,
		ssrtxCalcAmts,
		false, // Revocation
		sstxRules,
		sstxLimits)
	if err == nil || err.(stake.RuleError).GetCode() !=
		stake.ErrVerifySpendTooMuch {
		t.Errorf("No or unexpected VerifyStakingPkhsAndAmounts error: %v",
			err.Error())
	}

	// Correct this and make sure it passes.
	ssrtxTx.MsgTx().TxOut[1].Value = 47460913
	sstxTypes, sstxAddrs, sstxAmts, _, sstxRules, sstxLimits, _ =
		stake.TxSStxStakeOutputInfo(sstxTx.MsgTx())
	ssrtxTypes, ssrtxAddrs, ssrtxAmts, err =
		stake.TxSSRtxStakeOutputInfo(ssrtxTx.MsgTx(), &chaincfg.TestNet2Params)
	if err != nil {
		t.Errorf("Unexpected GetSSRtxStakeOutputInfo error: %v", err.Error())
	}
	ssrtxCalcAmts = stake.CalculateRewards(sstxAmts, sstxMtx.TxOut[0].Value,
		int64(0))
	err = stake.VerifyStakingPkhsAndAmounts(sstxTypes,
		sstxAddrs,
		ssrtxAmts,
		ssrtxTypes,
		ssrtxAddrs,
		ssrtxCalcAmts,
		false, // Revocation
		sstxRules,
		sstxLimits)
	if err != nil {
		t.Errorf("Unexpected VerifyStakingPkhsAndAmounts error: %v",
			err)
	}

	// Spend too much fees for the limit in the first output and
	// make sure it fails.
	ssrtxTx.MsgTx().TxOut[0].Value = 0
	sstxTypes, sstxAddrs, sstxAmts, _, sstxRules, sstxLimits, _ =
		stake.TxSStxStakeOutputInfo(sstxTx.MsgTx())
	ssrtxTypes, ssrtxAddrs, ssrtxAmts, err =
		stake.TxSSRtxStakeOutputInfo(ssrtxTx.MsgTx(), &chaincfg.TestNet2Params)
	if err != nil {
		t.Errorf("Unexpected GetSSRtxStakeOutputInfo error: %v", err.Error())
	}
	ssrtxCalcAmts = stake.CalculateRewards(sstxAmts, sstxMtx.TxOut[0].Value,
		int64(0))
	err = stake.VerifyStakingPkhsAndAmounts(sstxTypes,
		sstxAddrs,
		ssrtxAmts,
		ssrtxTypes,
		ssrtxAddrs,
		ssrtxCalcAmts,
		false, // Revocation
		sstxRules,
		sstxLimits)
	if err == nil || err.(stake.RuleError).GetCode() !=
		stake.ErrVerifyTooMuchFees {
		t.Errorf("No or unexpected VerifyStakingPkhsAndAmounts error: %v",
			err.Error())
	}

	// Use everything as fees and make sure both participants are paid
	// equally for their contibutions. Both inputs to the SStx are the
	// same size, so this is possible.
	copy(sstxTx.MsgTx().TxOut[3].PkScript, sstxTx.MsgTx().TxOut[1].PkScript)
	sstxTx.MsgTx().TxOut[4].Value = 0
	ssrtxTx.MsgTx().TxOut[0].Value = 108730066
	ssrtxTx.MsgTx().TxOut[1].Value = 108730066
	sstxTypes, sstxAddrs, sstxAmts, _, sstxRules, sstxLimits, _ =
		stake.TxSStxStakeOutputInfo(sstxTx.MsgTx())
	ssrtxTypes, ssrtxAddrs, ssrtxAmts, err =
		stake.TxSSRtxStakeOutputInfo(ssrtxTx.MsgTx(), &chaincfg.TestNet2Params)
	if err != nil {
		t.Errorf("Unexpected GetSSRtxStakeOutputInfo error: %v", err.Error())
	}
	ssrtxCalcAmts = stake.CalculateRewards(sstxAmts, sstxMtx.TxOut[0].Value,
		int64(0))
	err = stake.VerifyStakingPkhsAndAmounts(sstxTypes,
		sstxAddrs,
		ssrtxAmts,
		ssrtxTypes,
		ssrtxAddrs,
		ssrtxCalcAmts,
		false, // Revocation
		sstxRules,
		sstxLimits)
	if err != nil {
		t.Errorf("Unexpected VerifyStakingPkhsAndAmounts error: %v",
			err.Error())
	}
	if ssrtxCalcAmts[0] != ssrtxCalcAmts[1] {
		t.Errorf("Unexpected ssrtxCalcAmts; both values should be same but "+
			"got %v and %v", ssrtxCalcAmts[0], ssrtxCalcAmts[1])
	}
}

// --------------------------------------------------------------------------------
// TESTING VARIABLES BEGIN HERE

// sstxTxIn is the first input in the reference valid sstx
var sstxTxIn = wire.TxIn{
	PreviousOutPoint: wire.OutPoint{
		Hash: chainhash.Hash([32]byte{ // Make go vet happy.
			0x03, 0x2e, 0x38, 0xe9, 0xc0, 0xa8, 0x4c, 0x60,
			0x46, 0xd6, 0x87, 0xd1, 0x05, 0x56, 0xdc, 0xac,
			0xc4, 0x1d, 0x27, 0x5e, 0xc5, 0x5f, 0xc0, 0x07,
			0x79, 0xac, 0x88, 0xfd, 0xf3, 0x57, 0xa1, 0x87,
		}), // 87a157f3fd88ac7907c05fc55e271dc4acdc5605d187d646604ca8c0e9382e03
		Index: 0,
		Tree:  wire.TxTreeRegular,
	},
	SignatureScript: []byte{
		0x49, // OP_DATA_73
		0x30, 0x46, 0x02, 0x21, 0x00, 0xc3, 0x52, 0xd3,
		0xdd, 0x99, 0x3a, 0x98, 0x1b, 0xeb, 0xa4, 0xa6,
		0x3a, 0xd1, 0x5c, 0x20, 0x92, 0x75, 0xca, 0x94,
		0x70, 0xab, 0xfc, 0xd5, 0x7d, 0xa9, 0x3b, 0x58,
		0xe4, 0xeb, 0x5d, 0xce, 0x82, 0x02, 0x21, 0x00,
		0x84, 0x07, 0x92, 0xbc, 0x1f, 0x45, 0x60, 0x62,
		0x81, 0x9f, 0x15, 0xd3, 0x3e, 0xe7, 0x05, 0x5c,
		0xf7, 0xb5, 0xee, 0x1a, 0xf1, 0xeb, 0xcc, 0x60,
		0x28, 0xd9, 0xcd, 0xb1, 0xc3, 0xaf, 0x77, 0x48,
		0x01, // 73-byte signature
		0x41, // OP_DATA_65
		0x04, 0xf4, 0x6d, 0xb5, 0xe9, 0xd6, 0x1a, 0x9d,
		0xc2, 0x7b, 0x8d, 0x64, 0xad, 0x23, 0xe7, 0x38,
		0x3a, 0x4e, 0x6c, 0xa1, 0x64, 0x59, 0x3c, 0x25,
		0x27, 0xc0, 0x38, 0xc0, 0x85, 0x7e, 0xb6, 0x7e,
		0xe8, 0xe8, 0x25, 0xdc, 0xa6, 0x50, 0x46, 0xb8,
		0x2c, 0x93, 0x31, 0x58, 0x6c, 0x82, 0xe0, 0xfd,
		0x1f, 0x63, 0x3f, 0x25, 0xf8, 0x7c, 0x16, 0x1b,
		0xc6, 0xf8, 0xa6, 0x30, 0x12, 0x1d, 0xf2, 0xb3,
		0xd3, // 65-byte pubkey
	},
	Sequence: 0xffffffff,
}

// sstxTxOut0 is the first output in the reference valid sstx
var sstxTxOut0 = wire.TxOut{
	Value:   0x2123e300, // 556000000
	Version: 0x0000,
	PkScript: []byte{
		0xba, // OP_SSTX
		0x76, // OP_DUP
		0xa9, // OP_HASH160
		0x14, // OP_DATA_20
		0xc3, 0x98, 0xef, 0xa9,
		0xc3, 0x92, 0xba, 0x60,
		0x13, 0xc5, 0xe0, 0x4e,
		0xe7, 0x29, 0x75, 0x5e,
		0xf7, 0xf5, 0x8b, 0x32,
		0x88, // OP_EQUALVERIFY
		0xac, // OP_CHECKSIG
	},
}

// sstxTxOut1 is the second output in the reference valid sstx
var sstxTxOut1 = wire.TxOut{
	Value:   0x00000000, // 0
	Version: 0x0000,
	PkScript: []byte{
		0x6a,                   // OP_RETURN
		0x1e,                   // 30 bytes to be pushed
		0x94, 0x8c, 0x76, 0x5a, // 20 byte address
		0x69, 0x14, 0xd4, 0x3f,
		0x2a, 0x7a, 0xc1, 0x77,
		0xda, 0x2c, 0x2f, 0x6b,
		0x52, 0xde, 0x3d, 0x7c,
		0x00, 0xe3, 0x23, 0x21, // Transaction amount
		0x00, 0x00, 0x00, 0x00,
		0x44, 0x3f, 0x3f, // Fee limits
	},
}

// sstxTxOut2 is the third output in the reference valid sstx
var sstxTxOut2 = wire.TxOut{
	Value:   0x2223e300,
	Version: 0x0000,
	PkScript: []byte{
		0xbd, // OP_SSTXCHANGE
		0x76, // OP_DUP
		0xa9, // OP_HASH160
		0x14, // OP_DATA_20
		0xc3, 0x98, 0xef, 0xa9,
		0xc3, 0x92, 0xba, 0x60,
		0x13, 0xc5, 0xe0, 0x4e,
		0xe7, 0x29, 0x75, 0x5e,
		0xf7, 0xf5, 0x8b, 0x32,
		0x88, // OP_EQUALVERIFY
		0xac, // OP_CHECKSIG
	},
}

// sstxTxOut3 is another output in an SStx, this time instruction to pay to
// a P2SH output
var sstxTxOut3 = wire.TxOut{
	Value:   0x00000000, // 0
	Version: 0x0000,
	PkScript: []byte{
		0x6a,                   // OP_RETURN
		0x1e,                   // 30 bytes to be pushed
		0x94, 0x8c, 0x76, 0x5a, // 20 byte address
		0x69, 0x14, 0xd4, 0x3f,
		0x2a, 0x7a, 0xc1, 0x77,
		0xda, 0x2c, 0x2f, 0x6b,
		0x52, 0xde, 0x3d, 0x7c,
		0x00, 0xe3, 0x23, 0x21, // Transaction amount
		0x00, 0x00, 0x00, 0x80, // Last byte flagged
		0x44, 0x3f, 0x3f, // Fee limits
	},
}

// sstxTxOut4 is the another output in the reference valid sstx, and pays change
// to a P2SH address
var sstxTxOut4 = wire.TxOut{
	Value:   0x2223e300,
	Version: 0x0000,
	PkScript: []byte{
		0xbd, // OP_SSTXCHANGE
		0xa9, // OP_HASH160
		0x14, // OP_DATA_20
		0xc3, 0x98, 0xef, 0xa9,
		0xc3, 0x92, 0xba, 0x60,
		0x13, 0xc5, 0xe0, 0x4e,
		0xe7, 0x29, 0x75, 0x5e,
		0xf7, 0xf5, 0x8b, 0x32,
		0x87, // OP_EQUAL
	},
}

// sstxTxOut4VerBad is the third output in the reference valid sstx, with a
// bad version.
var sstxTxOut4VerBad = wire.TxOut{
	Value:   0x2223e300,
	Version: 0x1234,
	PkScript: []byte{
		0xbd, // OP_SSTXCHANGE
		0xa9, // OP_HASH160
		0x14, // OP_DATA_20
		0xc3, 0x98, 0xef, 0xa9,
		0xc3, 0x92, 0xba, 0x60,
		0x13, 0xc5, 0xe0, 0x4e,
		0xe7, 0x29, 0x75, 0x5e,
		0xf7, 0xf5, 0x8b, 0x32,
		0x87, // OP_EQUAL
	},
}

// sstxMsgTx is a valid SStx MsgTx with an input and outputs and is used in various
// tests
var sstxMsgTx = &wire.MsgTx{
	SerType: wire.TxSerializeFull,
	Version: 1,
	TxIn: []*wire.TxIn{
		&sstxTxIn,
		&sstxTxIn,
		&sstxTxIn,
	},
	TxOut: []*wire.TxOut{
		&sstxTxOut0,
		&sstxTxOut1,
		&sstxTxOut2, // emulate change address
		&sstxTxOut1,
		&sstxTxOut2, // emulate change address
		&sstxTxOut3, // P2SH
		&sstxTxOut4, // P2SH change
	},
	LockTime: 0,
	Expiry:   0,
}

// sstxMsgTxExtraInputs is an invalid SStx MsgTx with too many inputs
var sstxMsgTxExtraInput = &wire.MsgTx{
	SerType: wire.TxSerializeFull,
	Version: 1,
	TxIn: []*wire.TxIn{
		&sstxTxIn, &sstxTxIn, &sstxTxIn, &sstxTxIn, &sstxTxIn, &sstxTxIn,
		&sstxTxIn, &sstxTxIn, &sstxTxIn, &sstxTxIn, &sstxTxIn, &sstxTxIn,
		&sstxTxIn, &sstxTxIn, &sstxTxIn, &sstxTxIn, &sstxTxIn, &sstxTxIn,
		&sstxTxIn, &sstxTxIn, &sstxTxIn, &sstxTxIn, &sstxTxIn, &sstxTxIn,
		&sstxTxIn, &sstxTxIn, &sstxTxIn, &sstxTxIn, &sstxTxIn, &sstxTxIn,
		&sstxTxIn, &sstxTxIn, &sstxTxIn, &sstxTxIn, &sstxTxIn, &sstxTxIn,
		&sstxTxIn, &sstxTxIn, &sstxTxIn, &sstxTxIn, &sstxTxIn, &sstxTxIn,
		&sstxTxIn, &sstxTxIn, &sstxTxIn, &sstxTxIn, &sstxTxIn, &sstxTxIn,
		&sstxTxIn, &sstxTxIn, &sstxTxIn, &sstxTxIn, &sstxTxIn, &sstxTxIn,
		&sstxTxIn, &sstxTxIn, &sstxTxIn, &sstxTxIn, &sstxTxIn, &sstxTxIn,
		&sstxTxIn, &sstxTxIn, &sstxTxIn, &sstxTxIn, &sstxTxIn, &sstxTxIn,
		&sstxTxIn, &sstxTxIn, &sstxTxIn, &sstxTxIn, &sstxTxIn, &sstxTxIn,
	},
	TxOut: []*wire.TxOut{
		&sstxTxOut0,
		&sstxTxOut1,
	},
	LockTime: 0,
	Expiry:   0,
}

// sstxMsgTxExtraOutputs is an invalid SStx MsgTx with too many outputs
var sstxMsgTxExtraOutputs = &wire.MsgTx{
	SerType: wire.TxSerializeFull,
	Version: 1,
	TxIn: []*wire.TxIn{
		&sstxTxIn,
	},
	TxOut: []*wire.TxOut{
		&sstxTxOut0, &sstxTxOut1, &sstxTxOut1, &sstxTxOut1, &sstxTxOut1,
		&sstxTxOut0, &sstxTxOut1, &sstxTxOut1, &sstxTxOut1, &sstxTxOut1,
		&sstxTxOut0, &sstxTxOut1, &sstxTxOut1, &sstxTxOut1, &sstxTxOut1,
		&sstxTxOut0, &sstxTxOut1, &sstxTxOut1, &sstxTxOut1, &sstxTxOut1,
		&sstxTxOut0, &sstxTxOut1, &sstxTxOut1, &sstxTxOut1, &sstxTxOut1,
		&sstxTxOut0, &sstxTxOut1, &sstxTxOut1, &sstxTxOut1, &sstxTxOut1,
		&sstxTxOut0, &sstxTxOut1, &sstxTxOut1, &sstxTxOut1, &sstxTxOut1,
		&sstxTxOut0, &sstxTxOut1, &sstxTxOut1, &sstxTxOut1, &sstxTxOut1,
		&sstxTxOut0, &sstxTxOut1, &sstxTxOut1, &sstxTxOut1, &sstxTxOut1,
		&sstxTxOut0, &sstxTxOut1, &sstxTxOut1, &sstxTxOut1, &sstxTxOut1,
		&sstxTxOut0, &sstxTxOut1, &sstxTxOut1, &sstxTxOut1, &sstxTxOut1,
		&sstxTxOut0, &sstxTxOut1, &sstxTxOut1, &sstxTxOut1, &sstxTxOut1,
		&sstxTxOut0, &sstxTxOut1, &sstxTxOut1, &sstxTxOut1, &sstxTxOut1,
		&sstxTxOut0, &sstxTxOut1, &sstxTxOut1, &sstxTxOut1, &sstxTxOut1,
		&sstxTxOut0, &sstxTxOut1, &sstxTxOut1, &sstxTxOut1, &sstxTxOut1,
		&sstxTxOut0, &sstxTxOut1, &sstxTxOut1, &sstxTxOut1, &sstxTxOut1,
		&sstxTxOut0, &sstxTxOut1, &sstxTxOut1, &sstxTxOut1, &sstxTxOut1,
		&sstxTxOut0, &sstxTxOut1, &sstxTxOut1, &sstxTxOut1, &sstxTxOut1,
		&sstxTxOut0, &sstxTxOut1, &sstxTxOut1, &sstxTxOut1, &sstxTxOut1,
		&sstxTxOut0, &sstxTxOut1, &sstxTxOut1, &sstxTxOut1, &sstxTxOut1,
		&sstxTxOut0, &sstxTxOut1, &sstxTxOut1, &sstxTxOut1, &sstxTxOut1,
		&sstxTxOut0, &sstxTxOut1, &sstxTxOut1, &sstxTxOut1, &sstxTxOut1,
		&sstxTxOut0, &sstxTxOut1, &sstxTxOut1, &sstxTxOut1, &sstxTxOut1,
		&sstxTxOut0, &sstxTxOut1, &sstxTxOut1, &sstxTxOut1, &sstxTxOut1,
		&sstxTxOut0, &sstxTxOut1, &sstxTxOut1, &sstxTxOut1, &sstxTxOut1,
		&sstxTxOut0, &sstxTxOut1, &sstxTxOut1, &sstxTxOut1, &sstxTxOut1,
		&sstxTxOut0, &sstxTxOut1, &sstxTxOut1, &sstxTxOut1, &sstxTxOut1,
		&sstxTxOut0, &sstxTxOut1, &sstxTxOut1, &sstxTxOut1, &sstxTxOut1,
	},
	LockTime: 0,
	Expiry:   0,
}

// sstxMismatchedInsOuts is an invalid SStx MsgTx with too many outputs for the
// number of inputs it has
var sstxMismatchedInsOuts = &wire.MsgTx{
	SerType: wire.TxSerializeFull,
	Version: 1,
	TxIn: []*wire.TxIn{
		&sstxTxIn,
	},
	TxOut: []*wire.TxOut{
		&sstxTxOut0, &sstxTxOut1, &sstxTxOut2, &sstxTxOut1, &sstxTxOut2,
	},
	LockTime: 0,
	Expiry:   0,
}

// sstxBadVersionOut is an invalid SStx MsgTx with an output containing a bad
// version.
var sstxBadVersionOut = &wire.MsgTx{
	SerType: wire.TxSerializeFull,
	Version: 1,
	TxIn: []*wire.TxIn{
		&sstxTxIn,
		&sstxTxIn,
		&sstxTxIn,
	},
	TxOut: []*wire.TxOut{
		&sstxTxOut0,
		&sstxTxOut1,
		&sstxTxOut2,       // emulate change address
		&sstxTxOut1,       // 3
		&sstxTxOut2,       // 4
		&sstxTxOut3,       // 5 P2SH
		&sstxTxOut4VerBad, // 6 P2SH change
	},
	LockTime: 0,
	Expiry:   0,
}

// sstxNullDataMissing is an invalid SStx MsgTx with no address push in the second
// output
var sstxNullDataMissing = &wire.MsgTx{
	SerType: wire.TxSerializeFull,
	Version: 1,
	TxIn: []*wire.TxIn{
		&sstxTxIn,
	},
	TxOut: []*wire.TxOut{
		&sstxTxOut0, &sstxTxOut0, &sstxTxOut2,
	},
	LockTime: 0,
	Expiry:   0,
}

// sstxNullDataMisplaced is an invalid SStx MsgTx that has the commitment and
// change outputs swapped
var sstxNullDataMisplaced = &wire.MsgTx{
	SerType: wire.TxSerializeFull,
	Version: 1,
	TxIn: []*wire.TxIn{
		&sstxTxIn,
	},
	TxOut: []*wire.TxOut{
		&sstxTxOut0, &sstxTxOut2, &sstxTxOut1,
	},
	LockTime: 0,
	Expiry:   0,
}

// ssgenTxIn0 is the 0th position input in a valid SSGen tx used to test out the
// IsSSGen function
var ssgenTxIn0 = wire.TxIn{
	PreviousOutPoint: wire.OutPoint{
		Hash:  chainhash.Hash{},
		Index: 0xffffffff,
		Tree:  wire.TxTreeRegular,
	},
	SignatureScript: []byte{
		0x04, 0xff, 0xff, 0x00, 0x1d, 0x01, 0x04,
	},
	BlockHeight: wire.NullBlockHeight,
	BlockIndex:  wire.NullBlockIndex,
	Sequence:    0xffffffff,
}

// ssgenTxIn1 is the 1st position input in a valid SSGen tx used to test out the
// IsSSGen function
var ssgenTxIn1 = wire.TxIn{
	PreviousOutPoint: wire.OutPoint{
		Hash: chainhash.Hash([32]byte{ // Make go vet happy.
			0x03, 0x2e, 0x38, 0xe9, 0xc0, 0xa8, 0x4c, 0x60,
			0x46, 0xd6, 0x87, 0xd1, 0x05, 0x56, 0xdc, 0xac,
			0xc4, 0x1d, 0x27, 0x5e, 0xc5, 0x5f, 0xc0, 0x07,
			0x79, 0xac, 0x88, 0xfd, 0xf3, 0x57, 0xa1, 0x87,
		}), // 87a157f3fd88ac7907c05fc55e271dc4acdc5605d187d646604ca8c0e9382e03
		Index: 0,
		Tree:  wire.TxTreeStake,
	},
	SignatureScript: []byte{
		0x49, // OP_DATA_73
		0x30, 0x46, 0x02, 0x21, 0x00, 0xc3, 0x52, 0xd3,
		0xdd, 0x99, 0x3a, 0x98, 0x1b, 0xeb, 0xa4, 0xa6,
		0x3a, 0xd1, 0x5c, 0x20, 0x92, 0x75, 0xca, 0x94,
		0x70, 0xab, 0xfc, 0xd5, 0x7d, 0xa9, 0x3b, 0x58,
		0xe4, 0xeb, 0x5d, 0xce, 0x82, 0x02, 0x21, 0x00,
		0x84, 0x07, 0x92, 0xbc, 0x1f, 0x45, 0x60, 0x62,
		0x81, 0x9f, 0x15, 0xd3, 0x3e, 0xe7, 0x05, 0x5c,
		0xf7, 0xb5, 0xee, 0x1a, 0xf1, 0xeb, 0xcc, 0x60,
		0x28, 0xd9, 0xcd, 0xb1, 0xc3, 0xaf, 0x77, 0x48,
		0x01, // 73-byte signature
		0x41, // OP_DATA_65
		0x04, 0xf4, 0x6d, 0xb5, 0xe9, 0xd6, 0x1a, 0x9d,
		0xc2, 0x7b, 0x8d, 0x64, 0xad, 0x23, 0xe7, 0x38,
		0x3a, 0x4e, 0x6c, 0xa1, 0x64, 0x59, 0x3c, 0x25,
		0x27, 0xc0, 0x38, 0xc0, 0x85, 0x7e, 0xb6, 0x7e,
		0xe8, 0xe8, 0x25, 0xdc, 0xa6, 0x50, 0x46, 0xb8,
		0x2c, 0x93, 0x31, 0x58, 0x6c, 0x82, 0xe0, 0xfd,
		0x1f, 0x63, 0x3f, 0x25, 0xf8, 0x7c, 0x16, 0x1b,
		0xc6, 0xf8, 0xa6, 0x30, 0x12, 0x1d, 0xf2, 0xb3,
		0xd3, // 65-byte pubkey
	},
	Sequence: 0xffffffff,
}

// ssgenTxOut0 is the 0th position output in a valid SSGen tx used to test out the
// IsSSGen function
var ssgenTxOut0 = wire.TxOut{
	Value:   0x00000000, // 0
	Version: 0x0000,
	PkScript: []byte{
		0x6a,                   // OP_RETURN
		0x24,                   // 36 bytes to be pushed
		0x94, 0x8c, 0x76, 0x5a, // 32 byte hash
		0x69, 0x14, 0xd4, 0x3f,
		0x2a, 0x7a, 0xc1, 0x77,
		0xda, 0x2c, 0x2f, 0x6b,
		0x52, 0xde, 0x3d, 0x7c,
		0xda, 0x2c, 0x2f, 0x6b,
		0x52, 0xde, 0x3d, 0x7c,
		0x52, 0xde, 0x3d, 0x7c,
		0x00, 0xe3, 0x23, 0x21, // 4 byte height
	},
}

// ssgenTxOut1 is the 1st position output in a valid SSGen tx used to test out the
// IsSSGen function
var ssgenTxOut1 = wire.TxOut{
	Value:   0x00000000, // 0
	Version: 0x0000,
	PkScript: []byte{
		0x6a,       // OP_RETURN
		0x02,       // 2 bytes to be pushed
		0x94, 0x8c, // Vote bits
	},
}

// ssgenTxOut2 is the 2nd position output in a valid SSGen tx used to test out the
// IsSSGen function
var ssgenTxOut2 = wire.TxOut{
	Value:   0x2123e300, // 556000000
	Version: 0x0000,
	PkScript: []byte{
		0xbb, // OP_SSGEN
		0x76, // OP_DUP
		0xa9, // OP_HASH160
		0x14, // OP_DATA_20
		0xc3, 0x98, 0xef, 0xa9,
		0xc3, 0x92, 0xba, 0x60,
		0x13, 0xc5, 0xe0, 0x4e,
		0xe7, 0x29, 0x75, 0x5e,
		0xf7, 0xf5, 0x8b, 0x32,
		0x88, // OP_EQUALVERIFY
		0xac, // OP_CHECKSIG
	},
}

// ssgenTxOut3 is a P2SH output
var ssgenTxOut3 = wire.TxOut{
	Value:   0x2123e300, // 556000000
	Version: 0x0000,
	PkScript: []byte{
		0xbb, // OP_SSGEN
		0xa9, // OP_HASH160
		0x14, // OP_DATA_20
		0xc3, 0x98, 0xef, 0xa9,
		0xc3, 0x92, 0xba, 0x60,
		0x13, 0xc5, 0xe0, 0x4e,
		0xe7, 0x29, 0x75, 0x5e,
		0xf7, 0xf5, 0x8b, 0x32,
		0x87, // OP_EQUAL
	},
}

// ssgenTxOut3BadVer is a P2SH output with a bad version.
var ssgenTxOut3BadVer = wire.TxOut{
	Value:   0x2123e300, // 556000000
	Version: 0x0100,
	PkScript: []byte{
		0xbb, // OP_SSGEN
		0xa9, // OP_HASH160
		0x14, // OP_DATA_20
		0xc3, 0x98, 0xef, 0xa9,
		0xc3, 0x92, 0xba, 0x60,
		0x13, 0xc5, 0xe0, 0x4e,
		0xe7, 0x29, 0x75, 0x5e,
		0xf7, 0xf5, 0x8b, 0x32,
		0x87, // OP_EQUAL
	},
}

// ssgenMsgTx is a valid SSGen MsgTx with an input and outputs and is used in
// various testing scenarios
var ssgenMsgTx = &wire.MsgTx{
	SerType: wire.TxSerializeFull,
	Version: 1,
	TxIn: []*wire.TxIn{
		&ssgenTxIn0,
		&ssgenTxIn1,
	},
	TxOut: []*wire.TxOut{
		&ssgenTxOut0,
		&ssgenTxOut1,
		&ssgenTxOut2,
		&ssgenTxOut3,
	},
	LockTime: 0,
	Expiry:   0,
}

// ssgenMsgTxExtraInput is an invalid SSGen MsgTx with too many inputs
var ssgenMsgTxExtraInput = &wire.MsgTx{
	SerType: wire.TxSerializeFull,
	Version: 1,
	TxIn: []*wire.TxIn{
		&ssgenTxIn0,
		&ssgenTxIn1,
		&ssgenTxIn1,
	},
	TxOut: []*wire.TxOut{
		&ssgenTxOut0,
		&ssgenTxOut1,
		&ssgenTxOut2,
	},
	LockTime: 0,
	Expiry:   0,
}

// ssgenMsgTxExtraOutputs is an invalid SSGen MsgTx with too many outputs
var ssgenMsgTxExtraOutputs = &wire.MsgTx{
	SerType: wire.TxSerializeFull,
	Version: 1,
	TxIn: []*wire.TxIn{
		&ssgenTxIn0,
		&ssgenTxIn1,
	},
	TxOut: []*wire.TxOut{
		&ssgenTxOut0,
		&ssgenTxOut1,
		&ssgenTxOut2, &ssgenTxOut2, &ssgenTxOut2, &ssgenTxOut2, &ssgenTxOut2,
		&ssgenTxOut2, &ssgenTxOut2, &ssgenTxOut2, &ssgenTxOut2, &ssgenTxOut2,
		&ssgenTxOut2, &ssgenTxOut2, &ssgenTxOut2, &ssgenTxOut2, &ssgenTxOut2,
		&ssgenTxOut2, &ssgenTxOut2, &ssgenTxOut2, &ssgenTxOut2, &ssgenTxOut2,
		&ssgenTxOut2, &ssgenTxOut2, &ssgenTxOut2, &ssgenTxOut2, &ssgenTxOut2,
		&ssgenTxOut2, &ssgenTxOut2, &ssgenTxOut2, &ssgenTxOut2, &ssgenTxOut2,
		&ssgenTxOut2, &ssgenTxOut2, &ssgenTxOut2, &ssgenTxOut2, &ssgenTxOut2,
		&ssgenTxOut2, &ssgenTxOut2, &ssgenTxOut2, &ssgenTxOut2, &ssgenTxOut2,
		&ssgenTxOut2, &ssgenTxOut2, &ssgenTxOut2, &ssgenTxOut2, &ssgenTxOut2,
		&ssgenTxOut2, &ssgenTxOut2, &ssgenTxOut2, &ssgenTxOut2, &ssgenTxOut2,
		&ssgenTxOut2, &ssgenTxOut2, &ssgenTxOut2, &ssgenTxOut2, &ssgenTxOut2,
		&ssgenTxOut2, &ssgenTxOut2, &ssgenTxOut2, &ssgenTxOut2, &ssgenTxOut2,
		&ssgenTxOut2, &ssgenTxOut2, &ssgenTxOut2, &ssgenTxOut2, &ssgenTxOut2,
		&ssgenTxOut2, &ssgenTxOut2, &ssgenTxOut2, &ssgenTxOut2, &ssgenTxOut2,
		&ssgenTxOut2, &ssgenTxOut2, &ssgenTxOut2, &ssgenTxOut2, &ssgenTxOut2,
		&ssgenTxOut2, &ssgenTxOut2, &ssgenTxOut2, &ssgenTxOut2, &ssgenTxOut2,
	},
	LockTime: 0,
	Expiry:   0,
}

// ssgenMsgTxStakeBaseWrong is an invalid SSGen tx with the stakebase in the wrong
// position
var ssgenMsgTxStakeBaseWrong = &wire.MsgTx{
	SerType: wire.TxSerializeFull,
	Version: 1,
	TxIn: []*wire.TxIn{
		&ssgenTxIn1,
		&ssgenTxIn0,
	},
	TxOut: []*wire.TxOut{
		&ssgenTxOut0,
		&ssgenTxOut1,
		&ssgenTxOut2,
	},
	LockTime: 0,
	Expiry:   0,
}

// ssgenMsgTxBadVerOut is an invalid SSGen tx that contains an output with a bad
// version
var ssgenMsgTxBadVerOut = &wire.MsgTx{
	SerType: wire.TxSerializeFull,
	Version: 1,
	TxIn: []*wire.TxIn{
		&ssgenTxIn0,
		&ssgenTxIn1,
	},
	TxOut: []*wire.TxOut{
		&ssgenTxOut0,
		&ssgenTxOut1,
		&ssgenTxOut2,
		&ssgenTxOut3BadVer,
	},
	LockTime: 0,
	Expiry:   0,
}

// ssgenMsgTxWrongZeroethOut is an invalid SSGen tx with the first output being not
// an OP_RETURN push
var ssgenMsgTxWrongZeroethOut = &wire.MsgTx{
	SerType: wire.TxSerializeFull,
	Version: 1,
	TxIn: []*wire.TxIn{
		&ssgenTxIn0,
		&ssgenTxIn1,
	},
	TxOut: []*wire.TxOut{
		&ssgenTxOut2,
		&ssgenTxOut1,
		&ssgenTxOut0,
	},
	LockTime: 0,
	Expiry:   0,
}

// ssgenMsgTxWrongFirstOut is an invalid SSGen tx with the second output being not
// an OP_RETURN push
var ssgenMsgTxWrongFirstOut = &wire.MsgTx{
	SerType: wire.TxSerializeFull,
	Version: 1,
	TxIn: []*wire.TxIn{
		&ssgenTxIn0,
		&ssgenTxIn1,
	},
	TxOut: []*wire.TxOut{
		&ssgenTxOut0,
		&ssgenTxOut2,
		&ssgenTxOut1,
	},
	LockTime: 0,
	Expiry:   0,
}

// ssrtxTxIn is the 0th position input in a valid SSRtx tx used to test out the
// IsSSRtx function
var ssrtxTxIn = wire.TxIn{
	PreviousOutPoint: wire.OutPoint{
		Hash: chainhash.Hash([32]byte{ // Make go vet happy.
			0x03, 0x2e, 0x38, 0xe9, 0xc0, 0xa8, 0x4c, 0x60,
			0x46, 0xd6, 0x87, 0xd1, 0x05, 0x56, 0xdc, 0xac,
			0xc4, 0x1d, 0x27, 0x5e, 0xc5, 0x5f, 0xc0, 0x07,
			0x79, 0xac, 0x88, 0xfd, 0xf3, 0x57, 0xa1, 0x87,
		}), // 87a157f3fd88ac7907c05fc55e271dc4acdc5605d187d646604ca8c0e9382e03
		Index: 0,
		Tree:  wire.TxTreeStake,
	},
	SignatureScript: []byte{
		0x49, // OP_DATA_73
		0x30, 0x46, 0x02, 0x21, 0x00, 0xc3, 0x52, 0xd3,
		0xdd, 0x99, 0x3a, 0x98, 0x1b, 0xeb, 0xa4, 0xa6,
		0x3a, 0xd1, 0x5c, 0x20, 0x92, 0x75, 0xca, 0x94,
		0x70, 0xab, 0xfc, 0xd5, 0x7d, 0xa9, 0x3b, 0x58,
		0xe4, 0xeb, 0x5d, 0xce, 0x82, 0x02, 0x21, 0x00,
		0x84, 0x07, 0x92, 0xbc, 0x1f, 0x45, 0x60, 0x62,
		0x81, 0x9f, 0x15, 0xd3, 0x3e, 0xe7, 0x05, 0x5c,
		0xf7, 0xb5, 0xee, 0x1a, 0xf1, 0xeb, 0xcc, 0x60,
		0x28, 0xd9, 0xcd, 0xb1, 0xc3, 0xaf, 0x77, 0x48,
		0x01, // 73-byte signature
		0x41, // OP_DATA_65
		0x04, 0xf4, 0x6d, 0xb5, 0xe9, 0xd6, 0x1a, 0x9d,
		0xc2, 0x7b, 0x8d, 0x64, 0xad, 0x23, 0xe7, 0x38,
		0x3a, 0x4e, 0x6c, 0xa1, 0x64, 0x59, 0x3c, 0x25,
		0x27, 0xc0, 0x38, 0xc0, 0x85, 0x7e, 0xb6, 0x7e,
		0xe8, 0xe8, 0x25, 0xdc, 0xa6, 0x50, 0x46, 0xb8,
		0x2c, 0x93, 0x31, 0x58, 0x6c, 0x82, 0xe0, 0xfd,
		0x1f, 0x63, 0x3f, 0x25, 0xf8, 0x7c, 0x16, 0x1b,
		0xc6, 0xf8, 0xa6, 0x30, 0x12, 0x1d, 0xf2, 0xb3,
		0xd3, // 65-byte pubkey
	},
	Sequence: 0xffffffff,
}

// ssrtxTxOut is the 0th position output in a valid SSRtx tx used to test out the
// IsSSRtx function
var ssrtxTxOut = wire.TxOut{
	Value:   0x2122e300,
	Version: 0x0000,
	PkScript: []byte{
		0xbc, // OP_SSGEN
		0x76, // OP_DUP
		0xa9, // OP_HASH160
		0x14, // OP_DATA_20
		0xc3, 0x98, 0xef, 0xa9,
		0xc3, 0x92, 0xba, 0x60,
		0x13, 0xc5, 0xe0, 0x4e,
		0xe7, 0x29, 0x75, 0x5e,
		0xf7, 0xf5, 0x8b, 0x33,
		0x88, // OP_EQUALVERIFY
		0xac, // OP_CHECKSIG
	},
}

// ssrtxTxOut2 is a P2SH output
var ssrtxTxOut2 = wire.TxOut{
	Value:   0x2123e300, // 556000000
	Version: 0x0000,
	PkScript: []byte{
		0xbc, // OP_SSRTX
		0xa9, // OP_HASH160
		0x14, // OP_DATA_20
		0xc3, 0x98, 0xef, 0xa9,
		0xc3, 0x92, 0xba, 0x60,
		0x13, 0xc5, 0xe0, 0x4e,
		0xe7, 0x29, 0x75, 0x5e,
		0xf7, 0xf5, 0x8b, 0x32,
		0x87, // OP_EQUAL
	},
}

// ssrtxTxOut2BadVer is a P2SH output with a non-default script version
var ssrtxTxOut2BadVer = wire.TxOut{
	Value:   0x2123e300, // 556000000
	Version: 0x0100,
	PkScript: []byte{
		0xbc, // OP_SSRTX
		0xa9, // OP_HASH160
		0x14, // OP_DATA_20
		0xc3, 0x98, 0xef, 0xa9,
		0xc3, 0x92, 0xba, 0x60,
		0x13, 0xc5, 0xe0, 0x4e,
		0xe7, 0x29, 0x75, 0x5e,
		0xf7, 0xf5, 0x8b, 0x32,
		0x87, // OP_EQUAL
	},
}

// ssrtxMsgTx is a valid SSRtx MsgTx with an input and outputs and is used in
// various testing scenarios
var ssrtxMsgTx = &wire.MsgTx{
	SerType: wire.TxSerializeFull,
	Version: 1,
	TxIn: []*wire.TxIn{
		&ssrtxTxIn,
	},
	TxOut: []*wire.TxOut{
		&ssrtxTxOut,
		&ssrtxTxOut2,
	},
	LockTime: 0,
	Expiry:   0,
}

// ssrtxMsgTx is a valid SSRtx MsgTx with an input and outputs and is used in
// various testing scenarios
var ssrtxMsgTxTooManyInputs = &wire.MsgTx{
	SerType: wire.TxSerializeFull,
	Version: 1,
	TxIn: []*wire.TxIn{
		&ssrtxTxIn,
		&ssrtxTxIn,
	},
	TxOut: []*wire.TxOut{
		&ssrtxTxOut,
	},
	LockTime: 0,
	Expiry:   0,
}

// ssrtxMsgTx is a valid SSRtx MsgTx with an input and outputs and is used in
// various testing scenarios
var ssrtxMsgTxTooManyOutputs = &wire.MsgTx{
	SerType: wire.TxSerializeFull,
	Version: 1,
	TxIn: []*wire.TxIn{
		&ssrtxTxIn,
	},
	TxOut: []*wire.TxOut{
		&ssrtxTxOut, &ssrtxTxOut, &ssrtxTxOut, &ssrtxTxOut, &ssrtxTxOut,
		&ssrtxTxOut, &ssrtxTxOut, &ssrtxTxOut, &ssrtxTxOut, &ssrtxTxOut,
		&ssrtxTxOut, &ssrtxTxOut, &ssrtxTxOut, &ssrtxTxOut, &ssrtxTxOut,
		&ssrtxTxOut, &ssrtxTxOut, &ssrtxTxOut, &ssrtxTxOut, &ssrtxTxOut,
		&ssrtxTxOut, &ssrtxTxOut, &ssrtxTxOut, &ssrtxTxOut, &ssrtxTxOut,
		&ssrtxTxOut, &ssrtxTxOut, &ssrtxTxOut, &ssrtxTxOut, &ssrtxTxOut,
		&ssrtxTxOut, &ssrtxTxOut, &ssrtxTxOut, &ssrtxTxOut, &ssrtxTxOut,
		&ssrtxTxOut, &ssrtxTxOut, &ssrtxTxOut, &ssrtxTxOut, &ssrtxTxOut,
		&ssrtxTxOut, &ssrtxTxOut, &ssrtxTxOut, &ssrtxTxOut, &ssrtxTxOut,
		&ssrtxTxOut, &ssrtxTxOut, &ssrtxTxOut, &ssrtxTxOut, &ssrtxTxOut,
		&ssrtxTxOut, &ssrtxTxOut, &ssrtxTxOut, &ssrtxTxOut, &ssrtxTxOut,
		&ssrtxTxOut, &ssrtxTxOut, &ssrtxTxOut, &ssrtxTxOut, &ssrtxTxOut,
		&ssrtxTxOut, &ssrtxTxOut, &ssrtxTxOut, &ssrtxTxOut, &ssrtxTxOut,
		&ssrtxTxOut, &ssrtxTxOut, &ssrtxTxOut, &ssrtxTxOut, &ssrtxTxOut,
		&ssrtxTxOut, &ssrtxTxOut, &ssrtxTxOut, &ssrtxTxOut, &ssrtxTxOut,
	},
	LockTime: 0,
	Expiry:   0,
}

var ssrtxMsgTxBadVerOut = &wire.MsgTx{
	SerType: wire.TxSerializeFull,
	Version: 1,
	TxIn: []*wire.TxIn{
		&ssrtxTxIn,
	},
	TxOut: []*wire.TxOut{
		&ssrtxTxOut,
		&ssrtxTxOut2BadVer,
	},
	LockTime: 0,
	Expiry:   0,
}
=======
// Copyright (c) 2015-2017 The Decred developers 
// Copyright (c) 2018-2020 The Hc developers
// Use of this source code is governed by an ISC
// license that can be found in the LICENSE file.

package stake_test

import (
	"bytes"
	"encoding/hex"
	"reflect"
	"testing"

	"github.com/HcashOrg/hcd/blockchain/stake"
	"github.com/HcashOrg/hcd/chaincfg"
	"github.com/HcashOrg/hcd/chaincfg/chainhash"
	"github.com/HcashOrg/hcd/txscript"
	"github.com/HcashOrg/hcd/wire"
	"github.com/HcashOrg/hcd/hcutil"
)

// SSTX TESTING -------------------------------------------------------------------

func TestIsSStx(t *testing.T) {
	var sstx = hcutil.NewTx(sstxMsgTx)
	sstx.SetTree(wire.TxTreeStake)
	sstx.SetIndex(0)

	test, err := stake.IsSStx(sstx.MsgTx())
	if !test || err != nil {
		t.Errorf("IsSSTx should have returned true,<nil> but instead returned %v"+
			",%v", test, err)
	}

	// ---------------------------------------------------------------------------
	// Test for an OP_RETURN commitment push of the maximum size
	biggestPush := []byte{
		0x6a, 0x4b, // OP_RETURN Push 75-bytes
		0x14, 0x94, 0x8c, 0x76, 0x5a, 0x69, 0x14, 0xd4, // 75 bytes
		0x3f, 0x2a, 0x7a, 0xc1, 0x77, 0xda, 0x2c, 0x2f,
		0x6b, 0x52, 0xde, 0x3d, 0x7c, 0x7c, 0x7c, 0x7c,
		0x6b, 0x52, 0xde, 0x3d, 0x7c, 0x7c, 0x7c, 0x7c,
		0x6b, 0x52, 0xde, 0x3d, 0x7c, 0x7c, 0x7c, 0x7c,
		0x6b, 0x52, 0xde, 0x3d, 0x7c, 0x7c, 0x7c, 0x7c,
		0x6b, 0x52, 0xde, 0x3d, 0x7c, 0x7c, 0x7c, 0x7c,
		0x6b, 0x52, 0xde, 0x3d, 0x7c, 0x7c, 0x7c, 0x7c,
		0x6b, 0x52, 0xde, 0x3d, 0x7c, 0x7c, 0x7c, 0x7c,
		0x6b, 0x52, 0xde,
	}

	sstx = hcutil.NewTxDeep(sstxMsgTx)
	sstx.MsgTx().TxOut[1].PkScript = biggestPush
	sstx.SetTree(wire.TxTreeStake)
	sstx.SetIndex(0)

	test, err = stake.IsSStx(sstx.MsgTx())
	if !test || err != nil {
		t.Errorf("IsSSTx should have returned true,<nil> but instead returned %v"+
			",%v", test, err)
	}
}

func TestIsSSTxErrors(t *testing.T) {
	// Initialize the buffer for later manipulation
	var buf bytes.Buffer
	buf.Grow(sstxMsgTx.SerializeSize())
	err := sstxMsgTx.Serialize(&buf)
	if err != nil {
		t.Errorf("Error serializing the reference sstx: %v", err)
	}
	bufBytes := buf.Bytes()

	// ---------------------------------------------------------------------------
	// Test too many inputs with sstxMsgTxExtraInputs

	var sstxExtraInputs = hcutil.NewTx(sstxMsgTxExtraInput)
	sstxExtraInputs.SetTree(wire.TxTreeStake)
	sstxExtraInputs.SetIndex(0)

	test, err := stake.IsSStx(sstxExtraInputs.MsgTx())
	if test || err.(stake.RuleError).GetCode() !=
		stake.ErrSStxTooManyInputs {
		t.Errorf("IsSSTx should have returned false,%v but instead returned %v"+
			",%v", stake.ErrSStxTooManyInputs, test, err)
	}

	// ---------------------------------------------------------------------------
	// Test too many outputs with sstxMsgTxExtraOutputs

	var sstxExtraOutputs = hcutil.NewTx(sstxMsgTxExtraOutputs)
	sstxExtraOutputs.SetTree(wire.TxTreeStake)
	sstxExtraOutputs.SetIndex(0)

	test, err = stake.IsSStx(sstxExtraOutputs.MsgTx())
	if test || err.(stake.RuleError).GetCode() !=
		stake.ErrSStxTooManyOutputs {
		t.Errorf("IsSSTx should have returned false,%v but instead returned %v"+
			",%v", stake.ErrSStxTooManyOutputs, test, err)
	}

	// ---------------------------------------------------------------------------
	// Check to make sure the first output is OP_SSTX tagged

	var tx wire.MsgTx
	testFirstOutTagged := bytes.Replace(bufBytes,
		[]byte{0x00, 0xe3, 0x23, 0x21, 0x00, 0x00, 0x00, 0x00,
			0x00, 0x00, 0x1a, 0xba},
		[]byte{0x00, 0xe3, 0x23, 0x21, 0x00, 0x00, 0x00, 0x00,
			0x00, 0x00, 0x19},
		1)

	// Deserialize the manipulated tx
	rbuf := bytes.NewReader(testFirstOutTagged)
	err = tx.Deserialize(rbuf)
	if err != nil {
		t.Errorf("Deserialize error %v", err)
	}

	var sstxUntaggedOut = hcutil.NewTx(&tx)
	sstxUntaggedOut.SetTree(wire.TxTreeStake)
	sstxUntaggedOut.SetIndex(0)

	test, err = stake.IsSStx(sstxUntaggedOut.MsgTx())
	if test || err.(stake.RuleError).GetCode() !=
		stake.ErrSStxInvalidOutputs {
		t.Errorf("IsSSTx should have returned false,%v but instead returned %v"+
			",%v", stake.ErrSStxInvalidOutputs, test, err)
	}

	// ---------------------------------------------------------------------------
	// Test for mismatched number of inputs versus number of outputs

	var sstxInsOutsMismatched = hcutil.NewTx(sstxMismatchedInsOuts)
	sstxInsOutsMismatched.SetTree(wire.TxTreeStake)
	sstxInsOutsMismatched.SetIndex(0)

	test, err = stake.IsSStx(sstxInsOutsMismatched.MsgTx())
	if test || err.(stake.RuleError).GetCode() !=
		stake.ErrSStxInOutProportions {
		t.Errorf("IsSSTx should have returned false,%v but instead returned %v"+
			",%v", stake.ErrSStxInOutProportions, test, err)
	}

	// ---------------------------------------------------------------------------
	// Test for bad version of output.
	var sstxBadVerOut = hcutil.NewTx(sstxBadVersionOut)
	sstxBadVerOut.SetTree(wire.TxTreeStake)
	sstxBadVerOut.SetIndex(0)

	test, err = stake.IsSStx(sstxBadVerOut.MsgTx())
	if test || err.(stake.RuleError).GetCode() !=
		stake.ErrSStxInvalidOutputs {
		t.Errorf("IsSSTx should have returned false,%v but instead returned %v"+
			",%v", stake.ErrSStxInvalidOutputs, test, err)
	}

	// ---------------------------------------------------------------------------
	// Test for second or more output not being OP_RETURN push

	var sstxNoNullData = hcutil.NewTx(sstxNullDataMissing)
	sstxNoNullData.SetTree(wire.TxTreeStake)
	sstxNoNullData.SetIndex(0)

	test, err = stake.IsSStx(sstxNoNullData.MsgTx())
	if test || err.(stake.RuleError).GetCode() !=
		stake.ErrSStxInvalidOutputs {
		t.Errorf("IsSSTx should have returned false,%v but instead returned %v"+
			",%v", stake.ErrSStxInvalidOutputs, test, err)
	}

	// ---------------------------------------------------------------------------
	// Test for change output being in the wrong place

	var sstxNullDataMis = hcutil.NewTx(sstxNullDataMisplaced)
	sstxNullDataMis.SetTree(wire.TxTreeStake)
	sstxNullDataMis.SetIndex(0)

	test, err = stake.IsSStx(sstxNullDataMis.MsgTx())
	if test || err.(stake.RuleError).GetCode() !=
		stake.ErrSStxInvalidOutputs {
		t.Errorf("IsSSTx should have returned false,%v but instead returned %v"+
			",%v", stake.ErrSStxInvalidOutputs, test, err)
	}

	// ---------------------------------------------------------------------------
	// Test for too short of a pubkeyhash being given in an OP_RETURN output

	testPKHLength := bytes.Replace(bufBytes,
		[]byte{
			0x20, 0x6a, 0x1e, 0x94, 0x8c, 0x76, 0x5a, 0x69,
			0x14, 0xd4, 0x3f, 0x2a, 0x7a, 0xc1, 0x77, 0xda,
			0x2c, 0x2f, 0x6b, 0x52, 0xde, 0x3d, 0x7c,
		},
		[]byte{
			0x1f, 0x6a, 0x1d, 0x94, 0x8c, 0x76, 0x5a, 0x69,
			0x14, 0xd4, 0x3f, 0x2a, 0x7a, 0xc1, 0x77, 0xda,
			0x2c, 0x2f, 0x6b, 0x52, 0xde, 0x3d,
		},
		1)

	// Deserialize the manipulated tx
	rbuf = bytes.NewReader(testPKHLength)
	err = tx.Deserialize(rbuf)
	if err != nil {
		t.Errorf("Deserialize error %v", err)
	}

	var sstxWrongPKHLength = hcutil.NewTx(&tx)
	sstxWrongPKHLength.SetTree(wire.TxTreeStake)
	sstxWrongPKHLength.SetIndex(0)

	test, err = stake.IsSStx(sstxWrongPKHLength.MsgTx())
	if test || err.(stake.RuleError).GetCode() !=
		stake.ErrSStxInvalidOutputs {
		t.Errorf("IsSSTx should have returned false,%v but instead returned %v"+
			",%v", stake.ErrSStxInvalidOutputs, test, err)
	}

	// ---------------------------------------------------------------------------
	// Test for an invalid OP_RETURN prefix with too big of a push
	tooBigPush := []byte{
		0x6a, 0x4c, 0x4c, // OP_RETURN Push 76-bytes
		0x14, 0x94, 0x8c, 0x76, 0x5a, 0x69, 0x14, 0xd4, // 76 bytes
		0x3f, 0x2a, 0x7a, 0xc1, 0x77, 0xda, 0x2c, 0x2f,
		0x6b, 0x52, 0xde, 0x3d, 0x7c, 0x7c, 0x7c, 0x7c,
		0x6b, 0x52, 0xde, 0x3d, 0x7c, 0x7c, 0x7c, 0x7c,
		0x6b, 0x52, 0xde, 0x3d, 0x7c, 0x7c, 0x7c, 0x7c,
		0x6b, 0x52, 0xde, 0x3d, 0x7c, 0x7c, 0x7c, 0x7c,
		0x6b, 0x52, 0xde, 0x3d, 0x7c, 0x7c, 0x7c, 0x7c,
		0x6b, 0x52, 0xde, 0x3d, 0x7c, 0x7c, 0x7c, 0x7c,
		0x6b, 0x52, 0xde, 0x3d, 0x7c, 0x7c, 0x7c, 0x7c,
		0x6b, 0x52, 0xde, 0x3d,
	}

	// Deserialize the manipulated tx
	rbuf = bytes.NewReader(bufBytes)
	err = tx.Deserialize(rbuf)
	if err != nil {
		t.Errorf("Deserialize error %v", err)
	}
	tx.TxOut[1].PkScript = tooBigPush

	var sstxWrongPrefix = hcutil.NewTx(&tx)
	sstxWrongPrefix.SetTree(wire.TxTreeStake)
	sstxWrongPrefix.SetIndex(0)

	test, err = stake.IsSStx(sstxWrongPrefix.MsgTx())
	if test || err.(stake.RuleError).GetCode() !=
		stake.ErrSStxInvalidOutputs {
		t.Errorf("IsSSTx should have returned false,%v but instead returned %v"+
			",%v", stake.ErrSStxInvalidOutputs, test, err)
	}
}

// SSGEN TESTING ------------------------------------------------------------------

func TestIsSSGen(t *testing.T) {
	var ssgen = hcutil.NewTx(ssgenMsgTx)
	ssgen.SetTree(wire.TxTreeStake)
	ssgen.SetIndex(0)

	test, err := stake.IsSSGen(ssgen.MsgTx())
	if !test || err != nil {
		t.Errorf("IsSSGen should have returned true,<nil> but instead returned %v"+
			",%v", test, err)
	}

	// Test for an OP_RETURN VoteBits push of the maximum size
	biggestPush := []byte{
		0x6a, 0x4b, // OP_RETURN Push 75-bytes
		0x14, 0x94, 0x8c, 0x76, 0x5a, 0x69, 0x14, 0xd4, // 75 bytes
		0x3f, 0x2a, 0x7a, 0xc1, 0x77, 0xda, 0x2c, 0x2f,
		0x6b, 0x52, 0xde, 0x3d, 0x7c, 0x7c, 0x7c, 0x7c,
		0x6b, 0x52, 0xde, 0x3d, 0x7c, 0x7c, 0x7c, 0x7c,
		0x6b, 0x52, 0xde, 0x3d, 0x7c, 0x7c, 0x7c, 0x7c,
		0x6b, 0x52, 0xde, 0x3d, 0x7c, 0x7c, 0x7c, 0x7c,
		0x6b, 0x52, 0xde, 0x3d, 0x7c, 0x7c, 0x7c, 0x7c,
		0x6b, 0x52, 0xde, 0x3d, 0x7c, 0x7c, 0x7c, 0x7c,
		0x6b, 0x52, 0xde, 0x3d, 0x7c, 0x7c, 0x7c, 0x7c,
		0x6b, 0x52, 0xde,
	}

	ssgen = hcutil.NewTxDeep(ssgenMsgTx)
	ssgen.SetTree(wire.TxTreeStake)
	ssgen.SetIndex(0)
	ssgen.MsgTx().TxOut[1].PkScript = biggestPush

	test, err = stake.IsSSGen(ssgen.MsgTx())
	if !test || err != nil {
		t.Errorf("IsSSGen should have returned true,<nil> but instead returned %v"+
			",%v", test, err)
	}

}

func TestIsSSGenErrors(t *testing.T) {
	// Initialize the buffer for later manipulation
	var buf bytes.Buffer
	buf.Grow(ssgenMsgTx.SerializeSize())
	err := ssgenMsgTx.Serialize(&buf)
	if err != nil {
		t.Errorf("Error serializing the reference sstx: %v", err)
	}
	bufBytes := buf.Bytes()

	// ---------------------------------------------------------------------------
	// Test too many inputs with ssgenMsgTxExtraInputs

	var ssgenExtraInputs = hcutil.NewTx(ssgenMsgTxExtraInput)
	ssgenExtraInputs.SetTree(wire.TxTreeStake)
	ssgenExtraInputs.SetIndex(0)

	test, err := stake.IsSSGen(ssgenExtraInputs.MsgTx())
	if test || err.(stake.RuleError).GetCode() !=
		stake.ErrSSGenWrongNumInputs {
		t.Errorf("IsSSGen should have returned false,%v but instead returned %v"+
			",%v", stake.ErrSSGenWrongNumInputs, test, err)
	}

	// ---------------------------------------------------------------------------
	// Test too many outputs with sstxMsgTxExtraOutputs

	var ssgenExtraOutputs = hcutil.NewTx(ssgenMsgTxExtraOutputs)
	ssgenExtraOutputs.SetTree(wire.TxTreeStake)
	ssgenExtraOutputs.SetIndex(0)

	test, err = stake.IsSSGen(ssgenExtraOutputs.MsgTx())
	if test || err.(stake.RuleError).GetCode() !=
		stake.ErrSSGenTooManyOutputs {
		t.Errorf("IsSSGen should have returned false,%v but instead returned %v"+
			",%v", stake.ErrSSGenTooManyOutputs, test, err)
	}

	// ---------------------------------------------------------------------------
	// Test 0th input not being stakebase error

	var ssgenStakeBaseWrong = hcutil.NewTx(ssgenMsgTxStakeBaseWrong)
	ssgenStakeBaseWrong.SetTree(wire.TxTreeStake)
	ssgenStakeBaseWrong.SetIndex(0)

	test, err = stake.IsSSGen(ssgenStakeBaseWrong.MsgTx())
	if test || err.(stake.RuleError).GetCode() !=
		stake.ErrSSGenNoStakebase {
		t.Errorf("IsSSGen should have returned false,%v but instead returned %v"+
			",%v", stake.ErrSSGenNoStakebase, test, err)
	}

	// ---------------------------------------------------------------------------
	// Wrong tree for inputs test

	// Replace TxTreeStake with TxTreeRegular
	testWrongTreeInputs := bytes.Replace(bufBytes,
		[]byte{0x79, 0xac, 0x88, 0xfd, 0xf3, 0x57, 0xa1, 0x87, 0x00,
			0x00, 0x00, 0x00, 0x01},
		[]byte{0x79, 0xac, 0x88, 0xfd, 0xf3, 0x57, 0xa1, 0x87, 0x00,
			0x00, 0x00, 0x00, 0x00},
		1)

	// Deserialize the manipulated tx
	var tx wire.MsgTx
	rbuf := bytes.NewReader(testWrongTreeInputs)
	err = tx.Deserialize(rbuf)
	if err != nil {
		t.Errorf("Deserialize error %v", err)
	}

	var ssgenWrongTreeIns = hcutil.NewTx(&tx)
	ssgenWrongTreeIns.SetTree(wire.TxTreeStake)
	ssgenWrongTreeIns.SetIndex(0)

	test, err = stake.IsSSGen(ssgenWrongTreeIns.MsgTx())
	if test || err.(stake.RuleError).GetCode() !=
		stake.ErrSSGenWrongTxTree {
		t.Errorf("IsSSGen should have returned false,%v but instead returned %v"+
			",%v", stake.ErrSSGenWrongTxTree, test, err)
	}

	// ---------------------------------------------------------------------------
	// Test for bad version of output.
	var ssgenTxBadVerOut = hcutil.NewTx(ssgenMsgTxBadVerOut)
	ssgenTxBadVerOut.SetTree(wire.TxTreeStake)
	ssgenTxBadVerOut.SetIndex(0)

	test, err = stake.IsSSGen(ssgenTxBadVerOut.MsgTx())
	if test || err.(stake.RuleError).GetCode() !=
		stake.ErrSSGenBadGenOuts {
		t.Errorf("IsSSGen should have returned false,%v but instead returned %v"+
			",%v", stake.ErrSSGenBadGenOuts, test, err)
	}

	// ---------------------------------------------------------------------------
	// Test 0th output not being OP_RETURN push

	var ssgenWrongZeroethOut = hcutil.NewTx(ssgenMsgTxWrongZeroethOut)
	ssgenWrongZeroethOut.SetTree(wire.TxTreeStake)
	ssgenWrongZeroethOut.SetIndex(0)

	test, err = stake.IsSSGen(ssgenWrongZeroethOut.MsgTx())
	if test || err.(stake.RuleError).GetCode() !=
		stake.ErrSSGenNoReference {
		t.Errorf("IsSSGen should have returned false,%v but instead returned %v"+
			",%v", stake.ErrSSGenNoReference, test, err)
	}
	// ---------------------------------------------------------------------------
	// Test for too short of an OP_RETURN push being given in the 0th tx out

	testDataPush0Length := bytes.Replace(bufBytes,
		[]byte{
			0x26, 0x6a, 0x24,
			0x94, 0x8c, 0x76, 0x5a, 0x69, 0x14, 0xd4, 0x3f,
			0x2a, 0x7a, 0xc1, 0x77, 0xda, 0x2c, 0x2f, 0x6b,
			0x52, 0xde, 0x3d, 0x7c, 0xda, 0x2c, 0x2f, 0x6b,
			0x52, 0xde, 0x3d, 0x7c, 0x52, 0xde, 0x3d, 0x7c,
			0x00, 0xe3, 0x23, 0x21,
		},
		[]byte{
			0x25, 0x6a, 0x23,
			0x94, 0x8c, 0x76, 0x5a, 0x69, 0x14, 0xd4, 0x3f,
			0x2a, 0x7a, 0xc1, 0x77, 0xda, 0x2c, 0x2f, 0x6b,
			0x52, 0xde, 0x3d, 0x7c, 0xda, 0x2c, 0x2f, 0x6b,
			0x52, 0xde, 0x3d, 0x7c, 0x52, 0xde, 0x3d, 0x7c,
			0x00, 0xe3, 0x23,
		},
		1)

	// Deserialize the manipulated tx
	rbuf = bytes.NewReader(testDataPush0Length)
	err = tx.Deserialize(rbuf)
	if err != nil {
		t.Errorf("Deserialize error %v", err)
	}

	var ssgenWrongDataPush0Length = hcutil.NewTx(&tx)
	ssgenWrongDataPush0Length.SetTree(wire.TxTreeStake)
	ssgenWrongDataPush0Length.SetIndex(0)

	test, err = stake.IsSSGen(ssgenWrongDataPush0Length.MsgTx())
	if test || err.(stake.RuleError).GetCode() !=
		stake.ErrSSGenBadReference {
		t.Errorf("IsSSGen should have returned false,%v but instead returned %v"+
			",%v", stake.ErrSSGenBadReference, test, err)
	}

	// ---------------------------------------------------------------------------
	// Test for an invalid OP_RETURN prefix

	testNullData0Prefix := bytes.Replace(bufBytes,
		[]byte{
			0x26, 0x6a, 0x24,
			0x94, 0x8c, 0x76, 0x5a, 0x69, 0x14, 0xd4, 0x3f,
			0x2a, 0x7a, 0xc1, 0x77, 0xda, 0x2c, 0x2f, 0x6b,
			0x52, 0xde, 0x3d, 0x7c, 0xda, 0x2c, 0x2f, 0x6b,
			0x52, 0xde, 0x3d, 0x7c, 0x52, 0xde, 0x3d, 0x7c,
			0x00, 0xe3, 0x23, 0x21,
		},
		[]byte{ // This uses an OP_PUSHDATA_1 35-byte push to achieve 36 bytes
			0x26, 0x6a, 0x4c, 0x23,
			0x94, 0x8c, 0x76, 0x5a, 0x69, 0x14, 0xd4, 0x3f,
			0x2a, 0x7a, 0xc1, 0x77, 0xda, 0x2c, 0x2f, 0x6b,
			0x52, 0xde, 0x3d, 0x7c, 0xda, 0x2c, 0x2f, 0x6b,
			0x52, 0xde, 0x3d, 0x7c, 0x52, 0xde, 0x3d, 0x7c,
			0x00, 0xe3, 0x23,
		},
		1)

	// Deserialize the manipulated tx
	rbuf = bytes.NewReader(testNullData0Prefix)
	err = tx.Deserialize(rbuf)
	if err != nil {
		t.Errorf("Deserialize error %v", err)
	}

	var ssgenWrongNullData0Prefix = hcutil.NewTx(&tx)
	ssgenWrongNullData0Prefix.SetTree(wire.TxTreeStake)
	ssgenWrongNullData0Prefix.SetIndex(0)

	test, err = stake.IsSSGen(ssgenWrongNullData0Prefix.MsgTx())
	if test || err.(stake.RuleError).GetCode() !=
		stake.ErrSSGenBadReference {
		t.Errorf("IsSSGen should have returned false,%v but instead returned %v"+
			",%v", stake.ErrSSGenBadReference, test, err)
	}

	// ---------------------------------------------------------------------------
	// Test 1st output not being OP_RETURN push

	var ssgenWrongFirstOut = hcutil.NewTx(ssgenMsgTxWrongFirstOut)
	ssgenWrongFirstOut.SetTree(wire.TxTreeStake)
	ssgenWrongFirstOut.SetIndex(0)

	test, err = stake.IsSSGen(ssgenWrongFirstOut.MsgTx())
	if test || err.(stake.RuleError).GetCode() !=
		stake.ErrSSGenNoVotePush {
		t.Errorf("IsSSGen should have returned false,%v but instead returned %v"+
			",%v", stake.ErrSSGenNoVotePush, test, err)
	}
	// ---------------------------------------------------------------------------
	// Test for too short of an OP_RETURN push being given in the 1st tx out
	testDataPush1Length := bytes.Replace(bufBytes,
		[]byte{
			0x04, 0x6a, 0x02, 0x94, 0x8c,
		},
		[]byte{
			0x03, 0x6a, 0x01, 0x94,
		},
		1)

	// Deserialize the manipulated tx
	rbuf = bytes.NewReader(testDataPush1Length)
	err = tx.Deserialize(rbuf)
	if err != nil {
		t.Errorf("Deserialize error %v", err)
	}

	var ssgenWrongDataPush1Length = hcutil.NewTx(&tx)
	ssgenWrongDataPush1Length.SetTree(wire.TxTreeStake)
	ssgenWrongDataPush1Length.SetIndex(0)

	test, err = stake.IsSSGen(ssgenWrongDataPush1Length.MsgTx())
	if test || err.(stake.RuleError).GetCode() !=
		stake.ErrSSGenBadVotePush {
		t.Errorf("IsSSGen should have returned false,%v but instead returned %v"+
			",%v", stake.ErrSSGenBadVotePush, test, err)
	}

	// ---------------------------------------------------------------------------
	// Test for longer OP_RETURN push being given in the 1st tx out
	testDataPush1Length = bytes.Replace(bufBytes,
		[]byte{
			0x04, 0x6a, 0x02, 0x94, 0x8c,
		},
		[]byte{
			0x06, 0x6a, 0x04, 0x94, 0x8c, 0x8c, 0x8c,
		},
		1)

	// Deserialize the manipulated tx
	rbuf = bytes.NewReader(testDataPush1Length)
	err = tx.Deserialize(rbuf)
	if err != nil {
		t.Errorf("Deserialize error %v", err)
	}

	var ssgenLongDataPush1Length = hcutil.NewTx(&tx)
	ssgenLongDataPush1Length.SetTree(wire.TxTreeStake)
	ssgenLongDataPush1Length.SetIndex(0)

	test, err = stake.IsSSGen(ssgenLongDataPush1Length.MsgTx())
	if !test || err != nil {
		t.Errorf("IsSSGen should have returned false,%v but instead returned %v"+
			",%v", stake.ErrSSGenBadVotePush, test, err)
	}

	// ---------------------------------------------------------------------------
	// Test for an invalid OP_RETURN prefix

	testNullData1Prefix := bytes.Replace(bufBytes,
		[]byte{
			0x04, 0x6a, 0x02, 0x94, 0x8c,
		},
		[]byte{ // This uses an OP_PUSHDATA_1 2-byte push to do the push in 5 bytes
			0x05, 0x6a, 0x4c, 0x02, 0x00, 0x00,
		},
		1)

	// Deserialize the manipulated tx
	rbuf = bytes.NewReader(testNullData1Prefix)
	err = tx.Deserialize(rbuf)
	if err != nil {
		t.Errorf("Deserialize error %v", err)
	}

	var ssgenWrongNullData1Prefix = hcutil.NewTx(&tx)
	ssgenWrongNullData1Prefix.SetTree(wire.TxTreeStake)
	ssgenWrongNullData1Prefix.SetIndex(0)

	test, err = stake.IsSSGen(ssgenWrongNullData1Prefix.MsgTx())
	if test || err.(stake.RuleError).GetCode() !=
		stake.ErrSSGenBadVotePush {
		t.Errorf("IsSSGen should have returned false,%v but instead returned %v"+
			",%v", stake.ErrSSGenBadVotePush, test, err)
	}

	// ---------------------------------------------------------------------------
	// Test for an index 2+ output being not OP_SSGEN tagged

	testGenOutputUntagged := bytes.Replace(bufBytes,
		[]byte{
			0x1a, 0xbb, 0x76, 0xa9, 0x14, 0xc3, 0x98,
		},
		[]byte{
			0x19, 0x76, 0xa9, 0x14, 0xc3, 0x98,
		},
		1)

	// Deserialize the manipulated tx
	rbuf = bytes.NewReader(testGenOutputUntagged)
	err = tx.Deserialize(rbuf)
	if err != nil {
		t.Errorf("Deserialize error %v", err)
	}

	var ssgentestGenOutputUntagged = hcutil.NewTx(&tx)
	ssgentestGenOutputUntagged.SetTree(wire.TxTreeStake)
	ssgentestGenOutputUntagged.SetIndex(0)

	test, err = stake.IsSSGen(ssgentestGenOutputUntagged.MsgTx())
	if test || err.(stake.RuleError).GetCode() !=
		stake.ErrSSGenBadGenOuts {
		t.Errorf("IsSSGen should have returned false,%v but instead returned %v"+
			",%v", stake.ErrSSGenBadGenOuts, test, err)
	}
}

// SSRTX TESTING ------------------------------------------------------------------

func TestIsSSRtx(t *testing.T) {
	var ssrtx = hcutil.NewTx(ssrtxMsgTx)
	ssrtx.SetTree(wire.TxTreeStake)
	ssrtx.SetIndex(0)

	test, err := stake.IsSSRtx(ssrtx.MsgTx())
	if !test || err != nil {
		t.Errorf("IsSSRtx should have returned true,<nil> but instead returned %v"+
			",%v", test, err)
	}
}

func TestIsSSRtxErrors(t *testing.T) {
	// Initialize the buffer for later manipulation
	var buf bytes.Buffer
	buf.Grow(ssrtxMsgTx.SerializeSize())
	err := ssrtxMsgTx.Serialize(&buf)
	if err != nil {
		t.Errorf("Error serializing the reference sstx: %v", err)
	}
	bufBytes := buf.Bytes()

	// ---------------------------------------------------------------------------
	// Test too many inputs with ssrtxMsgTxTooManyInputs

	var ssrtxTooManyInputs = hcutil.NewTx(ssrtxMsgTxTooManyInputs)
	ssrtxTooManyInputs.SetTree(wire.TxTreeStake)
	ssrtxTooManyInputs.SetIndex(0)

	test, err := stake.IsSSRtx(ssrtxTooManyInputs.MsgTx())
	if test || err.(stake.RuleError).GetCode() !=
		stake.ErrSSRtxWrongNumInputs {
		t.Errorf("IsSSRtx should have returned false,%v but instead returned %v"+
			",%v", stake.ErrSSRtxWrongNumInputs, test, err)
	}

	// ---------------------------------------------------------------------------
	// Test too many outputs with ssrtxMsgTxTooManyOutputs

	var ssrtxTooManyOutputs = hcutil.NewTx(ssrtxMsgTxTooManyOutputs)
	ssrtxTooManyOutputs.SetTree(wire.TxTreeStake)
	ssrtxTooManyOutputs.SetIndex(0)

	test, err = stake.IsSSRtx(ssrtxTooManyOutputs.MsgTx())
	if test || err.(stake.RuleError).GetCode() !=
		stake.ErrSSRtxTooManyOutputs {
		t.Errorf("IsSSRtx should have returned false,%v but instead returned %v"+
			",%v", stake.ErrSSRtxTooManyOutputs, test, err)
	}

	// ---------------------------------------------------------------------------
	// Test for bad version of output.
	var ssrtxTxBadVerOut = hcutil.NewTx(ssrtxMsgTxBadVerOut)
	ssrtxTxBadVerOut.SetTree(wire.TxTreeStake)
	ssrtxTxBadVerOut.SetIndex(0)

	test, err = stake.IsSSRtx(ssrtxTxBadVerOut.MsgTx())
	if test || err.(stake.RuleError).GetCode() !=
		stake.ErrSSRtxBadOuts {
		t.Errorf("IsSSRtx should have returned false,%v but instead returned %v"+
			",%v", stake.ErrSSRtxBadOuts, test, err)
	}

	// ---------------------------------------------------------------------------
	// Test for an index 0+ output being not OP_SSRTX tagged
	testRevocOutputUntagged := bytes.Replace(bufBytes,
		[]byte{
			0x1a, 0xbc, 0x76, 0xa9, 0x14, 0xc3, 0x98,
		},
		[]byte{
			0x19, 0x76, 0xa9, 0x14, 0xc3, 0x98,
		},
		1)

	// Deserialize the manipulated tx
	var tx wire.MsgTx
	rbuf := bytes.NewReader(testRevocOutputUntagged)
	err = tx.Deserialize(rbuf)
	if err != nil {
		t.Errorf("Deserialize error %v", err)
	}

	var ssrtxTestRevocOutputUntagged = hcutil.NewTx(&tx)
	ssrtxTestRevocOutputUntagged.SetTree(wire.TxTreeStake)
	ssrtxTestRevocOutputUntagged.SetIndex(0)

	test, err = stake.IsSSRtx(ssrtxTestRevocOutputUntagged.MsgTx())
	if test || err.(stake.RuleError).GetCode() !=
		stake.ErrSSRtxBadOuts {
		t.Errorf("IsSSGen should have returned false,%v but instead returned %v"+
			",%v", stake.ErrSSRtxBadOuts, test, err)
	}

	// ---------------------------------------------------------------------------
	// Wrong tree for inputs test

	// Replace TxTreeStake with TxTreeRegular
	testWrongTreeInputs := bytes.Replace(bufBytes,
		[]byte{0x79, 0xac, 0x88, 0xfd, 0xf3, 0x57, 0xa1, 0x87, 0x00,
			0x00, 0x00, 0x00, 0x01},
		[]byte{0x79, 0xac, 0x88, 0xfd, 0xf3, 0x57, 0xa1, 0x87, 0x00,
			0x00, 0x00, 0x00, 0x00},
		1)

	// Deserialize the manipulated tx
	rbuf = bytes.NewReader(testWrongTreeInputs)
	err = tx.Deserialize(rbuf)
	if err != nil {
		t.Errorf("Deserialize error %v", err)
	}

	var ssrtxWrongTreeIns = hcutil.NewTx(&tx)
	ssrtxWrongTreeIns.SetTree(wire.TxTreeStake)
	ssrtxWrongTreeIns.SetIndex(0)

	test, err = stake.IsSSRtx(ssrtxWrongTreeIns.MsgTx())
	if test || err.(stake.RuleError).GetCode() !=
		stake.ErrSSRtxWrongTxTree {
		t.Errorf("IsSSRtx should have returned false,%v but instead returned %v"+
			",%v", stake.ErrSSGenWrongTxTree, test, err)
	}
}

// --------------------------------------------------------------------------------
// Minor function testing
func TestGetSSGenBlockVotedOn(t *testing.T) {
	var ssgen = hcutil.NewTx(ssgenMsgTx)
	ssgen.SetTree(wire.TxTreeStake)
	ssgen.SetIndex(0)

	blockHash, height, err := stake.SSGenBlockVotedOn(ssgen.MsgTx())

	correctBlockHash, _ := chainhash.NewHash(
		[]byte{
			0x94, 0x8c, 0x76, 0x5a, // 32 byte hash
			0x69, 0x14, 0xd4, 0x3f,
			0x2a, 0x7a, 0xc1, 0x77,
			0xda, 0x2c, 0x2f, 0x6b,
			0x52, 0xde, 0x3d, 0x7c,
			0xda, 0x2c, 0x2f, 0x6b,
			0x52, 0xde, 0x3d, 0x7c,
			0x52, 0xde, 0x3d, 0x7c,
		})

	correctheight := uint32(0x2123e300)

	if err != nil {
		t.Errorf("Error thrown on TestGetSSGenBlockVotedOn: %v", err)
	}

	if !reflect.DeepEqual(blockHash, *correctBlockHash) {
		t.Errorf("Error thrown on TestGetSSGenBlockVotedOn: Looking for "+
			"hash %v, got hash %v: %v", *correctBlockHash, blockHash, err)
	}

	if height != correctheight {
		t.Errorf("Error thrown on TestGetSSGenBlockVotedOn: Looking for "+
			"height %v, got height %v: %v", correctheight, height, err)
	}
}

func TestGetSStxStakeOutputInfo(t *testing.T) {
	var sstx = hcutil.NewTx(sstxMsgTx)
	sstx.SetTree(wire.TxTreeStake)
	sstx.SetIndex(0)

	correctTyp := true

	correctPkh := []byte{0x94, 0x8c, 0x76, 0x5a, // 20 byte address
		0x69, 0x14, 0xd4, 0x3f,
		0x2a, 0x7a, 0xc1, 0x77,
		0xda, 0x2c, 0x2f, 0x6b,
		0x52, 0xde, 0x3d, 0x7c,
	}

	correctAmt := int64(0x2123e300)

	correctChange := int64(0x2223e300)

	correctRule := true

	correctLimit := uint16(4)

	typs, pkhs, amts, changeAmts, rules, limits :=
		stake.TxSStxStakeOutputInfo(sstx.MsgTx())

	if typs[2] != correctTyp {
		t.Errorf("Error thrown on TestGetSStxStakeOutputInfo: Looking for "+
			"type %v, got type %v", correctTyp, typs[1])
	}

	if !reflect.DeepEqual(pkhs[1], correctPkh) {
		t.Errorf("Error thrown on TestGetSStxStakeOutputInfo: Looking for "+
			"pkh %v, got pkh %v", correctPkh, pkhs[1])
	}

	if amts[1] != correctAmt {
		t.Errorf("Error thrown on TestGetSStxStakeOutputInfo: Looking for "+
			"amount %v, got amount %v", correctAmt, amts[1])
	}

	if changeAmts[1] != correctChange {
		t.Errorf("Error thrown on TestGetSStxStakeOutputInfo: Looking for "+
			"amount %v, got amount %v", correctChange, changeAmts[1])
	}

	if rules[1][0] != correctRule {
		t.Errorf("Error thrown on TestGetSStxStakeOutputInfo: Looking for "+
			"rule %v, got rule %v", correctRule, rules[1][0])
	}

	if limits[1][0] != correctLimit {
		t.Errorf("Error thrown on TestGetSStxStakeOutputInfo: Looking for "+
			"limit %v, got limit %v", correctLimit, rules[1][0])
	}
}

func TestGetSSGenStakeOutputInfo(t *testing.T) {
	var ssgen = hcutil.NewTx(ssgenMsgTx)
	ssgen.SetTree(wire.TxTreeStake)
	ssgen.SetIndex(0)

	correctTyp := false

	correctpkh := []byte{0xc3, 0x98, 0xef, 0xa9,
		0xc3, 0x92, 0xba, 0x60,
		0x13, 0xc5, 0xe0, 0x4e,
		0xe7, 0x29, 0x75, 0x5e,
		0xf7, 0xf5, 0x8b, 0x32,
	}

	correctamt := int64(0x2123e300)

	typs, pkhs, amts, err := stake.TxSSGenStakeOutputInfo(ssgen.MsgTx(),
		&chaincfg.SimNetParams)
	if err != nil {
		t.Errorf("Got unexpected error: %v", err.Error())
	}

	if typs[0] != correctTyp {
		t.Errorf("Error thrown on TestGetSSGenStakeOutputInfo: Looking for "+
			"type %v, got type %v", correctamt, amts[0])
	}

	if !reflect.DeepEqual(pkhs[0], correctpkh) {
		t.Errorf("Error thrown on TestGetSSGenStakeOutputInfo: Looking for "+
			"pkh %v, got pkh %v", correctpkh, pkhs[0])
	}

	if amts[0] != correctamt {
		t.Errorf("Error thrown on TestGetSSGenStakeOutputInfo: Looking for "+
			"amount %v, got amount %v", correctamt, amts[0])
	}
}

func TestGetSSGenVoteBits(t *testing.T) {
	var ssgen = hcutil.NewTx(ssgenMsgTx)
	ssgen.SetTree(wire.TxTreeStake)
	ssgen.SetIndex(0)

	correctvbs := uint16(0x8c94)

	votebits := stake.SSGenVoteBits(ssgen.MsgTx())

	if correctvbs != votebits {
		t.Errorf("Error thrown on TestGetSSGenVoteBits: Looking for "+
			"vbs % x, got vbs % x", correctvbs, votebits)
	}
}

func TestGetSSGenVersion(t *testing.T) {
	var ssgen = ssgenMsgTx.Copy()

	missingVersion := uint32(stake.VoteConsensusVersionAbsent)
	version := stake.SSGenVersion(ssgen)
	if version != missingVersion {
		t.Errorf("Error thrown on TestGetSSGenVersion: Looking for "+
			"version % x, got version % x", missingVersion, version)
	}

	vbBytes := []byte{0x01, 0x00, 0x01, 0xef, 0xcd, 0xab}
	expectedVersion := uint32(0xabcdef01)
	pkScript, err := txscript.GenerateProvablyPruneableOut(vbBytes)
	if err != nil {
		t.Errorf("GenerateProvablyPruneableOut error %v", err)
	}
	ssgen.TxOut[1].PkScript = pkScript
	version = stake.SSGenVersion(ssgen)

	if version != expectedVersion {
		t.Errorf("Error thrown on TestGetSSGenVersion: Looking for "+
			"version % x, got version % x", expectedVersion, version)
	}
}

func TestGetSSRtxStakeOutputInfo(t *testing.T) {
	var ssrtx = hcutil.NewTx(ssrtxMsgTx)
	ssrtx.SetTree(wire.TxTreeStake)
	ssrtx.SetIndex(0)

	correctTyp := false

	correctPkh := []byte{0xc3, 0x98, 0xef, 0xa9,
		0xc3, 0x92, 0xba, 0x60,
		0x13, 0xc5, 0xe0, 0x4e,
		0xe7, 0x29, 0x75, 0x5e,
		0xf7, 0xf5, 0x8b, 0x33,
	}

	correctAmt := int64(0x2122e300)

	typs, pkhs, amts, err := stake.TxSSRtxStakeOutputInfo(ssrtx.MsgTx(),
		&chaincfg.SimNetParams)
	if err != nil {
		t.Errorf("Got unexpected error: %v", err.Error())
	}

	if typs[0] != correctTyp {
		t.Errorf("Error thrown on TestGetSStxStakeOutputInfo: Looking for "+
			"type %v, got type %v", correctTyp, typs[0])
	}

	if !reflect.DeepEqual(pkhs[0], correctPkh) {
		t.Errorf("Error thrown on TestGetSStxStakeOutputInfo: Looking for "+
			"pkh %v, got pkh %v", correctPkh, pkhs[0])
	}

	if amts[0] != correctAmt {
		t.Errorf("Error thrown on TestGetSStxStakeOutputInfo: Looking for "+
			"amount %v, got amount %v", correctAmt, amts[0])
	}
}

func TestGetSStxNullOutputAmounts(t *testing.T) {
	commitAmts := []int64{int64(0x2122e300),
		int64(0x12000000),
		int64(0x12300000)}
	changeAmts := []int64{int64(0x0122e300),
		int64(0x02000000),
		int64(0x02300000)}
	amtTicket := int64(0x9122e300)

	_, _, err := stake.SStxNullOutputAmounts(
		[]int64{
			int64(0x12000000),
			int64(0x12300000),
		},
		changeAmts,
		amtTicket)

	// len commit to amts != len change amts
	lenErrStr := "amounts was not equal in length " +
		"to change amounts!"
	if err == nil || err.Error() != lenErrStr {
		t.Errorf("TestGetSStxNullOutputAmounts unexpected error: %v", err)
	}

	// too small amount to commit
	_, _, err = stake.SStxNullOutputAmounts(
		commitAmts,
		changeAmts,
		int64(0x00000000))
	tooSmallErrStr := "committed amount was too small!"
	if err == nil || err.Error() != tooSmallErrStr {
		t.Errorf("TestGetSStxNullOutputAmounts unexpected error: %v", err)
	}

	// overspending error
	tooMuchChangeAmts := []int64{int64(0x0122e300),
		int64(0x02000000),
		int64(0x12300001)}

	_, _, err = stake.SStxNullOutputAmounts(
		commitAmts,
		tooMuchChangeAmts,
		int64(0x00000020))
	if err == nil || err.(stake.RuleError).GetCode() !=
		stake.ErrSStxBadChangeAmts {
		t.Errorf("TestGetSStxNullOutputAmounts unexpected error: %v", err)
	}

	fees, amts, err := stake.SStxNullOutputAmounts(commitAmts,
		changeAmts,
		amtTicket)

	if err != nil {
		t.Errorf("TestGetSStxNullOutputAmounts unexpected error: %v", err)
	}

	expectedFees := int64(-1361240832)

	if expectedFees != fees {
		t.Errorf("TestGetSStxNullOutputAmounts error, wanted %v, "+
			"but got %v", expectedFees, fees)
	}

	expectedAmts := []int64{int64(0x20000000),
		int64(0x10000000),
		int64(0x10000000),
	}

	if !reflect.DeepEqual(expectedAmts, amts) {
		t.Errorf("TestGetSStxNullOutputAmounts error, wanted %v, "+
			"but got %v", expectedAmts, amts)
	}
}

func TestGetStakeRewards(t *testing.T) {
	// SSGen example with >0 subsidy
	amounts := []int64{int64(21000000),
		int64(11000000),
		int64(10000000),
	}
	amountTicket := int64(42000000)
	subsidy := int64(400000)

	outAmts := stake.CalculateRewards(amounts, amountTicket, subsidy)

	// SSRtx example with 0 subsidy
	expectedAmts := []int64{int64(21200000),
		int64(11104761),
		int64(10095238),
	}

	if !reflect.DeepEqual(expectedAmts, outAmts) {
		t.Errorf("TestGetStakeRewards error, wanted %v, "+
			"but got %v", expectedAmts, outAmts)
	}
}

func TestVerifySStxAmounts(t *testing.T) {
	amounts := []int64{int64(21000000),
		int64(11000000),
		int64(10000000),
	}
	calcAmounts := []int64{int64(21000000),
		int64(11000000),
		int64(10000000),
	}

	// len error for slices
	calcAmountsBad := []int64{int64(11000000),
		int64(10000000),
	}
	err := stake.VerifySStxAmounts(amounts,
		calcAmountsBad)
	if err == nil || err.(stake.RuleError).GetCode() !=
		stake.ErrVerSStxAmts {
		t.Errorf("TestVerifySStxAmounts unexpected error: %v", err)
	}

	// non-congruent slices error
	calcAmountsBad = []int64{int64(21000000),
		int64(11000000),
		int64(10000001),
	}
	err = stake.VerifySStxAmounts(amounts,
		calcAmountsBad)
	if err == nil || err.(stake.RuleError).GetCode() !=
		stake.ErrVerSStxAmts {
		t.Errorf("TestVerifySStxAmounts unexpected error: %v", err)
	}

	err = stake.VerifySStxAmounts(amounts,
		calcAmounts)
	if err != nil {
		t.Errorf("TestVerifySStxAmounts unexpected error: %v", err)
	}
}

func TestVerifyStakingPkhsAndAmounts(t *testing.T) {
	types := []bool{false, false}
	amounts := []int64{int64(21000000),
		int64(11000000),
	}
	pkhs := [][]byte{
		{0x00, 0x01, 0x02, 0x00,
			0x00, 0x01, 0x02, 0x00,
			0x00, 0x01, 0x02, 0x00,
			0x00, 0x01, 0x02, 0x00,
			0x00, 0x01, 0x02, 0x00},
		{0x00, 0x01, 0x02, 0x00,
			0x00, 0x01, 0x02, 0x00,
			0x00, 0x01, 0x04, 0x00,
			0x00, 0x01, 0x02, 0x00,
			0x00, 0x01, 0x02, 0x03}}
	spendTypes := []bool{false, false}
	spendAmounts := []int64{int64(21000000),
		int64(11000000),
	}
	spendPkhs := [][]byte{
		{0x00, 0x01, 0x02, 0x00,
			0x00, 0x01, 0x02, 0x00,
			0x00, 0x01, 0x02, 0x00,
			0x00, 0x01, 0x02, 0x00,
			0x00, 0x01, 0x02, 0x00},
		{0x00, 0x01, 0x02, 0x00,
			0x00, 0x01, 0x02, 0x00,
			0x00, 0x01, 0x04, 0x00,
			0x00, 0x01, 0x02, 0x00,
			0x00, 0x01, 0x02, 0x03}}
	spendRules := [][]bool{
		{false, false},
		{false, false}}
	spendLimits := [][]uint16{
		{16, 20},
		{16, 20}}

	// bad types len
	spendTypesBad := []bool{false}
	err := stake.VerifyStakingPkhsAndAmounts(types,
		pkhs,
		amounts,
		spendTypesBad,
		spendPkhs,
		spendAmounts,
		true, // Vote
		spendRules,
		spendLimits)
	if err == nil || err.(stake.RuleError).GetCode() !=
		stake.ErrVerifyInput {
		t.Errorf("TestVerifyStakingPkhsAndAmounts unexpected error: %v", err)
	}

	// bad types
	spendTypesBad = []bool{false, true}
	err = stake.VerifyStakingPkhsAndAmounts(types,
		pkhs,
		amounts,
		spendTypesBad,
		spendPkhs,
		spendAmounts,
		true, // Vote
		spendRules,
		spendLimits)
	if err == nil || err.(stake.RuleError).GetCode() !=
		stake.ErrVerifyOutType {
		t.Errorf("TestVerifyStakingPkhsAndAmounts unexpected error: %v", err)
	}

	// len error for amt slices
	spendAmountsBad := []int64{int64(11000111)}
	err = stake.VerifyStakingPkhsAndAmounts(types,
		pkhs,
		amounts,
		spendTypes,
		spendPkhs,
		spendAmountsBad,
		true, // Vote
		spendRules,
		spendLimits)
	if err == nil || err.(stake.RuleError).GetCode() !=
		stake.ErrVerifyInput {
		t.Errorf("TestVerifyStakingPkhsAndAmounts unexpected error: %v", err)
	}

	// len error for pks slices
	spendPkhsBad := [][]byte{
		{0x00, 0x01, 0x02, 0x00,
			0x00, 0x01, 0x02, 0x00,
			0x00, 0x01, 0x02, 0x00,
			0x00, 0x01, 0x02, 0x00,
			0x00, 0x01, 0x02, 0x00},
	}
	err = stake.VerifyStakingPkhsAndAmounts(types,
		pkhs,
		amounts,
		spendTypes,
		spendPkhsBad,
		spendAmounts,
		true, // Vote
		spendRules,
		spendLimits)
	if err == nil || err.(stake.RuleError).GetCode() !=
		stake.ErrVerifyInput {
		t.Errorf("TestVerifyStakingPkhsAndAmounts unexpected error: %v", err)
	}

	// amount non-equivalence in position 1
	spendAmountsNonequiv := []int64{int64(21000000),
		int64(11000000)}
	spendAmountsNonequiv[1]--

	err = stake.VerifyStakingPkhsAndAmounts(types,
		pkhs,
		amounts,
		spendTypes,
		spendPkhs,
		spendAmountsNonequiv,
		true, // Vote
		spendRules,
		spendLimits)
	if err == nil || err.(stake.RuleError).GetCode() !=
		stake.ErrVerifyOutputAmt {
		t.Errorf("TestVerifyStakingPkhsAndAmounts unexpected error: %v", err)
	}

	// pkh non-equivalence in position 1
	spendPkhsNonequiv := [][]byte{
		{0x00, 0x01, 0x02, 0x00,
			0x00, 0x01, 0x02, 0x00,
			0x00, 0x01, 0x02, 0x00,
			0x00, 0x01, 0x02, 0x00,
			0x00, 0x01, 0x02, 0x00},
		{0x00, 0x01, 0x02, 0x00,
			0x00, 0x01, 0x02, 0x00,
			0x00, 0x01, 0x04, 0x00,
			0x00, 0x01, 0x02, 0x00,
			0x00, 0x01, 0x02, 0x04}}

	err = stake.VerifyStakingPkhsAndAmounts(types,
		pkhs,
		amounts,
		spendTypes,
		spendPkhsNonequiv,
		spendAmounts,
		true, // Vote
		spendRules,
		spendLimits)
	if err == nil || err.(stake.RuleError).GetCode() !=
		stake.ErrVerifyOutPkhs {
		t.Errorf("TestVerifyStakingPkhsAndAmounts unexpected error: %v", err)
	}

	// rule non-equivalence in position 1
	spendRulesNonequivV := [][]bool{
		{false, false},
		{true, false}}
	spendAmountsNonequivV := []int64{int64(21000000),
		int64(10934463)}
	spendAmountsNonequivVTooBig := []int64{int64(21000000),
		int64(11000001)}

	spendRulesNonequivR := [][]bool{
		{false, false},
		{false, true}}
	spendAmountsNonequivR := []int64{int64(21000000),
		int64(9951423)}

	// vote
	// original amount: 11000000
	// with the flag enabled, the minimum allowed to be spent is
	// 11000000 - 1 << 16 = 10934464
	// So, 10934464 should pass while 10934463 should fail.
	err = stake.VerifyStakingPkhsAndAmounts(types,
		pkhs,
		spendAmountsNonequivV,
		spendTypes,
		spendPkhs,
		amounts,
		true, // Vote
		spendRulesNonequivV,
		spendLimits)
	if err == nil || err.(stake.RuleError).GetCode() !=
		stake.ErrVerifyTooMuchFees {
		t.Errorf("TestVerifyStakingPkhsAndAmounts unexpected error: %v", err)
	}

	// original amount: 11000000
	// the maximum allows to be spent is 11000000
	err = stake.VerifyStakingPkhsAndAmounts(types,
		pkhs,
		spendAmountsNonequivVTooBig,
		spendTypes,
		spendPkhs,
		amounts,
		true, // Vote
		spendRulesNonequivV,
		spendLimits)
	if err == nil || err.(stake.RuleError).GetCode() !=
		stake.ErrVerifySpendTooMuch {
		t.Errorf("TestVerifyStakingPkhsAndAmounts unexpected error: %v", err)
	}

	// revocation
	// original amount: 11000000
	// with the flag enabled, the minimum allowed to be spent is
	// 11000000 - 1 << 20 = 9951424
	// So, 9951424 should pass while 9951423 should fail.
	err = stake.VerifyStakingPkhsAndAmounts(types,
		pkhs,
		spendAmountsNonequivR,
		spendTypes,
		spendPkhs,
		amounts,
		false, // Revocation
		spendRulesNonequivR,
		spendLimits)
	if err == nil || err.(stake.RuleError).GetCode() !=
		stake.ErrVerifyTooMuchFees {
		t.Errorf("TestVerifyStakingPkhsAndAmounts unexpected error: %v", err)
	}

	// correct verification
	err = stake.VerifyStakingPkhsAndAmounts(types,
		pkhs,
		amounts,
		spendTypes,
		spendPkhs,
		spendAmounts,
		true, // Vote
		spendRules,
		spendLimits)
	if err != nil {
		t.Errorf("TestVerifySStxAmounts unexpected error: %v", err)
	}
}

func TestVerifyRealTxs(t *testing.T) {
	// Load an SStx and the SSRtx that spends to test some real fee situation
	// and confirm the functionality of the functions used.
	hexSstx, _ := hex.DecodeString("010000000267cfaa9ce3a50977dcd1015f4f" +
		"ce330071a3a9b855210e6646f6434caebda5a60200000001fffffffff6e6004" +
		"fd4a0a8d5823c99be0a66a5f9a89c3dd4f7cbf76880098b8ca9d80b0e020000" +
		"0001ffffffff05a42df60c0000000000001aba76a914c96206f8a3976057b2e" +
		"b846d46d4a909972fc7c788ac00000000000000000000206a1ec96206f8a397" +
		"6057b2eb846d46d4a909972fc7c780fe210a000000000054000000000000000" +
		"000001abd76a914c96206f8a3976057b2eb846d46d4a909972fc7c788ac0000" +
		"0000000000000000206a1ec96206f8a3976057b2eb846d46d4a909972fc7c70" +
		"c33d40200000000005474cb4d070000000000001abd76a914c96206f8a39760" +
		"57b2eb846d46d4a909972fc7c788ac00000000000000000280fe210a0000000" +
		"013030000000000006a47304402200dbc873e69571a4516c4ef869d856386f9" +
		"86c8543c0bc9f372ecd22c8606ccb102200f87a8f1b316b7675dfd1706eb22f" +
		"331cea14d2e2d5f2c1d88173881a0cd4a04012102716f806d1156d20b9b2482" +
		"2bff88549b510f400473536d3ea8d188b9fbe3835680fe210a0000000002030" +
		"000040000006b483045022100bc7d0b7aa2c6610b7639f492fa556954ebc52a" +
		"9dca5a417be4705ab424255ccd02200a0ccba2e2b7391b93b927f35150c1253" +
		"2bdc6f27a8e9eb0bd0bfbc8b9ab13a5012102716f806d1156d20b9b24822bff" +
		"88549b510f400473536d3ea8d188b9fbe38356")
	sstxMtx := new(wire.MsgTx)
	sstxMtx.FromBytes(hexSstx)
	sstxTx := hcutil.NewTx(sstxMtx)
	sstxTypes, sstxAddrs, sstxAmts, _, sstxRules, sstxLimits :=
		stake.TxSStxStakeOutputInfo(sstxTx.MsgTx())

	hexSsrtx, _ := hex.DecodeString("010000000147f4453f244f2589551aea7c714d" +
		"771053b667c6612616e9c8fc0e68960a9a100000000001ffffffff0270d7210a00" +
		"00000000001abc76a914c96206f8a3976057b2eb846d46d4a909972fc7c788ac0c" +
		"33d4020000000000001abc76a914c96206f8a3976057b2eb846d46d4a909972fc7" +
		"c788ac000000000000000001ffffffffffffffff00000000ffffffff6b48304502" +
		"2100d01c52c3f0c27166e3633d93b5ba821365a73f761e23bb04cc8061a28ab1bd" +
		"7d02202bd65a6d16aaefe8b7f56378d58da6650f2e4b20bd5cb659dc9e842ce2d9" +
		"15e6012102716f806d1156d20b9b24822bff88549b510f400473536d3ea8d188b9" +
		"fbe38356")
	ssrtxMtx := new(wire.MsgTx)
	ssrtxMtx.FromBytes(hexSsrtx)
	ssrtxTx := hcutil.NewTx(ssrtxMtx)

	ssrtxTypes, ssrtxAddrs, ssrtxAmts, err :=
		stake.TxSSRtxStakeOutputInfo(ssrtxTx.MsgTx(), &chaincfg.TestNet2Params)
	if err != nil {
		t.Errorf("Unexpected GetSSRtxStakeOutputInfo error: %v", err.Error())
	}

	ssrtxCalcAmts := stake.CalculateRewards(sstxAmts, sstxMtx.TxOut[0].Value,
		int64(0))

	// Here an error is thrown because the second output spends too much.
	// Ticket price: 217460132
	// 1: 170000000 - 170000000. 169999218 allowed back (-782 atoms)
	// 2: 170000000 -  47461132. 122538868 Change. Paid 1000 fees total.
	//    47460913 allowed back (-219 atoms for fee).
	// In this test the second output spends 47461132, which is more than
	// allowed.
	err = stake.VerifyStakingPkhsAndAmounts(sstxTypes,
		sstxAddrs,
		ssrtxAmts,
		ssrtxTypes,
		ssrtxAddrs,
		ssrtxCalcAmts,
		false, // Revocation
		sstxRules,
		sstxLimits)
	if err == nil || err.(stake.RuleError).GetCode() !=
		stake.ErrVerifySpendTooMuch {
		t.Errorf("No or unexpected VerifyStakingPkhsAndAmounts error: %v",
			err.Error())
	}

	// Correct this and make sure it passes.
	ssrtxTx.MsgTx().TxOut[1].Value = 47460913
	sstxTypes, sstxAddrs, sstxAmts, _, sstxRules, sstxLimits =
		stake.TxSStxStakeOutputInfo(sstxTx.MsgTx())
	ssrtxTypes, ssrtxAddrs, ssrtxAmts, err =
		stake.TxSSRtxStakeOutputInfo(ssrtxTx.MsgTx(), &chaincfg.TestNet2Params)
	if err != nil {
		t.Errorf("Unexpected GetSSRtxStakeOutputInfo error: %v", err.Error())
	}
	ssrtxCalcAmts = stake.CalculateRewards(sstxAmts, sstxMtx.TxOut[0].Value,
		int64(0))
	err = stake.VerifyStakingPkhsAndAmounts(sstxTypes,
		sstxAddrs,
		ssrtxAmts,
		ssrtxTypes,
		ssrtxAddrs,
		ssrtxCalcAmts,
		false, // Revocation
		sstxRules,
		sstxLimits)
	if err != nil {
		t.Errorf("Unexpected VerifyStakingPkhsAndAmounts error: %v",
			err)
	}

	// Spend too much fees for the limit in the first output and
	// make sure it fails.
	ssrtxTx.MsgTx().TxOut[0].Value = 0
	sstxTypes, sstxAddrs, sstxAmts, _, sstxRules, sstxLimits =
		stake.TxSStxStakeOutputInfo(sstxTx.MsgTx())
	ssrtxTypes, ssrtxAddrs, ssrtxAmts, err =
		stake.TxSSRtxStakeOutputInfo(ssrtxTx.MsgTx(), &chaincfg.TestNet2Params)
	if err != nil {
		t.Errorf("Unexpected GetSSRtxStakeOutputInfo error: %v", err.Error())
	}
	ssrtxCalcAmts = stake.CalculateRewards(sstxAmts, sstxMtx.TxOut[0].Value,
		int64(0))
	err = stake.VerifyStakingPkhsAndAmounts(sstxTypes,
		sstxAddrs,
		ssrtxAmts,
		ssrtxTypes,
		ssrtxAddrs,
		ssrtxCalcAmts,
		false, // Revocation
		sstxRules,
		sstxLimits)
	if err == nil || err.(stake.RuleError).GetCode() !=
		stake.ErrVerifyTooMuchFees {
		t.Errorf("No or unexpected VerifyStakingPkhsAndAmounts error: %v",
			err.Error())
	}

	// Use everything as fees and make sure both participants are paid
	// equally for their contibutions. Both inputs to the SStx are the
	// same size, so this is possible.
	copy(sstxTx.MsgTx().TxOut[3].PkScript, sstxTx.MsgTx().TxOut[1].PkScript)
	sstxTx.MsgTx().TxOut[4].Value = 0
	ssrtxTx.MsgTx().TxOut[0].Value = 108730066
	ssrtxTx.MsgTx().TxOut[1].Value = 108730066
	sstxTypes, sstxAddrs, sstxAmts, _, sstxRules, sstxLimits =
		stake.TxSStxStakeOutputInfo(sstxTx.MsgTx())
	ssrtxTypes, ssrtxAddrs, ssrtxAmts, err =
		stake.TxSSRtxStakeOutputInfo(ssrtxTx.MsgTx(), &chaincfg.TestNet2Params)
	if err != nil {
		t.Errorf("Unexpected GetSSRtxStakeOutputInfo error: %v", err.Error())
	}
	ssrtxCalcAmts = stake.CalculateRewards(sstxAmts, sstxMtx.TxOut[0].Value,
		int64(0))
	err = stake.VerifyStakingPkhsAndAmounts(sstxTypes,
		sstxAddrs,
		ssrtxAmts,
		ssrtxTypes,
		ssrtxAddrs,
		ssrtxCalcAmts,
		false, // Revocation
		sstxRules,
		sstxLimits)
	if err != nil {
		t.Errorf("Unexpected VerifyStakingPkhsAndAmounts error: %v",
			err.Error())
	}
	if ssrtxCalcAmts[0] != ssrtxCalcAmts[1] {
		t.Errorf("Unexpected ssrtxCalcAmts; both values should be same but "+
			"got %v and %v", ssrtxCalcAmts[0], ssrtxCalcAmts[1])
	}
}

// --------------------------------------------------------------------------------
// TESTING VARIABLES BEGIN HERE

// sstxTxIn is the first input in the reference valid sstx
var sstxTxIn = wire.TxIn{
	PreviousOutPoint: wire.OutPoint{
		Hash: chainhash.Hash([32]byte{ // Make go vet happy.
			0x03, 0x2e, 0x38, 0xe9, 0xc0, 0xa8, 0x4c, 0x60,
			0x46, 0xd6, 0x87, 0xd1, 0x05, 0x56, 0xdc, 0xac,
			0xc4, 0x1d, 0x27, 0x5e, 0xc5, 0x5f, 0xc0, 0x07,
			0x79, 0xac, 0x88, 0xfd, 0xf3, 0x57, 0xa1, 0x87,
		}), // 87a157f3fd88ac7907c05fc55e271dc4acdc5605d187d646604ca8c0e9382e03
		Index: 0,
		Tree:  wire.TxTreeRegular,
	},
	SignatureScript: []byte{
		0x49, // OP_DATA_73
		0x30, 0x46, 0x02, 0x21, 0x00, 0xc3, 0x52, 0xd3,
		0xdd, 0x99, 0x3a, 0x98, 0x1b, 0xeb, 0xa4, 0xa6,
		0x3a, 0xd1, 0x5c, 0x20, 0x92, 0x75, 0xca, 0x94,
		0x70, 0xab, 0xfc, 0xd5, 0x7d, 0xa9, 0x3b, 0x58,
		0xe4, 0xeb, 0x5d, 0xce, 0x82, 0x02, 0x21, 0x00,
		0x84, 0x07, 0x92, 0xbc, 0x1f, 0x45, 0x60, 0x62,
		0x81, 0x9f, 0x15, 0xd3, 0x3e, 0xe7, 0x05, 0x5c,
		0xf7, 0xb5, 0xee, 0x1a, 0xf1, 0xeb, 0xcc, 0x60,
		0x28, 0xd9, 0xcd, 0xb1, 0xc3, 0xaf, 0x77, 0x48,
		0x01, // 73-byte signature
		0x41, // OP_DATA_65
		0x04, 0xf4, 0x6d, 0xb5, 0xe9, 0xd6, 0x1a, 0x9d,
		0xc2, 0x7b, 0x8d, 0x64, 0xad, 0x23, 0xe7, 0x38,
		0x3a, 0x4e, 0x6c, 0xa1, 0x64, 0x59, 0x3c, 0x25,
		0x27, 0xc0, 0x38, 0xc0, 0x85, 0x7e, 0xb6, 0x7e,
		0xe8, 0xe8, 0x25, 0xdc, 0xa6, 0x50, 0x46, 0xb8,
		0x2c, 0x93, 0x31, 0x58, 0x6c, 0x82, 0xe0, 0xfd,
		0x1f, 0x63, 0x3f, 0x25, 0xf8, 0x7c, 0x16, 0x1b,
		0xc6, 0xf8, 0xa6, 0x30, 0x12, 0x1d, 0xf2, 0xb3,
		0xd3, // 65-byte pubkey
	},
	Sequence: 0xffffffff,
}

// sstxTxOut0 is the first output in the reference valid sstx
var sstxTxOut0 = wire.TxOut{
	Value:   0x2123e300, // 556000000
	Version: 0x0000,
	PkScript: []byte{
		0xba, // OP_SSTX
		0x76, // OP_DUP
		0xa9, // OP_HASH160
		0x14, // OP_DATA_20
		0xc3, 0x98, 0xef, 0xa9,
		0xc3, 0x92, 0xba, 0x60,
		0x13, 0xc5, 0xe0, 0x4e,
		0xe7, 0x29, 0x75, 0x5e,
		0xf7, 0xf5, 0x8b, 0x32,
		0x88, // OP_EQUALVERIFY
		0xac, // OP_CHECKSIG
	},
}

// sstxTxOut1 is the second output in the reference valid sstx
var sstxTxOut1 = wire.TxOut{
	Value:   0x00000000, // 0
	Version: 0x0000,
	PkScript: []byte{
		0x6a,                   // OP_RETURN
		0x1e,                   // 30 bytes to be pushed
		0x94, 0x8c, 0x76, 0x5a, // 20 byte address
		0x69, 0x14, 0xd4, 0x3f,
		0x2a, 0x7a, 0xc1, 0x77,
		0xda, 0x2c, 0x2f, 0x6b,
		0x52, 0xde, 0x3d, 0x7c,
		0x00, 0xe3, 0x23, 0x21, // Transaction amount
		0x00, 0x00, 0x00, 0x00,
		0x44, 0x3f, // Fee limits
	},
}

// sstxTxOut2 is the third output in the reference valid sstx
var sstxTxOut2 = wire.TxOut{
	Value:   0x2223e300,
	Version: 0x0000,
	PkScript: []byte{
		0xbd, // OP_SSTXCHANGE
		0x76, // OP_DUP
		0xa9, // OP_HASH160
		0x14, // OP_DATA_20
		0xc3, 0x98, 0xef, 0xa9,
		0xc3, 0x92, 0xba, 0x60,
		0x13, 0xc5, 0xe0, 0x4e,
		0xe7, 0x29, 0x75, 0x5e,
		0xf7, 0xf5, 0x8b, 0x32,
		0x88, // OP_EQUALVERIFY
		0xac, // OP_CHECKSIG
	},
}

// sstxTxOut3 is another output in an SStx, this time instruction to pay to
// a P2SH output
var sstxTxOut3 = wire.TxOut{
	Value:   0x00000000, // 0
	Version: 0x0000,
	PkScript: []byte{
		0x6a,                   // OP_RETURN
		0x1e,                   // 30 bytes to be pushed
		0x94, 0x8c, 0x76, 0x5a, // 20 byte address
		0x69, 0x14, 0xd4, 0x3f,
		0x2a, 0x7a, 0xc1, 0x77,
		0xda, 0x2c, 0x2f, 0x6b,
		0x52, 0xde, 0x3d, 0x7c,
		0x00, 0xe3, 0x23, 0x21, // Transaction amount
		0x00, 0x00, 0x00, 0x80, // Last byte flagged
		0x44, 0x3f, // Fee limits
	},
}

// sstxTxOut4 is the another output in the reference valid sstx, and pays change
// to a P2SH address
var sstxTxOut4 = wire.TxOut{
	Value:   0x2223e300,
	Version: 0x0000,
	PkScript: []byte{
		0xbd, // OP_SSTXCHANGE
		0xa9, // OP_HASH160
		0x14, // OP_DATA_20
		0xc3, 0x98, 0xef, 0xa9,
		0xc3, 0x92, 0xba, 0x60,
		0x13, 0xc5, 0xe0, 0x4e,
		0xe7, 0x29, 0x75, 0x5e,
		0xf7, 0xf5, 0x8b, 0x32,
		0x87, // OP_EQUAL
	},
}

// sstxTxOut4VerBad is the third output in the reference valid sstx, with a
// bad version.
var sstxTxOut4VerBad = wire.TxOut{
	Value:   0x2223e300,
	Version: 0x1234,
	PkScript: []byte{
		0xbd, // OP_SSTXCHANGE
		0xa9, // OP_HASH160
		0x14, // OP_DATA_20
		0xc3, 0x98, 0xef, 0xa9,
		0xc3, 0x92, 0xba, 0x60,
		0x13, 0xc5, 0xe0, 0x4e,
		0xe7, 0x29, 0x75, 0x5e,
		0xf7, 0xf5, 0x8b, 0x32,
		0x87, // OP_EQUAL
	},
}

// sstxMsgTx is a valid SStx MsgTx with an input and outputs and is used in various
// tests
var sstxMsgTx = &wire.MsgTx{
	SerType: wire.TxSerializeFull,
	Version: 1,
	TxIn: []*wire.TxIn{
		&sstxTxIn,
		&sstxTxIn,
		&sstxTxIn,
	},
	TxOut: []*wire.TxOut{
		&sstxTxOut0,
		&sstxTxOut1,
		&sstxTxOut2, // emulate change address
		&sstxTxOut1,
		&sstxTxOut2, // emulate change address
		&sstxTxOut3, // P2SH
		&sstxTxOut4, // P2SH change
	},
	LockTime: 0,
	Expiry:   0,
}

// sstxMsgTxExtraInputs is an invalid SStx MsgTx with too many inputs
var sstxMsgTxExtraInput = &wire.MsgTx{
	SerType: wire.TxSerializeFull,
	Version: 1,
	TxIn: []*wire.TxIn{
		&sstxTxIn, &sstxTxIn, &sstxTxIn, &sstxTxIn, &sstxTxIn, &sstxTxIn,
		&sstxTxIn, &sstxTxIn, &sstxTxIn, &sstxTxIn, &sstxTxIn, &sstxTxIn,
		&sstxTxIn, &sstxTxIn, &sstxTxIn, &sstxTxIn, &sstxTxIn, &sstxTxIn,
		&sstxTxIn, &sstxTxIn, &sstxTxIn, &sstxTxIn, &sstxTxIn, &sstxTxIn,
		&sstxTxIn, &sstxTxIn, &sstxTxIn, &sstxTxIn, &sstxTxIn, &sstxTxIn,
		&sstxTxIn, &sstxTxIn, &sstxTxIn, &sstxTxIn, &sstxTxIn, &sstxTxIn,
		&sstxTxIn, &sstxTxIn, &sstxTxIn, &sstxTxIn, &sstxTxIn, &sstxTxIn,
		&sstxTxIn, &sstxTxIn, &sstxTxIn, &sstxTxIn, &sstxTxIn, &sstxTxIn,
		&sstxTxIn, &sstxTxIn, &sstxTxIn, &sstxTxIn, &sstxTxIn, &sstxTxIn,
		&sstxTxIn, &sstxTxIn, &sstxTxIn, &sstxTxIn, &sstxTxIn, &sstxTxIn,
		&sstxTxIn, &sstxTxIn, &sstxTxIn, &sstxTxIn, &sstxTxIn, &sstxTxIn,
		&sstxTxIn, &sstxTxIn, &sstxTxIn, &sstxTxIn, &sstxTxIn, &sstxTxIn,
	},
	TxOut: []*wire.TxOut{
		&sstxTxOut0,
		&sstxTxOut1,
	},
	LockTime: 0,
	Expiry:   0,
}

// sstxMsgTxExtraOutputs is an invalid SStx MsgTx with too many outputs
var sstxMsgTxExtraOutputs = &wire.MsgTx{
	SerType: wire.TxSerializeFull,
	Version: 1,
	TxIn: []*wire.TxIn{
		&sstxTxIn,
	},
	TxOut: []*wire.TxOut{
		&sstxTxOut0, &sstxTxOut1, &sstxTxOut1, &sstxTxOut1, &sstxTxOut1,
		&sstxTxOut0, &sstxTxOut1, &sstxTxOut1, &sstxTxOut1, &sstxTxOut1,
		&sstxTxOut0, &sstxTxOut1, &sstxTxOut1, &sstxTxOut1, &sstxTxOut1,
		&sstxTxOut0, &sstxTxOut1, &sstxTxOut1, &sstxTxOut1, &sstxTxOut1,
		&sstxTxOut0, &sstxTxOut1, &sstxTxOut1, &sstxTxOut1, &sstxTxOut1,
		&sstxTxOut0, &sstxTxOut1, &sstxTxOut1, &sstxTxOut1, &sstxTxOut1,
		&sstxTxOut0, &sstxTxOut1, &sstxTxOut1, &sstxTxOut1, &sstxTxOut1,
		&sstxTxOut0, &sstxTxOut1, &sstxTxOut1, &sstxTxOut1, &sstxTxOut1,
		&sstxTxOut0, &sstxTxOut1, &sstxTxOut1, &sstxTxOut1, &sstxTxOut1,
		&sstxTxOut0, &sstxTxOut1, &sstxTxOut1, &sstxTxOut1, &sstxTxOut1,
		&sstxTxOut0, &sstxTxOut1, &sstxTxOut1, &sstxTxOut1, &sstxTxOut1,
		&sstxTxOut0, &sstxTxOut1, &sstxTxOut1, &sstxTxOut1, &sstxTxOut1,
		&sstxTxOut0, &sstxTxOut1, &sstxTxOut1, &sstxTxOut1, &sstxTxOut1,
		&sstxTxOut0, &sstxTxOut1, &sstxTxOut1, &sstxTxOut1, &sstxTxOut1,
		&sstxTxOut0, &sstxTxOut1, &sstxTxOut1, &sstxTxOut1, &sstxTxOut1,
		&sstxTxOut0, &sstxTxOut1, &sstxTxOut1, &sstxTxOut1, &sstxTxOut1,
		&sstxTxOut0, &sstxTxOut1, &sstxTxOut1, &sstxTxOut1, &sstxTxOut1,
		&sstxTxOut0, &sstxTxOut1, &sstxTxOut1, &sstxTxOut1, &sstxTxOut1,
		&sstxTxOut0, &sstxTxOut1, &sstxTxOut1, &sstxTxOut1, &sstxTxOut1,
		&sstxTxOut0, &sstxTxOut1, &sstxTxOut1, &sstxTxOut1, &sstxTxOut1,
		&sstxTxOut0, &sstxTxOut1, &sstxTxOut1, &sstxTxOut1, &sstxTxOut1,
		&sstxTxOut0, &sstxTxOut1, &sstxTxOut1, &sstxTxOut1, &sstxTxOut1,
		&sstxTxOut0, &sstxTxOut1, &sstxTxOut1, &sstxTxOut1, &sstxTxOut1,
		&sstxTxOut0, &sstxTxOut1, &sstxTxOut1, &sstxTxOut1, &sstxTxOut1,
		&sstxTxOut0, &sstxTxOut1, &sstxTxOut1, &sstxTxOut1, &sstxTxOut1,
		&sstxTxOut0, &sstxTxOut1, &sstxTxOut1, &sstxTxOut1, &sstxTxOut1,
		&sstxTxOut0, &sstxTxOut1, &sstxTxOut1, &sstxTxOut1, &sstxTxOut1,
		&sstxTxOut0, &sstxTxOut1, &sstxTxOut1, &sstxTxOut1, &sstxTxOut1,
	},
	LockTime: 0,
	Expiry:   0,
}

// sstxMismatchedInsOuts is an invalid SStx MsgTx with too many outputs for the
// number of inputs it has
var sstxMismatchedInsOuts = &wire.MsgTx{
	SerType: wire.TxSerializeFull,
	Version: 1,
	TxIn: []*wire.TxIn{
		&sstxTxIn,
	},
	TxOut: []*wire.TxOut{
		&sstxTxOut0, &sstxTxOut1, &sstxTxOut2, &sstxTxOut1, &sstxTxOut2,
	},
	LockTime: 0,
	Expiry:   0,
}

// sstxBadVersionOut is an invalid SStx MsgTx with an output containing a bad
// version.
var sstxBadVersionOut = &wire.MsgTx{
	SerType: wire.TxSerializeFull,
	Version: 1,
	TxIn: []*wire.TxIn{
		&sstxTxIn,
		&sstxTxIn,
		&sstxTxIn,
	},
	TxOut: []*wire.TxOut{
		&sstxTxOut0,
		&sstxTxOut1,
		&sstxTxOut2,       // emulate change address
		&sstxTxOut1,       // 3
		&sstxTxOut2,       // 4
		&sstxTxOut3,       // 5 P2SH
		&sstxTxOut4VerBad, // 6 P2SH change
	},
	LockTime: 0,
	Expiry:   0,
}

// sstxNullDataMissing is an invalid SStx MsgTx with no address push in the second
// output
var sstxNullDataMissing = &wire.MsgTx{
	SerType: wire.TxSerializeFull,
	Version: 1,
	TxIn: []*wire.TxIn{
		&sstxTxIn,
	},
	TxOut: []*wire.TxOut{
		&sstxTxOut0, &sstxTxOut0, &sstxTxOut2,
	},
	LockTime: 0,
	Expiry:   0,
}

// sstxNullDataMisplaced is an invalid SStx MsgTx that has the commitment and
// change outputs swapped
var sstxNullDataMisplaced = &wire.MsgTx{
	SerType: wire.TxSerializeFull,
	Version: 1,
	TxIn: []*wire.TxIn{
		&sstxTxIn,
	},
	TxOut: []*wire.TxOut{
		&sstxTxOut0, &sstxTxOut2, &sstxTxOut1,
	},
	LockTime: 0,
	Expiry:   0,
}

// ssgenTxIn0 is the 0th position input in a valid SSGen tx used to test out the
// IsSSGen function
var ssgenTxIn0 = wire.TxIn{
	PreviousOutPoint: wire.OutPoint{
		Hash:  chainhash.Hash{},
		Index: 0xffffffff,
		Tree:  wire.TxTreeRegular,
	},
	SignatureScript: []byte{
		0x04, 0xff, 0xff, 0x00, 0x1d, 0x01, 0x04,
	},
	BlockHeight: wire.NullBlockHeight,
	BlockIndex:  wire.NullBlockIndex,
	Sequence:    0xffffffff,
}

// ssgenTxIn1 is the 1st position input in a valid SSGen tx used to test out the
// IsSSGen function
var ssgenTxIn1 = wire.TxIn{
	PreviousOutPoint: wire.OutPoint{
		Hash: chainhash.Hash([32]byte{ // Make go vet happy.
			0x03, 0x2e, 0x38, 0xe9, 0xc0, 0xa8, 0x4c, 0x60,
			0x46, 0xd6, 0x87, 0xd1, 0x05, 0x56, 0xdc, 0xac,
			0xc4, 0x1d, 0x27, 0x5e, 0xc5, 0x5f, 0xc0, 0x07,
			0x79, 0xac, 0x88, 0xfd, 0xf3, 0x57, 0xa1, 0x87,
		}), // 87a157f3fd88ac7907c05fc55e271dc4acdc5605d187d646604ca8c0e9382e03
		Index: 0,
		Tree:  wire.TxTreeStake,
	},
	SignatureScript: []byte{
		0x49, // OP_DATA_73
		0x30, 0x46, 0x02, 0x21, 0x00, 0xc3, 0x52, 0xd3,
		0xdd, 0x99, 0x3a, 0x98, 0x1b, 0xeb, 0xa4, 0xa6,
		0x3a, 0xd1, 0x5c, 0x20, 0x92, 0x75, 0xca, 0x94,
		0x70, 0xab, 0xfc, 0xd5, 0x7d, 0xa9, 0x3b, 0x58,
		0xe4, 0xeb, 0x5d, 0xce, 0x82, 0x02, 0x21, 0x00,
		0x84, 0x07, 0x92, 0xbc, 0x1f, 0x45, 0x60, 0x62,
		0x81, 0x9f, 0x15, 0xd3, 0x3e, 0xe7, 0x05, 0x5c,
		0xf7, 0xb5, 0xee, 0x1a, 0xf1, 0xeb, 0xcc, 0x60,
		0x28, 0xd9, 0xcd, 0xb1, 0xc3, 0xaf, 0x77, 0x48,
		0x01, // 73-byte signature
		0x41, // OP_DATA_65
		0x04, 0xf4, 0x6d, 0xb5, 0xe9, 0xd6, 0x1a, 0x9d,
		0xc2, 0x7b, 0x8d, 0x64, 0xad, 0x23, 0xe7, 0x38,
		0x3a, 0x4e, 0x6c, 0xa1, 0x64, 0x59, 0x3c, 0x25,
		0x27, 0xc0, 0x38, 0xc0, 0x85, 0x7e, 0xb6, 0x7e,
		0xe8, 0xe8, 0x25, 0xdc, 0xa6, 0x50, 0x46, 0xb8,
		0x2c, 0x93, 0x31, 0x58, 0x6c, 0x82, 0xe0, 0xfd,
		0x1f, 0x63, 0x3f, 0x25, 0xf8, 0x7c, 0x16, 0x1b,
		0xc6, 0xf8, 0xa6, 0x30, 0x12, 0x1d, 0xf2, 0xb3,
		0xd3, // 65-byte pubkey
	},
	Sequence: 0xffffffff,
}

// ssgenTxOut0 is the 0th position output in a valid SSGen tx used to test out the
// IsSSGen function
var ssgenTxOut0 = wire.TxOut{
	Value:   0x00000000, // 0
	Version: 0x0000,
	PkScript: []byte{
		0x6a,                   // OP_RETURN
		0x24,                   // 36 bytes to be pushed
		0x94, 0x8c, 0x76, 0x5a, // 32 byte hash
		0x69, 0x14, 0xd4, 0x3f,
		0x2a, 0x7a, 0xc1, 0x77,
		0xda, 0x2c, 0x2f, 0x6b,
		0x52, 0xde, 0x3d, 0x7c,
		0xda, 0x2c, 0x2f, 0x6b,
		0x52, 0xde, 0x3d, 0x7c,
		0x52, 0xde, 0x3d, 0x7c,
		0x00, 0xe3, 0x23, 0x21, // 4 byte height
	},
}

// ssgenTxOut1 is the 1st position output in a valid SSGen tx used to test out the
// IsSSGen function
var ssgenTxOut1 = wire.TxOut{
	Value:   0x00000000, // 0
	Version: 0x0000,
	PkScript: []byte{
		0x6a,       // OP_RETURN
		0x02,       // 2 bytes to be pushed
		0x94, 0x8c, // Vote bits
	},
}

// ssgenTxOut2 is the 2nd position output in a valid SSGen tx used to test out the
// IsSSGen function
var ssgenTxOut2 = wire.TxOut{
	Value:   0x2123e300, // 556000000
	Version: 0x0000,
	PkScript: []byte{
		0xbb, // OP_SSGEN
		0x76, // OP_DUP
		0xa9, // OP_HASH160
		0x14, // OP_DATA_20
		0xc3, 0x98, 0xef, 0xa9,
		0xc3, 0x92, 0xba, 0x60,
		0x13, 0xc5, 0xe0, 0x4e,
		0xe7, 0x29, 0x75, 0x5e,
		0xf7, 0xf5, 0x8b, 0x32,
		0x88, // OP_EQUALVERIFY
		0xac, // OP_CHECKSIG
	},
}

// ssgenTxOut3 is a P2SH output
var ssgenTxOut3 = wire.TxOut{
	Value:   0x2123e300, // 556000000
	Version: 0x0000,
	PkScript: []byte{
		0xbb, // OP_SSGEN
		0xa9, // OP_HASH160
		0x14, // OP_DATA_20
		0xc3, 0x98, 0xef, 0xa9,
		0xc3, 0x92, 0xba, 0x60,
		0x13, 0xc5, 0xe0, 0x4e,
		0xe7, 0x29, 0x75, 0x5e,
		0xf7, 0xf5, 0x8b, 0x32,
		0x87, // OP_EQUAL
	},
}

// ssgenTxOut3BadVer is a P2SH output with a bad version.
var ssgenTxOut3BadVer = wire.TxOut{
	Value:   0x2123e300, // 556000000
	Version: 0x0100,
	PkScript: []byte{
		0xbb, // OP_SSGEN
		0xa9, // OP_HASH160
		0x14, // OP_DATA_20
		0xc3, 0x98, 0xef, 0xa9,
		0xc3, 0x92, 0xba, 0x60,
		0x13, 0xc5, 0xe0, 0x4e,
		0xe7, 0x29, 0x75, 0x5e,
		0xf7, 0xf5, 0x8b, 0x32,
		0x87, // OP_EQUAL
	},
}

// ssgenMsgTx is a valid SSGen MsgTx with an input and outputs and is used in
// various testing scenarios
var ssgenMsgTx = &wire.MsgTx{
	SerType: wire.TxSerializeFull,
	Version: 1,
	TxIn: []*wire.TxIn{
		&ssgenTxIn0,
		&ssgenTxIn1,
	},
	TxOut: []*wire.TxOut{
		&ssgenTxOut0,
		&ssgenTxOut1,
		&ssgenTxOut2,
		&ssgenTxOut3,
	},
	LockTime: 0,
	Expiry:   0,
}

// ssgenMsgTxExtraInput is an invalid SSGen MsgTx with too many inputs
var ssgenMsgTxExtraInput = &wire.MsgTx{
	SerType: wire.TxSerializeFull,
	Version: 1,
	TxIn: []*wire.TxIn{
		&ssgenTxIn0,
		&ssgenTxIn1,
		&ssgenTxIn1,
	},
	TxOut: []*wire.TxOut{
		&ssgenTxOut0,
		&ssgenTxOut1,
		&ssgenTxOut2,
	},
	LockTime: 0,
	Expiry:   0,
}

// ssgenMsgTxExtraOutputs is an invalid SSGen MsgTx with too many outputs
var ssgenMsgTxExtraOutputs = &wire.MsgTx{
	SerType: wire.TxSerializeFull,
	Version: 1,
	TxIn: []*wire.TxIn{
		&ssgenTxIn0,
		&ssgenTxIn1,
	},
	TxOut: []*wire.TxOut{
		&ssgenTxOut0,
		&ssgenTxOut1,
		&ssgenTxOut2, &ssgenTxOut2, &ssgenTxOut2, &ssgenTxOut2, &ssgenTxOut2,
		&ssgenTxOut2, &ssgenTxOut2, &ssgenTxOut2, &ssgenTxOut2, &ssgenTxOut2,
		&ssgenTxOut2, &ssgenTxOut2, &ssgenTxOut2, &ssgenTxOut2, &ssgenTxOut2,
		&ssgenTxOut2, &ssgenTxOut2, &ssgenTxOut2, &ssgenTxOut2, &ssgenTxOut2,
		&ssgenTxOut2, &ssgenTxOut2, &ssgenTxOut2, &ssgenTxOut2, &ssgenTxOut2,
		&ssgenTxOut2, &ssgenTxOut2, &ssgenTxOut2, &ssgenTxOut2, &ssgenTxOut2,
		&ssgenTxOut2, &ssgenTxOut2, &ssgenTxOut2, &ssgenTxOut2, &ssgenTxOut2,
		&ssgenTxOut2, &ssgenTxOut2, &ssgenTxOut2, &ssgenTxOut2, &ssgenTxOut2,
		&ssgenTxOut2, &ssgenTxOut2, &ssgenTxOut2, &ssgenTxOut2, &ssgenTxOut2,
		&ssgenTxOut2, &ssgenTxOut2, &ssgenTxOut2, &ssgenTxOut2, &ssgenTxOut2,
		&ssgenTxOut2, &ssgenTxOut2, &ssgenTxOut2, &ssgenTxOut2, &ssgenTxOut2,
		&ssgenTxOut2, &ssgenTxOut2, &ssgenTxOut2, &ssgenTxOut2, &ssgenTxOut2,
		&ssgenTxOut2, &ssgenTxOut2, &ssgenTxOut2, &ssgenTxOut2, &ssgenTxOut2,
		&ssgenTxOut2, &ssgenTxOut2, &ssgenTxOut2, &ssgenTxOut2, &ssgenTxOut2,
		&ssgenTxOut2, &ssgenTxOut2, &ssgenTxOut2, &ssgenTxOut2, &ssgenTxOut2,
		&ssgenTxOut2, &ssgenTxOut2, &ssgenTxOut2, &ssgenTxOut2, &ssgenTxOut2,
	},
	LockTime: 0,
	Expiry:   0,
}

// ssgenMsgTxStakeBaseWrong is an invalid SSGen tx with the stakebase in the wrong
// position
var ssgenMsgTxStakeBaseWrong = &wire.MsgTx{
	SerType: wire.TxSerializeFull,
	Version: 1,
	TxIn: []*wire.TxIn{
		&ssgenTxIn1,
		&ssgenTxIn0,
	},
	TxOut: []*wire.TxOut{
		&ssgenTxOut0,
		&ssgenTxOut1,
		&ssgenTxOut2,
	},
	LockTime: 0,
	Expiry:   0,
}

// ssgenMsgTxBadVerOut is an invalid SSGen tx that contains an output with a bad
// version
var ssgenMsgTxBadVerOut = &wire.MsgTx{
	SerType: wire.TxSerializeFull,
	Version: 1,
	TxIn: []*wire.TxIn{
		&ssgenTxIn0,
		&ssgenTxIn1,
	},
	TxOut: []*wire.TxOut{
		&ssgenTxOut0,
		&ssgenTxOut1,
		&ssgenTxOut2,
		&ssgenTxOut3BadVer,
	},
	LockTime: 0,
	Expiry:   0,
}

// ssgenMsgTxWrongZeroethOut is an invalid SSGen tx with the first output being not
// an OP_RETURN push
var ssgenMsgTxWrongZeroethOut = &wire.MsgTx{
	SerType: wire.TxSerializeFull,
	Version: 1,
	TxIn: []*wire.TxIn{
		&ssgenTxIn0,
		&ssgenTxIn1,
	},
	TxOut: []*wire.TxOut{
		&ssgenTxOut2,
		&ssgenTxOut1,
		&ssgenTxOut0,
	},
	LockTime: 0,
	Expiry:   0,
}

// ssgenMsgTxWrongFirstOut is an invalid SSGen tx with the second output being not
// an OP_RETURN push
var ssgenMsgTxWrongFirstOut = &wire.MsgTx{
	SerType: wire.TxSerializeFull,
	Version: 1,
	TxIn: []*wire.TxIn{
		&ssgenTxIn0,
		&ssgenTxIn1,
	},
	TxOut: []*wire.TxOut{
		&ssgenTxOut0,
		&ssgenTxOut2,
		&ssgenTxOut1,
	},
	LockTime: 0,
	Expiry:   0,
}

// ssrtxTxIn is the 0th position input in a valid SSRtx tx used to test out the
// IsSSRtx function
var ssrtxTxIn = wire.TxIn{
	PreviousOutPoint: wire.OutPoint{
		Hash: chainhash.Hash([32]byte{ // Make go vet happy.
			0x03, 0x2e, 0x38, 0xe9, 0xc0, 0xa8, 0x4c, 0x60,
			0x46, 0xd6, 0x87, 0xd1, 0x05, 0x56, 0xdc, 0xac,
			0xc4, 0x1d, 0x27, 0x5e, 0xc5, 0x5f, 0xc0, 0x07,
			0x79, 0xac, 0x88, 0xfd, 0xf3, 0x57, 0xa1, 0x87,
		}), // 87a157f3fd88ac7907c05fc55e271dc4acdc5605d187d646604ca8c0e9382e03
		Index: 0,
		Tree:  wire.TxTreeStake,
	},
	SignatureScript: []byte{
		0x49, // OP_DATA_73
		0x30, 0x46, 0x02, 0x21, 0x00, 0xc3, 0x52, 0xd3,
		0xdd, 0x99, 0x3a, 0x98, 0x1b, 0xeb, 0xa4, 0xa6,
		0x3a, 0xd1, 0x5c, 0x20, 0x92, 0x75, 0xca, 0x94,
		0x70, 0xab, 0xfc, 0xd5, 0x7d, 0xa9, 0x3b, 0x58,
		0xe4, 0xeb, 0x5d, 0xce, 0x82, 0x02, 0x21, 0x00,
		0x84, 0x07, 0x92, 0xbc, 0x1f, 0x45, 0x60, 0x62,
		0x81, 0x9f, 0x15, 0xd3, 0x3e, 0xe7, 0x05, 0x5c,
		0xf7, 0xb5, 0xee, 0x1a, 0xf1, 0xeb, 0xcc, 0x60,
		0x28, 0xd9, 0xcd, 0xb1, 0xc3, 0xaf, 0x77, 0x48,
		0x01, // 73-byte signature
		0x41, // OP_DATA_65
		0x04, 0xf4, 0x6d, 0xb5, 0xe9, 0xd6, 0x1a, 0x9d,
		0xc2, 0x7b, 0x8d, 0x64, 0xad, 0x23, 0xe7, 0x38,
		0x3a, 0x4e, 0x6c, 0xa1, 0x64, 0x59, 0x3c, 0x25,
		0x27, 0xc0, 0x38, 0xc0, 0x85, 0x7e, 0xb6, 0x7e,
		0xe8, 0xe8, 0x25, 0xdc, 0xa6, 0x50, 0x46, 0xb8,
		0x2c, 0x93, 0x31, 0x58, 0x6c, 0x82, 0xe0, 0xfd,
		0x1f, 0x63, 0x3f, 0x25, 0xf8, 0x7c, 0x16, 0x1b,
		0xc6, 0xf8, 0xa6, 0x30, 0x12, 0x1d, 0xf2, 0xb3,
		0xd3, // 65-byte pubkey
	},
	Sequence: 0xffffffff,
}

// ssrtxTxOut is the 0th position output in a valid SSRtx tx used to test out the
// IsSSRtx function
var ssrtxTxOut = wire.TxOut{
	Value:   0x2122e300,
	Version: 0x0000,
	PkScript: []byte{
		0xbc, // OP_SSGEN
		0x76, // OP_DUP
		0xa9, // OP_HASH160
		0x14, // OP_DATA_20
		0xc3, 0x98, 0xef, 0xa9,
		0xc3, 0x92, 0xba, 0x60,
		0x13, 0xc5, 0xe0, 0x4e,
		0xe7, 0x29, 0x75, 0x5e,
		0xf7, 0xf5, 0x8b, 0x33,
		0x88, // OP_EQUALVERIFY
		0xac, // OP_CHECKSIG
	},
}

// ssrtxTxOut2 is a P2SH output
var ssrtxTxOut2 = wire.TxOut{
	Value:   0x2123e300, // 556000000
	Version: 0x0000,
	PkScript: []byte{
		0xbc, // OP_SSRTX
		0xa9, // OP_HASH160
		0x14, // OP_DATA_20
		0xc3, 0x98, 0xef, 0xa9,
		0xc3, 0x92, 0xba, 0x60,
		0x13, 0xc5, 0xe0, 0x4e,
		0xe7, 0x29, 0x75, 0x5e,
		0xf7, 0xf5, 0x8b, 0x32,
		0x87, // OP_EQUAL
	},
}

// ssrtxTxOut2BadVer is a P2SH output with a non-default script version
var ssrtxTxOut2BadVer = wire.TxOut{
	Value:   0x2123e300, // 556000000
	Version: 0x0100,
	PkScript: []byte{
		0xbc, // OP_SSRTX
		0xa9, // OP_HASH160
		0x14, // OP_DATA_20
		0xc3, 0x98, 0xef, 0xa9,
		0xc3, 0x92, 0xba, 0x60,
		0x13, 0xc5, 0xe0, 0x4e,
		0xe7, 0x29, 0x75, 0x5e,
		0xf7, 0xf5, 0x8b, 0x32,
		0x87, // OP_EQUAL
	},
}

// ssrtxMsgTx is a valid SSRtx MsgTx with an input and outputs and is used in
// various testing scenarios
var ssrtxMsgTx = &wire.MsgTx{
	SerType: wire.TxSerializeFull,
	Version: 1,
	TxIn: []*wire.TxIn{
		&ssrtxTxIn,
	},
	TxOut: []*wire.TxOut{
		&ssrtxTxOut,
		&ssrtxTxOut2,
	},
	LockTime: 0,
	Expiry:   0,
}

// ssrtxMsgTx is a valid SSRtx MsgTx with an input and outputs and is used in
// various testing scenarios
var ssrtxMsgTxTooManyInputs = &wire.MsgTx{
	SerType: wire.TxSerializeFull,
	Version: 1,
	TxIn: []*wire.TxIn{
		&ssrtxTxIn,
		&ssrtxTxIn,
	},
	TxOut: []*wire.TxOut{
		&ssrtxTxOut,
	},
	LockTime: 0,
	Expiry:   0,
}

// ssrtxMsgTx is a valid SSRtx MsgTx with an input and outputs and is used in
// various testing scenarios
var ssrtxMsgTxTooManyOutputs = &wire.MsgTx{
	SerType: wire.TxSerializeFull,
	Version: 1,
	TxIn: []*wire.TxIn{
		&ssrtxTxIn,
	},
	TxOut: []*wire.TxOut{
		&ssrtxTxOut, &ssrtxTxOut, &ssrtxTxOut, &ssrtxTxOut, &ssrtxTxOut,
		&ssrtxTxOut, &ssrtxTxOut, &ssrtxTxOut, &ssrtxTxOut, &ssrtxTxOut,
		&ssrtxTxOut, &ssrtxTxOut, &ssrtxTxOut, &ssrtxTxOut, &ssrtxTxOut,
		&ssrtxTxOut, &ssrtxTxOut, &ssrtxTxOut, &ssrtxTxOut, &ssrtxTxOut,
		&ssrtxTxOut, &ssrtxTxOut, &ssrtxTxOut, &ssrtxTxOut, &ssrtxTxOut,
		&ssrtxTxOut, &ssrtxTxOut, &ssrtxTxOut, &ssrtxTxOut, &ssrtxTxOut,
		&ssrtxTxOut, &ssrtxTxOut, &ssrtxTxOut, &ssrtxTxOut, &ssrtxTxOut,
		&ssrtxTxOut, &ssrtxTxOut, &ssrtxTxOut, &ssrtxTxOut, &ssrtxTxOut,
		&ssrtxTxOut, &ssrtxTxOut, &ssrtxTxOut, &ssrtxTxOut, &ssrtxTxOut,
		&ssrtxTxOut, &ssrtxTxOut, &ssrtxTxOut, &ssrtxTxOut, &ssrtxTxOut,
		&ssrtxTxOut, &ssrtxTxOut, &ssrtxTxOut, &ssrtxTxOut, &ssrtxTxOut,
		&ssrtxTxOut, &ssrtxTxOut, &ssrtxTxOut, &ssrtxTxOut, &ssrtxTxOut,
		&ssrtxTxOut, &ssrtxTxOut, &ssrtxTxOut, &ssrtxTxOut, &ssrtxTxOut,
		&ssrtxTxOut, &ssrtxTxOut, &ssrtxTxOut, &ssrtxTxOut, &ssrtxTxOut,
		&ssrtxTxOut, &ssrtxTxOut, &ssrtxTxOut, &ssrtxTxOut, &ssrtxTxOut,
	},
	LockTime: 0,
	Expiry:   0,
}

var ssrtxMsgTxBadVerOut = &wire.MsgTx{
	SerType: wire.TxSerializeFull,
	Version: 1,
	TxIn: []*wire.TxIn{
		&ssrtxTxIn,
	},
	TxOut: []*wire.TxOut{
		&ssrtxTxOut,
		&ssrtxTxOut2BadVer,
	},
	LockTime: 0,
	Expiry:   0,
}
>>>>>>> 2da79b3d
<|MERGE_RESOLUTION|>--- conflicted
+++ resolved
@@ -1,4486 +1,2241 @@
-<<<<<<< HEAD
-// Copyright (c) 2015-2017 The Decred developers
-// Copyright (c) 2018-2020 The Hc developers
-// Use of this source code is governed by an ISC
-// license that can be found in the LICENSE file.
-
-package stake_test
-
-import (
-	"bytes"
-	"encoding/hex"
-	"reflect"
-	"testing"
-
-	"github.com/HcashOrg/hcd/blockchain/stake"
-	"github.com/HcashOrg/hcd/chaincfg"
-	"github.com/HcashOrg/hcd/chaincfg/chainhash"
-	"github.com/HcashOrg/hcd/hcutil"
-	"github.com/HcashOrg/hcd/txscript"
-	"github.com/HcashOrg/hcd/wire"
-)
-
-// SSTX TESTING -------------------------------------------------------------------
-func TestIsSStx(t *testing.T) {
-	var sstx = hcutil.NewTx(sstxMsgTx)
-	sstx.SetTree(wire.TxTreeStake)
-	sstx.SetIndex(0)
-
-	test, err := stake.IsSStx(sstx.MsgTx())
-	if !test || err != nil {
-		t.Errorf("IsSSTx should have returned true,<nil> but instead returned %v"+
-			",%v", test, err)
-	}
-
-	// ---------------------------------------------------------------------------
-	// Test for an OP_RETURN commitment push of the maximum size
-	biggestPush := []byte{
-		0x6a, 0x4b, // OP_RETURN Push 75-bytes
-		0x14, 0x94, 0x8c, 0x76, 0x5a, 0x69, 0x14, 0xd4, // 75 bytes
-		0x3f, 0x2a, 0x7a, 0xc1, 0x77, 0xda, 0x2c, 0x2f,
-		0x6b, 0x52, 0xde, 0x3d, 0x7c, 0x7c, 0x7c, 0x7c,
-		0x6b, 0x52, 0xde, 0x3d, 0x7c, 0x7c, 0x7c, 0x7c,
-		0x6b, 0x52, 0xde, 0x3d, 0x7c, 0x7c, 0x7c, 0x7c,
-		0x6b, 0x52, 0xde, 0x3d, 0x7c, 0x7c, 0x7c, 0x7c,
-		0x6b, 0x52, 0xde, 0x3d, 0x7c, 0x7c, 0x7c, 0x7c,
-		0x6b, 0x52, 0xde, 0x3d, 0x7c, 0x7c, 0x7c, 0x7c,
-		0x6b, 0x52, 0xde, 0x3d, 0x7c, 0x7c, 0x7c, 0x7c,
-		0x6b, 0x52, 0xde,
-	}
-
-	sstx = hcutil.NewTxDeep(sstxMsgTx)
-	sstx.MsgTx().TxOut[1].PkScript = biggestPush
-	sstx.SetTree(wire.TxTreeStake)
-	sstx.SetIndex(0)
-
-	test, err = stake.IsSStx(sstx.MsgTx())
-	if !test || err != nil {
-		t.Errorf("IsSSTx should have returned true,<nil> but instead returned %v"+
-			",%v", test, err)
-	}
-}
-
-func TestIsSSTxErrors(t *testing.T) {
-	// Initialize the buffer for later manipulation
-	var buf bytes.Buffer
-	buf.Grow(sstxMsgTx.SerializeSize())
-	err := sstxMsgTx.Serialize(&buf)
-	if err != nil {
-		t.Errorf("Error serializing the reference sstx: %v", err)
-	}
-	bufBytes := buf.Bytes()
-
-	// ---------------------------------------------------------------------------
-	// Test too many inputs with sstxMsgTxExtraInputs
-
-	var sstxExtraInputs = hcutil.NewTx(sstxMsgTxExtraInput)
-	sstxExtraInputs.SetTree(wire.TxTreeStake)
-	sstxExtraInputs.SetIndex(0)
-
-	test, err := stake.IsSStx(sstxExtraInputs.MsgTx())
-	if test || err.(stake.RuleError).GetCode() !=
-		stake.ErrSStxTooManyInputs {
-		t.Errorf("IsSSTx should have returned false,%v but instead returned %v"+
-			",%v", stake.ErrSStxTooManyInputs, test, err)
-	}
-
-	// ---------------------------------------------------------------------------
-	// Test too many outputs with sstxMsgTxExtraOutputs
-
-	var sstxExtraOutputs = hcutil.NewTx(sstxMsgTxExtraOutputs)
-	sstxExtraOutputs.SetTree(wire.TxTreeStake)
-	sstxExtraOutputs.SetIndex(0)
-
-	test, err = stake.IsSStx(sstxExtraOutputs.MsgTx())
-	if test || err.(stake.RuleError).GetCode() !=
-		stake.ErrSStxTooManyOutputs {
-		t.Errorf("IsSSTx should have returned false,%v but instead returned %v"+
-			",%v", stake.ErrSStxTooManyOutputs, test, err)
-	}
-
-	// ---------------------------------------------------------------------------
-	// Check to make sure the first output is OP_SSTX tagged
-
-	var tx wire.MsgTx
-	testFirstOutTagged := bytes.Replace(bufBytes,
-		[]byte{0x00, 0xe3, 0x23, 0x21, 0x00, 0x00, 0x00, 0x00,
-			0x00, 0x00, 0x1a, 0xba},
-		[]byte{0x00, 0xe3, 0x23, 0x21, 0x00, 0x00, 0x00, 0x00,
-			0x00, 0x00, 0x19},
-		1)
-
-	// Deserialize the manipulated tx
-	rbuf := bytes.NewReader(testFirstOutTagged)
-	err = tx.Deserialize(rbuf)
-	if err != nil {
-		t.Errorf("Deserialize error %v", err)
-	}
-
-	var sstxUntaggedOut = hcutil.NewTx(&tx)
-	sstxUntaggedOut.SetTree(wire.TxTreeStake)
-	sstxUntaggedOut.SetIndex(0)
-
-	test, err = stake.IsSStx(sstxUntaggedOut.MsgTx())
-	if test || err.(stake.RuleError).GetCode() !=
-		stake.ErrSStxInvalidOutputs {
-		t.Errorf("IsSSTx should have returned false,%v but instead returned %v"+
-			",%v", stake.ErrSStxInvalidOutputs, test, err)
-	}
-
-	// ---------------------------------------------------------------------------
-	// Test for mismatched number of inputs versus number of outputs
-
-	var sstxInsOutsMismatched = hcutil.NewTx(sstxMismatchedInsOuts)
-	sstxInsOutsMismatched.SetTree(wire.TxTreeStake)
-	sstxInsOutsMismatched.SetIndex(0)
-
-	test, err = stake.IsSStx(sstxInsOutsMismatched.MsgTx())
-	if test || err.(stake.RuleError).GetCode() !=
-		stake.ErrSStxInOutProportions {
-		t.Errorf("IsSSTx should have returned false,%v but instead returned %v"+
-			",%v", stake.ErrSStxInOutProportions, test, err)
-	}
-
-	// ---------------------------------------------------------------------------
-	// Test for bad version of output.
-	var sstxBadVerOut = hcutil.NewTx(sstxBadVersionOut)
-	sstxBadVerOut.SetTree(wire.TxTreeStake)
-	sstxBadVerOut.SetIndex(0)
-
-	test, err = stake.IsSStx(sstxBadVerOut.MsgTx())
-	if test || err.(stake.RuleError).GetCode() !=
-		stake.ErrSStxInvalidOutputs {
-		t.Errorf("IsSSTx should have returned false,%v but instead returned %v"+
-			",%v", stake.ErrSStxInvalidOutputs, test, err)
-	}
-
-	// ---------------------------------------------------------------------------
-	// Test for second or more output not being OP_RETURN push
-
-	var sstxNoNullData = hcutil.NewTx(sstxNullDataMissing)
-	sstxNoNullData.SetTree(wire.TxTreeStake)
-	sstxNoNullData.SetIndex(0)
-
-	test, err = stake.IsSStx(sstxNoNullData.MsgTx())
-	if test || err.(stake.RuleError).GetCode() !=
-		stake.ErrSStxInvalidOutputs {
-		t.Errorf("IsSSTx should have returned false,%v but instead returned %v"+
-			",%v", stake.ErrSStxInvalidOutputs, test, err)
-	}
-
-	// ---------------------------------------------------------------------------
-	// Test for change output being in the wrong place
-
-	var sstxNullDataMis = hcutil.NewTx(sstxNullDataMisplaced)
-	sstxNullDataMis.SetTree(wire.TxTreeStake)
-	sstxNullDataMis.SetIndex(0)
-
-	test, err = stake.IsSStx(sstxNullDataMis.MsgTx())
-	if test || err.(stake.RuleError).GetCode() !=
-		stake.ErrSStxInvalidOutputs {
-		t.Errorf("IsSSTx should have returned false,%v but instead returned %v"+
-			",%v", stake.ErrSStxInvalidOutputs, test, err)
-	}
-
-	// ---------------------------------------------------------------------------
-	// Test for too short of a pubkeyhash being given in an OP_RETURN output
-
-	testPKHLength := bytes.Replace(bufBytes,
-		[]byte{
-			0x20, 0x6a, 0x1e, 0x94, 0x8c, 0x76, 0x5a, 0x69,
-			0x14, 0xd4, 0x3f, 0x2a, 0x7a, 0xc1, 0x77, 0xda,
-			0x2c, 0x2f, 0x6b, 0x52, 0xde, 0x3d, 0x7c,
-		},
-		[]byte{
-			0x1f, 0x6a, 0x1d, 0x94, 0x8c, 0x76, 0x5a, 0x69,
-			0x14, 0xd4, 0x3f, 0x2a, 0x7a, 0xc1, 0x77, 0xda,
-			0x2c, 0x2f, 0x6b, 0x52, 0xde, 0x3d,
-		},
-		1)
-
-	// Deserialize the manipulated tx
-	rbuf = bytes.NewReader(testPKHLength)
-	err = tx.Deserialize(rbuf)
-	if err != nil {
-		t.Errorf("Deserialize error %v", err)
-	}
-
-	var sstxWrongPKHLength = hcutil.NewTx(&tx)
-	sstxWrongPKHLength.SetTree(wire.TxTreeStake)
-	sstxWrongPKHLength.SetIndex(0)
-
-	test, err = stake.IsSStx(sstxWrongPKHLength.MsgTx())
-	if test || err.(stake.RuleError).GetCode() !=
-		stake.ErrSStxInvalidOutputs {
-		t.Errorf("IsSSTx should have returned false,%v but instead returned %v"+
-			",%v", stake.ErrSStxInvalidOutputs, test, err)
-	}
-
-	// ---------------------------------------------------------------------------
-	// Test for an invalid OP_RETURN prefix with too big of a push
-	tooBigPush := []byte{
-		0x6a, 0x4c, 0x4c, // OP_RETURN Push 76-bytes
-		0x14, 0x94, 0x8c, 0x76, 0x5a, 0x69, 0x14, 0xd4, // 76 bytes
-		0x3f, 0x2a, 0x7a, 0xc1, 0x77, 0xda, 0x2c, 0x2f,
-		0x6b, 0x52, 0xde, 0x3d, 0x7c, 0x7c, 0x7c, 0x7c,
-		0x6b, 0x52, 0xde, 0x3d, 0x7c, 0x7c, 0x7c, 0x7c,
-		0x6b, 0x52, 0xde, 0x3d, 0x7c, 0x7c, 0x7c, 0x7c,
-		0x6b, 0x52, 0xde, 0x3d, 0x7c, 0x7c, 0x7c, 0x7c,
-		0x6b, 0x52, 0xde, 0x3d, 0x7c, 0x7c, 0x7c, 0x7c,
-		0x6b, 0x52, 0xde, 0x3d, 0x7c, 0x7c, 0x7c, 0x7c,
-		0x6b, 0x52, 0xde, 0x3d, 0x7c, 0x7c, 0x7c, 0x7c,
-		0x6b, 0x52, 0xde, 0x3d,
-	}
-
-	// Deserialize the manipulated tx
-	rbuf = bytes.NewReader(bufBytes)
-	err = tx.Deserialize(rbuf)
-	if err != nil {
-		t.Errorf("Deserialize error %v", err)
-	}
-	tx.TxOut[1].PkScript = tooBigPush
-
-	var sstxWrongPrefix = hcutil.NewTx(&tx)
-	sstxWrongPrefix.SetTree(wire.TxTreeStake)
-	sstxWrongPrefix.SetIndex(0)
-
-	test, err = stake.IsSStx(sstxWrongPrefix.MsgTx())
-	if test || err.(stake.RuleError).GetCode() !=
-		stake.ErrSStxInvalidOutputs {
-		t.Errorf("IsSSTx should have returned false,%v but instead returned %v"+
-			",%v", stake.ErrSStxInvalidOutputs, test, err)
-	}
-}
-
-// SSGEN TESTING ------------------------------------------------------------------
-
-func TestIsSSGen(t *testing.T) {
-	var ssgen = hcutil.NewTx(ssgenMsgTx)
-	ssgen.SetTree(wire.TxTreeStake)
-	ssgen.SetIndex(0)
-
-	test, err := stake.IsSSGen(ssgen.MsgTx())
-	if !test || err != nil {
-		t.Errorf("IsSSGen should have returned true,<nil> but instead returned %v"+
-			",%v", test, err)
-	}
-
-	// Test for an OP_RETURN VoteBits push of the maximum size
-	biggestPush := []byte{
-		0x6a, 0x4b, // OP_RETURN Push 75-bytes
-		0x14, 0x94, 0x8c, 0x76, 0x5a, 0x69, 0x14, 0xd4, // 75 bytes
-		0x3f, 0x2a, 0x7a, 0xc1, 0x77, 0xda, 0x2c, 0x2f,
-		0x6b, 0x52, 0xde, 0x3d, 0x7c, 0x7c, 0x7c, 0x7c,
-		0x6b, 0x52, 0xde, 0x3d, 0x7c, 0x7c, 0x7c, 0x7c,
-		0x6b, 0x52, 0xde, 0x3d, 0x7c, 0x7c, 0x7c, 0x7c,
-		0x6b, 0x52, 0xde, 0x3d, 0x7c, 0x7c, 0x7c, 0x7c,
-		0x6b, 0x52, 0xde, 0x3d, 0x7c, 0x7c, 0x7c, 0x7c,
-		0x6b, 0x52, 0xde, 0x3d, 0x7c, 0x7c, 0x7c, 0x7c,
-		0x6b, 0x52, 0xde, 0x3d, 0x7c, 0x7c, 0x7c, 0x7c,
-		0x6b, 0x52, 0xde,
-	}
-
-	ssgen = hcutil.NewTxDeep(ssgenMsgTx)
-	ssgen.SetTree(wire.TxTreeStake)
-	ssgen.SetIndex(0)
-	ssgen.MsgTx().TxOut[1].PkScript = biggestPush
-
-	test, err = stake.IsSSGen(ssgen.MsgTx())
-	if !test || err != nil {
-		t.Errorf("IsSSGen should have returned true,<nil> but instead returned %v"+
-			",%v", test, err)
-	}
-
-}
-
-func TestIsSSGenErrors(t *testing.T) {
-	// Initialize the buffer for later manipulation
-	var buf bytes.Buffer
-	buf.Grow(ssgenMsgTx.SerializeSize())
-	err := ssgenMsgTx.Serialize(&buf)
-	if err != nil {
-		t.Errorf("Error serializing the reference sstx: %v", err)
-	}
-	bufBytes := buf.Bytes()
-
-	// ---------------------------------------------------------------------------
-	// Test too many inputs with ssgenMsgTxExtraInputs
-
-	var ssgenExtraInputs = hcutil.NewTx(ssgenMsgTxExtraInput)
-	ssgenExtraInputs.SetTree(wire.TxTreeStake)
-	ssgenExtraInputs.SetIndex(0)
-
-	test, err := stake.IsSSGen(ssgenExtraInputs.MsgTx())
-	if test || err.(stake.RuleError).GetCode() !=
-		stake.ErrSSGenWrongNumInputs {
-		t.Errorf("IsSSGen should have returned false,%v but instead returned %v"+
-			",%v", stake.ErrSSGenWrongNumInputs, test, err)
-	}
-
-	// ---------------------------------------------------------------------------
-	// Test too many outputs with sstxMsgTxExtraOutputs
-
-	var ssgenExtraOutputs = hcutil.NewTx(ssgenMsgTxExtraOutputs)
-	ssgenExtraOutputs.SetTree(wire.TxTreeStake)
-	ssgenExtraOutputs.SetIndex(0)
-
-	test, err = stake.IsSSGen(ssgenExtraOutputs.MsgTx())
-	if test || err.(stake.RuleError).GetCode() !=
-		stake.ErrSSGenTooManyOutputs {
-		t.Errorf("IsSSGen should have returned false,%v but instead returned %v"+
-			",%v", stake.ErrSSGenTooManyOutputs, test, err)
-	}
-
-	// ---------------------------------------------------------------------------
-	// Test 0th input not being stakebase error
-
-	var ssgenStakeBaseWrong = hcutil.NewTx(ssgenMsgTxStakeBaseWrong)
-	ssgenStakeBaseWrong.SetTree(wire.TxTreeStake)
-	ssgenStakeBaseWrong.SetIndex(0)
-
-	test, err = stake.IsSSGen(ssgenStakeBaseWrong.MsgTx())
-	if test || err.(stake.RuleError).GetCode() !=
-		stake.ErrSSGenNoStakebase {
-		t.Errorf("IsSSGen should have returned false,%v but instead returned %v"+
-			",%v", stake.ErrSSGenNoStakebase, test, err)
-	}
-
-	// ---------------------------------------------------------------------------
-	// Wrong tree for inputs test
-
-	// Replace TxTreeStake with TxTreeRegular
-	testWrongTreeInputs := bytes.Replace(bufBytes,
-		[]byte{0x79, 0xac, 0x88, 0xfd, 0xf3, 0x57, 0xa1, 0x87, 0x00,
-			0x00, 0x00, 0x00, 0x01},
-		[]byte{0x79, 0xac, 0x88, 0xfd, 0xf3, 0x57, 0xa1, 0x87, 0x00,
-			0x00, 0x00, 0x00, 0x00},
-		1)
-
-	// Deserialize the manipulated tx
-	var tx wire.MsgTx
-	rbuf := bytes.NewReader(testWrongTreeInputs)
-	err = tx.Deserialize(rbuf)
-	if err != nil {
-		t.Errorf("Deserialize error %v", err)
-	}
-
-	var ssgenWrongTreeIns = hcutil.NewTx(&tx)
-	ssgenWrongTreeIns.SetTree(wire.TxTreeStake)
-	ssgenWrongTreeIns.SetIndex(0)
-
-	test, err = stake.IsSSGen(ssgenWrongTreeIns.MsgTx())
-	if test || err.(stake.RuleError).GetCode() !=
-		stake.ErrSSGenWrongTxTree {
-		t.Errorf("IsSSGen should have returned false,%v but instead returned %v"+
-			",%v", stake.ErrSSGenWrongTxTree, test, err)
-	}
-
-	// ---------------------------------------------------------------------------
-	// Test for bad version of output.
-	var ssgenTxBadVerOut = hcutil.NewTx(ssgenMsgTxBadVerOut)
-	ssgenTxBadVerOut.SetTree(wire.TxTreeStake)
-	ssgenTxBadVerOut.SetIndex(0)
-
-	test, err = stake.IsSSGen(ssgenTxBadVerOut.MsgTx())
-	if test || err.(stake.RuleError).GetCode() !=
-		stake.ErrSSGenBadGenOuts {
-		t.Errorf("IsSSGen should have returned false,%v but instead returned %v"+
-			",%v", stake.ErrSSGenBadGenOuts, test, err)
-	}
-
-	// ---------------------------------------------------------------------------
-	// Test 0th output not being OP_RETURN push
-
-	var ssgenWrongZeroethOut = hcutil.NewTx(ssgenMsgTxWrongZeroethOut)
-	ssgenWrongZeroethOut.SetTree(wire.TxTreeStake)
-	ssgenWrongZeroethOut.SetIndex(0)
-
-	test, err = stake.IsSSGen(ssgenWrongZeroethOut.MsgTx())
-	if test || err.(stake.RuleError).GetCode() !=
-		stake.ErrSSGenNoReference {
-		t.Errorf("IsSSGen should have returned false,%v but instead returned %v"+
-			",%v", stake.ErrSSGenNoReference, test, err)
-	}
-	// ---------------------------------------------------------------------------
-	// Test for too short of an OP_RETURN push being given in the 0th tx out
-
-	testDataPush0Length := bytes.Replace(bufBytes,
-		[]byte{
-			0x26, 0x6a, 0x24,
-			0x94, 0x8c, 0x76, 0x5a, 0x69, 0x14, 0xd4, 0x3f,
-			0x2a, 0x7a, 0xc1, 0x77, 0xda, 0x2c, 0x2f, 0x6b,
-			0x52, 0xde, 0x3d, 0x7c, 0xda, 0x2c, 0x2f, 0x6b,
-			0x52, 0xde, 0x3d, 0x7c, 0x52, 0xde, 0x3d, 0x7c,
-			0x00, 0xe3, 0x23, 0x21,
-		},
-		[]byte{
-			0x25, 0x6a, 0x23,
-			0x94, 0x8c, 0x76, 0x5a, 0x69, 0x14, 0xd4, 0x3f,
-			0x2a, 0x7a, 0xc1, 0x77, 0xda, 0x2c, 0x2f, 0x6b,
-			0x52, 0xde, 0x3d, 0x7c, 0xda, 0x2c, 0x2f, 0x6b,
-			0x52, 0xde, 0x3d, 0x7c, 0x52, 0xde, 0x3d, 0x7c,
-			0x00, 0xe3, 0x23,
-		},
-		1)
-
-	// Deserialize the manipulated tx
-	rbuf = bytes.NewReader(testDataPush0Length)
-	err = tx.Deserialize(rbuf)
-	if err != nil {
-		t.Errorf("Deserialize error %v", err)
-	}
-
-	var ssgenWrongDataPush0Length = hcutil.NewTx(&tx)
-	ssgenWrongDataPush0Length.SetTree(wire.TxTreeStake)
-	ssgenWrongDataPush0Length.SetIndex(0)
-
-	test, err = stake.IsSSGen(ssgenWrongDataPush0Length.MsgTx())
-	if test || err.(stake.RuleError).GetCode() !=
-		stake.ErrSSGenBadReference {
-		t.Errorf("IsSSGen should have returned false,%v but instead returned %v"+
-			",%v", stake.ErrSSGenBadReference, test, err)
-	}
-
-	// ---------------------------------------------------------------------------
-	// Test for an invalid OP_RETURN prefix
-
-	testNullData0Prefix := bytes.Replace(bufBytes,
-		[]byte{
-			0x26, 0x6a, 0x24,
-			0x94, 0x8c, 0x76, 0x5a, 0x69, 0x14, 0xd4, 0x3f,
-			0x2a, 0x7a, 0xc1, 0x77, 0xda, 0x2c, 0x2f, 0x6b,
-			0x52, 0xde, 0x3d, 0x7c, 0xda, 0x2c, 0x2f, 0x6b,
-			0x52, 0xde, 0x3d, 0x7c, 0x52, 0xde, 0x3d, 0x7c,
-			0x00, 0xe3, 0x23, 0x21,
-		},
-		[]byte{ // This uses an OP_PUSHDATA_1 35-byte push to achieve 36 bytes
-			0x26, 0x6a, 0x4c, 0x23,
-			0x94, 0x8c, 0x76, 0x5a, 0x69, 0x14, 0xd4, 0x3f,
-			0x2a, 0x7a, 0xc1, 0x77, 0xda, 0x2c, 0x2f, 0x6b,
-			0x52, 0xde, 0x3d, 0x7c, 0xda, 0x2c, 0x2f, 0x6b,
-			0x52, 0xde, 0x3d, 0x7c, 0x52, 0xde, 0x3d, 0x7c,
-			0x00, 0xe3, 0x23,
-		},
-		1)
-
-	// Deserialize the manipulated tx
-	rbuf = bytes.NewReader(testNullData0Prefix)
-	err = tx.Deserialize(rbuf)
-	if err != nil {
-		t.Errorf("Deserialize error %v", err)
-	}
-
-	var ssgenWrongNullData0Prefix = hcutil.NewTx(&tx)
-	ssgenWrongNullData0Prefix.SetTree(wire.TxTreeStake)
-	ssgenWrongNullData0Prefix.SetIndex(0)
-
-	test, err = stake.IsSSGen(ssgenWrongNullData0Prefix.MsgTx())
-	if test || err.(stake.RuleError).GetCode() !=
-		stake.ErrSSGenBadReference {
-		t.Errorf("IsSSGen should have returned false,%v but instead returned %v"+
-			",%v", stake.ErrSSGenBadReference, test, err)
-	}
-
-	// ---------------------------------------------------------------------------
-	// Test 1st output not being OP_RETURN push
-
-	var ssgenWrongFirstOut = hcutil.NewTx(ssgenMsgTxWrongFirstOut)
-	ssgenWrongFirstOut.SetTree(wire.TxTreeStake)
-	ssgenWrongFirstOut.SetIndex(0)
-
-	test, err = stake.IsSSGen(ssgenWrongFirstOut.MsgTx())
-	if test || err.(stake.RuleError).GetCode() !=
-		stake.ErrSSGenNoVotePush {
-		t.Errorf("IsSSGen should have returned false,%v but instead returned %v"+
-			",%v", stake.ErrSSGenNoVotePush, test, err)
-	}
-	// ---------------------------------------------------------------------------
-	// Test for too short of an OP_RETURN push being given in the 1st tx out
-	testDataPush1Length := bytes.Replace(bufBytes,
-		[]byte{
-			0x04, 0x6a, 0x02, 0x94, 0x8c,
-		},
-		[]byte{
-			0x03, 0x6a, 0x01, 0x94,
-		},
-		1)
-
-	// Deserialize the manipulated tx
-	rbuf = bytes.NewReader(testDataPush1Length)
-	err = tx.Deserialize(rbuf)
-	if err != nil {
-		t.Errorf("Deserialize error %v", err)
-	}
-
-	var ssgenWrongDataPush1Length = hcutil.NewTx(&tx)
-	ssgenWrongDataPush1Length.SetTree(wire.TxTreeStake)
-	ssgenWrongDataPush1Length.SetIndex(0)
-
-	test, err = stake.IsSSGen(ssgenWrongDataPush1Length.MsgTx())
-	if test || err.(stake.RuleError).GetCode() !=
-		stake.ErrSSGenBadVotePush {
-		t.Errorf("IsSSGen should have returned false,%v but instead returned %v"+
-			",%v", stake.ErrSSGenBadVotePush, test, err)
-	}
-
-	// ---------------------------------------------------------------------------
-	// Test for longer OP_RETURN push being given in the 1st tx out
-	testDataPush1Length = bytes.Replace(bufBytes,
-		[]byte{
-			0x04, 0x6a, 0x02, 0x94, 0x8c,
-		},
-		[]byte{
-			0x06, 0x6a, 0x04, 0x94, 0x8c, 0x8c, 0x8c,
-		},
-		1)
-
-	// Deserialize the manipulated tx
-	rbuf = bytes.NewReader(testDataPush1Length)
-	err = tx.Deserialize(rbuf)
-	if err != nil {
-		t.Errorf("Deserialize error %v", err)
-	}
-
-	var ssgenLongDataPush1Length = hcutil.NewTx(&tx)
-	ssgenLongDataPush1Length.SetTree(wire.TxTreeStake)
-	ssgenLongDataPush1Length.SetIndex(0)
-
-	test, err = stake.IsSSGen(ssgenLongDataPush1Length.MsgTx())
-	if !test || err != nil {
-		t.Errorf("IsSSGen should have returned false,%v but instead returned %v"+
-			",%v", stake.ErrSSGenBadVotePush, test, err)
-	}
-
-	// ---------------------------------------------------------------------------
-	// Test for an invalid OP_RETURN prefix
-
-	testNullData1Prefix := bytes.Replace(bufBytes,
-		[]byte{
-			0x04, 0x6a, 0x02, 0x94, 0x8c,
-		},
-		[]byte{ // This uses an OP_PUSHDATA_1 2-byte push to do the push in 5 bytes
-			0x05, 0x6a, 0x4c, 0x02, 0x00, 0x00,
-		},
-		1)
-
-	// Deserialize the manipulated tx
-	rbuf = bytes.NewReader(testNullData1Prefix)
-	err = tx.Deserialize(rbuf)
-	if err != nil {
-		t.Errorf("Deserialize error %v", err)
-	}
-
-	var ssgenWrongNullData1Prefix = hcutil.NewTx(&tx)
-	ssgenWrongNullData1Prefix.SetTree(wire.TxTreeStake)
-	ssgenWrongNullData1Prefix.SetIndex(0)
-
-	test, err = stake.IsSSGen(ssgenWrongNullData1Prefix.MsgTx())
-	if test || err.(stake.RuleError).GetCode() !=
-		stake.ErrSSGenBadVotePush {
-		t.Errorf("IsSSGen should have returned false,%v but instead returned %v"+
-			",%v", stake.ErrSSGenBadVotePush, test, err)
-	}
-
-	// ---------------------------------------------------------------------------
-	// Test for an index 2+ output being not OP_SSGEN tagged
-
-	testGenOutputUntagged := bytes.Replace(bufBytes,
-		[]byte{
-			0x1a, 0xbb, 0x76, 0xa9, 0x14, 0xc3, 0x98,
-		},
-		[]byte{
-			0x19, 0x76, 0xa9, 0x14, 0xc3, 0x98,
-		},
-		1)
-
-	// Deserialize the manipulated tx
-	rbuf = bytes.NewReader(testGenOutputUntagged)
-	err = tx.Deserialize(rbuf)
-	if err != nil {
-		t.Errorf("Deserialize error %v", err)
-	}
-
-	var ssgentestGenOutputUntagged = hcutil.NewTx(&tx)
-	ssgentestGenOutputUntagged.SetTree(wire.TxTreeStake)
-	ssgentestGenOutputUntagged.SetIndex(0)
-
-	test, err = stake.IsSSGen(ssgentestGenOutputUntagged.MsgTx())
-	if test || err.(stake.RuleError).GetCode() !=
-		stake.ErrSSGenBadGenOuts {
-		t.Errorf("IsSSGen should have returned false,%v but instead returned %v"+
-			",%v", stake.ErrSSGenBadGenOuts, test, err)
-	}
-}
-
-// SSRTX TESTING ------------------------------------------------------------------
-
-func TestIsSSRtx(t *testing.T) {
-	var ssrtx = hcutil.NewTx(ssrtxMsgTx)
-	ssrtx.SetTree(wire.TxTreeStake)
-	ssrtx.SetIndex(0)
-
-	test, err := stake.IsSSRtx(ssrtx.MsgTx())
-	if !test || err != nil {
-		t.Errorf("IsSSRtx should have returned true,<nil> but instead returned %v"+
-			",%v", test, err)
-	}
-}
-
-func TestIsSSRtxErrors(t *testing.T) {
-	// Initialize the buffer for later manipulation
-	var buf bytes.Buffer
-	buf.Grow(ssrtxMsgTx.SerializeSize())
-	err := ssrtxMsgTx.Serialize(&buf)
-	if err != nil {
-		t.Errorf("Error serializing the reference sstx: %v", err)
-	}
-	bufBytes := buf.Bytes()
-
-	// ---------------------------------------------------------------------------
-	// Test too many inputs with ssrtxMsgTxTooManyInputs
-
-	var ssrtxTooManyInputs = hcutil.NewTx(ssrtxMsgTxTooManyInputs)
-	ssrtxTooManyInputs.SetTree(wire.TxTreeStake)
-	ssrtxTooManyInputs.SetIndex(0)
-
-	test, err := stake.IsSSRtx(ssrtxTooManyInputs.MsgTx())
-	if test || err.(stake.RuleError).GetCode() !=
-		stake.ErrSSRtxWrongNumInputs {
-		t.Errorf("IsSSRtx should have returned false,%v but instead returned %v"+
-			",%v", stake.ErrSSRtxWrongNumInputs, test, err)
-	}
-
-	// ---------------------------------------------------------------------------
-	// Test too many outputs with ssrtxMsgTxTooManyOutputs
-
-	var ssrtxTooManyOutputs = hcutil.NewTx(ssrtxMsgTxTooManyOutputs)
-	ssrtxTooManyOutputs.SetTree(wire.TxTreeStake)
-	ssrtxTooManyOutputs.SetIndex(0)
-
-	test, err = stake.IsSSRtx(ssrtxTooManyOutputs.MsgTx())
-	if test || err.(stake.RuleError).GetCode() !=
-		stake.ErrSSRtxTooManyOutputs {
-		t.Errorf("IsSSRtx should have returned false,%v but instead returned %v"+
-			",%v", stake.ErrSSRtxTooManyOutputs, test, err)
-	}
-
-	// ---------------------------------------------------------------------------
-	// Test for bad version of output.
-	var ssrtxTxBadVerOut = hcutil.NewTx(ssrtxMsgTxBadVerOut)
-	ssrtxTxBadVerOut.SetTree(wire.TxTreeStake)
-	ssrtxTxBadVerOut.SetIndex(0)
-
-	test, err = stake.IsSSRtx(ssrtxTxBadVerOut.MsgTx())
-	if test || err.(stake.RuleError).GetCode() !=
-		stake.ErrSSRtxBadOuts {
-		t.Errorf("IsSSRtx should have returned false,%v but instead returned %v"+
-			",%v", stake.ErrSSRtxBadOuts, test, err)
-	}
-
-	// ---------------------------------------------------------------------------
-	// Test for an index 0+ output being not OP_SSRTX tagged
-	testRevocOutputUntagged := bytes.Replace(bufBytes,
-		[]byte{
-			0x1a, 0xbc, 0x76, 0xa9, 0x14, 0xc3, 0x98,
-		},
-		[]byte{
-			0x19, 0x76, 0xa9, 0x14, 0xc3, 0x98,
-		},
-		1)
-
-	// Deserialize the manipulated tx
-	var tx wire.MsgTx
-	rbuf := bytes.NewReader(testRevocOutputUntagged)
-	err = tx.Deserialize(rbuf)
-	if err != nil {
-		t.Errorf("Deserialize error %v", err)
-	}
-
-	var ssrtxTestRevocOutputUntagged = hcutil.NewTx(&tx)
-	ssrtxTestRevocOutputUntagged.SetTree(wire.TxTreeStake)
-	ssrtxTestRevocOutputUntagged.SetIndex(0)
-
-	test, err = stake.IsSSRtx(ssrtxTestRevocOutputUntagged.MsgTx())
-	if test || err.(stake.RuleError).GetCode() !=
-		stake.ErrSSRtxBadOuts {
-		t.Errorf("IsSSGen should have returned false,%v but instead returned %v"+
-			",%v", stake.ErrSSRtxBadOuts, test, err)
-	}
-
-	// ---------------------------------------------------------------------------
-	// Wrong tree for inputs test
-
-	// Replace TxTreeStake with TxTreeRegular
-	testWrongTreeInputs := bytes.Replace(bufBytes,
-		[]byte{0x79, 0xac, 0x88, 0xfd, 0xf3, 0x57, 0xa1, 0x87, 0x00,
-			0x00, 0x00, 0x00, 0x01},
-		[]byte{0x79, 0xac, 0x88, 0xfd, 0xf3, 0x57, 0xa1, 0x87, 0x00,
-			0x00, 0x00, 0x00, 0x00},
-		1)
-
-	// Deserialize the manipulated tx
-	rbuf = bytes.NewReader(testWrongTreeInputs)
-	err = tx.Deserialize(rbuf)
-	if err != nil {
-		t.Errorf("Deserialize error %v", err)
-	}
-
-	var ssrtxWrongTreeIns = hcutil.NewTx(&tx)
-	ssrtxWrongTreeIns.SetTree(wire.TxTreeStake)
-	ssrtxWrongTreeIns.SetIndex(0)
-
-	test, err = stake.IsSSRtx(ssrtxWrongTreeIns.MsgTx())
-	if test || err.(stake.RuleError).GetCode() !=
-		stake.ErrSSRtxWrongTxTree {
-		t.Errorf("IsSSRtx should have returned false,%v but instead returned %v"+
-			",%v", stake.ErrSSGenWrongTxTree, test, err)
-	}
-}
-
-// --------------------------------------------------------------------------------
-// Minor function testing
-func TestGetSSGenBlockVotedOn(t *testing.T) {
-	var ssgen = hcutil.NewTx(ssgenMsgTx)
-	ssgen.SetTree(wire.TxTreeStake)
-	ssgen.SetIndex(0)
-
-	blockHash, height, err := stake.SSGenBlockVotedOn(ssgen.MsgTx())
-
-	correctBlockHash, _ := chainhash.NewHash(
-		[]byte{
-			0x94, 0x8c, 0x76, 0x5a, // 32 byte hash
-			0x69, 0x14, 0xd4, 0x3f,
-			0x2a, 0x7a, 0xc1, 0x77,
-			0xda, 0x2c, 0x2f, 0x6b,
-			0x52, 0xde, 0x3d, 0x7c,
-			0xda, 0x2c, 0x2f, 0x6b,
-			0x52, 0xde, 0x3d, 0x7c,
-			0x52, 0xde, 0x3d, 0x7c,
-		})
-
-	correctheight := uint32(0x2123e300)
-
-	if err != nil {
-		t.Errorf("Error thrown on TestGetSSGenBlockVotedOn: %v", err)
-	}
-
-	if !reflect.DeepEqual(blockHash, *correctBlockHash) {
-		t.Errorf("Error thrown on TestGetSSGenBlockVotedOn: Looking for "+
-			"hash %v, got hash %v: %v", *correctBlockHash, blockHash, err)
-	}
-
-	if height != correctheight {
-		t.Errorf("Error thrown on TestGetSSGenBlockVotedOn: Looking for "+
-			"height %v, got height %v: %v", correctheight, height, err)
-	}
-}
-
-func TestGetSStxStakeOutputInfo(t *testing.T) {
-	var sstx = hcutil.NewTx(sstxMsgTx)
-	sstx.SetTree(wire.TxTreeStake)
-	sstx.SetIndex(0)
-
-	correctTyp := true
-
-	correctPkh := []byte{0x94, 0x8c, 0x76, 0x5a, // 20 byte address
-		0x69, 0x14, 0xd4, 0x3f,
-		0x2a, 0x7a, 0xc1, 0x77,
-		0xda, 0x2c, 0x2f, 0x6b,
-		0x52, 0xde, 0x3d, 0x7c,
-	}
-
-	correctAmt := int64(0x2123e300)
-
-	correctChange := int64(0x2223e300)
-
-	correctRule := true
-
-	correctLimit := uint16(4)
-
-	typs, pkhs, amts, changeAmts, rules, limits, _ :=
-		stake.TxSStxStakeOutputInfo(sstx.MsgTx())
-
-	if typs[2] != correctTyp {
-		t.Errorf("Error thrown on TestGetSStxStakeOutputInfo: Looking for "+
-			"type %v, got type %v", correctTyp, typs[1])
-	}
-
-	if !reflect.DeepEqual(pkhs[1], correctPkh) {
-		t.Errorf("Error thrown on TestGetSStxStakeOutputInfo: Looking for "+
-			"pkh %v, got pkh %v", correctPkh, pkhs[1])
-	}
-
-	if amts[1] != correctAmt {
-		t.Errorf("Error thrown on TestGetSStxStakeOutputInfo: Looking for "+
-			"amount %v, got amount %v", correctAmt, amts[1])
-	}
-
-	if changeAmts[1] != correctChange {
-		t.Errorf("Error thrown on TestGetSStxStakeOutputInfo: Looking for "+
-			"amount %v, got amount %v", correctChange, changeAmts[1])
-	}
-
-	if rules[1][0] != correctRule {
-		t.Errorf("Error thrown on TestGetSStxStakeOutputInfo: Looking for "+
-			"rule %v, got rule %v", correctRule, rules[1][0])
-	}
-
-	if limits[1][0] != correctLimit {
-		t.Errorf("Error thrown on TestGetSStxStakeOutputInfo: Looking for "+
-			"limit %v, got limit %v", correctLimit, rules[1][0])
-	}
-}
-
-func TestGetSSGenStakeOutputInfo(t *testing.T) {
-	var ssgen = hcutil.NewTx(ssgenMsgTx)
-	ssgen.SetTree(wire.TxTreeStake)
-	ssgen.SetIndex(0)
-
-	correctTyp := false
-
-	correctpkh := []byte{0xc3, 0x98, 0xef, 0xa9,
-		0xc3, 0x92, 0xba, 0x60,
-		0x13, 0xc5, 0xe0, 0x4e,
-		0xe7, 0x29, 0x75, 0x5e,
-		0xf7, 0xf5, 0x8b, 0x32,
-	}
-
-	correctamt := int64(0x2123e300)
-
-	typs, pkhs, amts, err := stake.TxSSGenStakeOutputInfo(ssgen.MsgTx(),
-		&chaincfg.SimNetParams)
-	if err != nil {
-		t.Errorf("Got unexpected error: %v", err.Error())
-	}
-
-	if typs[0] != correctTyp {
-		t.Errorf("Error thrown on TestGetSSGenStakeOutputInfo: Looking for "+
-			"type %v, got type %v", correctamt, amts[0])
-	}
-
-	if !reflect.DeepEqual(pkhs[0], correctpkh) {
-		t.Errorf("Error thrown on TestGetSSGenStakeOutputInfo: Looking for "+
-			"pkh %v, got pkh %v", correctpkh, pkhs[0])
-	}
-
-	if amts[0] != correctamt {
-		t.Errorf("Error thrown on TestGetSSGenStakeOutputInfo: Looking for "+
-			"amount %v, got amount %v", correctamt, amts[0])
-	}
-}
-
-func TestGetSSGenVoteBits(t *testing.T) {
-	var ssgen = hcutil.NewTx(ssgenMsgTx)
-	ssgen.SetTree(wire.TxTreeStake)
-	ssgen.SetIndex(0)
-
-	correctvbs := uint16(0x8c94)
-
-	votebits := stake.SSGenVoteBits(ssgen.MsgTx())
-
-	if correctvbs != votebits {
-		t.Errorf("Error thrown on TestGetSSGenVoteBits: Looking for "+
-			"vbs % x, got vbs % x", correctvbs, votebits)
-	}
-}
-
-func TestGetSSGenVersion(t *testing.T) {
-	var ssgen = ssgenMsgTx.Copy()
-
-	missingVersion := uint32(stake.VoteConsensusVersionAbsent)
-	version := stake.SSGenVersion(ssgen)
-	if version != missingVersion {
-		t.Errorf("Error thrown on TestGetSSGenVersion: Looking for "+
-			"version % x, got version % x", missingVersion, version)
-	}
-
-	vbBytes := []byte{0x01, 0x00, 0x01, 0xef, 0xcd, 0xab}
-	expectedVersion := uint32(0xabcdef01)
-	pkScript, err := txscript.GenerateProvablyPruneableOut(vbBytes)
-	if err != nil {
-		t.Errorf("GenerateProvablyPruneableOut error %v", err)
-	}
-	ssgen.TxOut[1].PkScript = pkScript
-	version = stake.SSGenVersion(ssgen)
-
-	if version != expectedVersion {
-		t.Errorf("Error thrown on TestGetSSGenVersion: Looking for "+
-			"version % x, got version % x", expectedVersion, version)
-	}
-}
-
-func TestGetSSRtxStakeOutputInfo(t *testing.T) {
-	var ssrtx = hcutil.NewTx(ssrtxMsgTx)
-	ssrtx.SetTree(wire.TxTreeStake)
-	ssrtx.SetIndex(0)
-
-	correctTyp := false
-
-	correctPkh := []byte{0xc3, 0x98, 0xef, 0xa9,
-		0xc3, 0x92, 0xba, 0x60,
-		0x13, 0xc5, 0xe0, 0x4e,
-		0xe7, 0x29, 0x75, 0x5e,
-		0xf7, 0xf5, 0x8b, 0x33,
-	}
-
-	correctAmt := int64(0x2122e300)
-
-	typs, pkhs, amts, err := stake.TxSSRtxStakeOutputInfo(ssrtx.MsgTx(),
-		&chaincfg.SimNetParams)
-	if err != nil {
-		t.Errorf("Got unexpected error: %v", err.Error())
-	}
-
-	if typs[0] != correctTyp {
-		t.Errorf("Error thrown on TestGetSStxStakeOutputInfo: Looking for "+
-			"type %v, got type %v", correctTyp, typs[0])
-	}
-
-	if !reflect.DeepEqual(pkhs[0], correctPkh) {
-		t.Errorf("Error thrown on TestGetSStxStakeOutputInfo: Looking for "+
-			"pkh %v, got pkh %v", correctPkh, pkhs[0])
-	}
-
-	if amts[0] != correctAmt {
-		t.Errorf("Error thrown on TestGetSStxStakeOutputInfo: Looking for "+
-			"amount %v, got amount %v", correctAmt, amts[0])
-	}
-}
-
-func TestGetSStxNullOutputAmounts(t *testing.T) {
-	commitAmts := []int64{int64(0x2122e300),
-		int64(0x12000000),
-		int64(0x12300000)}
-	changeAmts := []int64{int64(0x0122e300),
-		int64(0x02000000),
-		int64(0x02300000)}
-	amtTicket := int64(0x9122e300)
-
-	_, _, err := stake.SStxNullOutputAmounts(
-		[]int64{
-			int64(0x12000000),
-			int64(0x12300000),
-		},
-		changeAmts,
-		amtTicket)
-
-	// len commit to amts != len change amts
-	lenErrStr := "amounts was not equal in length " +
-		"to change amounts!"
-	if err == nil || err.Error() != lenErrStr {
-		t.Errorf("TestGetSStxNullOutputAmounts unexpected error: %v", err)
-	}
-
-	// too small amount to commit
-	_, _, err = stake.SStxNullOutputAmounts(
-		commitAmts,
-		changeAmts,
-		int64(0x00000000))
-	tooSmallErrStr := "committed amount was too small!"
-	if err == nil || err.Error() != tooSmallErrStr {
-		t.Errorf("TestGetSStxNullOutputAmounts unexpected error: %v", err)
-	}
-
-	// overspending error
-	tooMuchChangeAmts := []int64{int64(0x0122e300),
-		int64(0x02000000),
-		int64(0x12300001)}
-
-	_, _, err = stake.SStxNullOutputAmounts(
-		commitAmts,
-		tooMuchChangeAmts,
-		int64(0x00000020))
-	if err == nil || err.(stake.RuleError).GetCode() !=
-		stake.ErrSStxBadChangeAmts {
-		t.Errorf("TestGetSStxNullOutputAmounts unexpected error: %v", err)
-	}
-
-	fees, amts, err := stake.SStxNullOutputAmounts(commitAmts,
-		changeAmts,
-		amtTicket)
-
-	if err != nil {
-		t.Errorf("TestGetSStxNullOutputAmounts unexpected error: %v", err)
-	}
-
-	expectedFees := int64(-1361240832)
-
-	if expectedFees != fees {
-		t.Errorf("TestGetSStxNullOutputAmounts error, wanted %v, "+
-			"but got %v", expectedFees, fees)
-	}
-
-	expectedAmts := []int64{int64(0x20000000),
-		int64(0x10000000),
-		int64(0x10000000),
-	}
-
-	if !reflect.DeepEqual(expectedAmts, amts) {
-		t.Errorf("TestGetSStxNullOutputAmounts error, wanted %v, "+
-			"but got %v", expectedAmts, amts)
-	}
-}
-
-func TestGetStakeRewards(t *testing.T) {
-	// SSGen example with >0 subsidy
-	amounts := []int64{int64(21000000),
-		int64(11000000),
-		int64(10000000),
-	}
-	amountTicket := int64(42000000)
-	subsidy := int64(400000)
-
-	outAmts := stake.CalculateRewards(amounts, amountTicket, subsidy)
-
-	// SSRtx example with 0 subsidy
-	expectedAmts := []int64{int64(21200000),
-		int64(11104761),
-		int64(10095238),
-	}
-
-	if !reflect.DeepEqual(expectedAmts, outAmts) {
-		t.Errorf("TestGetStakeRewards error, wanted %v, "+
-			"but got %v", expectedAmts, outAmts)
-	}
-}
-
-func TestVerifySStxAmounts(t *testing.T) {
-	amounts := []int64{int64(21000000),
-		int64(11000000),
-		int64(10000000),
-	}
-	calcAmounts := []int64{int64(21000000),
-		int64(11000000),
-		int64(10000000),
-	}
-
-	// len error for slices
-	calcAmountsBad := []int64{int64(11000000),
-		int64(10000000),
-	}
-	err := stake.VerifySStxAmounts(amounts,
-		calcAmountsBad)
-	if err == nil || err.(stake.RuleError).GetCode() !=
-		stake.ErrVerSStxAmts {
-		t.Errorf("TestVerifySStxAmounts unexpected error: %v", err)
-	}
-
-	// non-congruent slices error
-	calcAmountsBad = []int64{int64(21000000),
-		int64(11000000),
-		int64(10000001),
-	}
-	err = stake.VerifySStxAmounts(amounts,
-		calcAmountsBad)
-	if err == nil || err.(stake.RuleError).GetCode() !=
-		stake.ErrVerSStxAmts {
-		t.Errorf("TestVerifySStxAmounts unexpected error: %v", err)
-	}
-
-	err = stake.VerifySStxAmounts(amounts,
-		calcAmounts)
-	if err != nil {
-		t.Errorf("TestVerifySStxAmounts unexpected error: %v", err)
-	}
-}
-
-func TestVerifyStakingPkhsAndAmounts(t *testing.T) {
-	types := []bool{false, false}
-	amounts := []int64{int64(21000000),
-		int64(11000000),
-	}
-	pkhs := [][]byte{
-		{0x00, 0x01, 0x02, 0x00,
-			0x00, 0x01, 0x02, 0x00,
-			0x00, 0x01, 0x02, 0x00,
-			0x00, 0x01, 0x02, 0x00,
-			0x00, 0x01, 0x02, 0x00},
-		{0x00, 0x01, 0x02, 0x00,
-			0x00, 0x01, 0x02, 0x00,
-			0x00, 0x01, 0x04, 0x00,
-			0x00, 0x01, 0x02, 0x00,
-			0x00, 0x01, 0x02, 0x03}}
-	spendTypes := []bool{false, false}
-	spendAmounts := []int64{int64(21000000),
-		int64(11000000),
-	}
-	spendPkhs := [][]byte{
-		{0x00, 0x01, 0x02, 0x00,
-			0x00, 0x01, 0x02, 0x00,
-			0x00, 0x01, 0x02, 0x00,
-			0x00, 0x01, 0x02, 0x00,
-			0x00, 0x01, 0x02, 0x00},
-		{0x00, 0x01, 0x02, 0x00,
-			0x00, 0x01, 0x02, 0x00,
-			0x00, 0x01, 0x04, 0x00,
-			0x00, 0x01, 0x02, 0x00,
-			0x00, 0x01, 0x02, 0x03}}
-	spendRules := [][]bool{
-		{false, false},
-		{false, false}}
-	spendLimits := [][]uint16{
-		{16, 20},
-		{16, 20}}
-
-	// bad types len
-	spendTypesBad := []bool{false}
-	err := stake.VerifyStakingPkhsAndAmounts(types,
-		pkhs,
-		amounts,
-		spendTypesBad,
-		spendPkhs,
-		spendAmounts,
-		true, // Vote
-		spendRules,
-		spendLimits)
-	if err == nil || err.(stake.RuleError).GetCode() !=
-		stake.ErrVerifyInput {
-		t.Errorf("TestVerifyStakingPkhsAndAmounts unexpected error: %v", err)
-	}
-
-	// bad types
-	spendTypesBad = []bool{false, true}
-	err = stake.VerifyStakingPkhsAndAmounts(types,
-		pkhs,
-		amounts,
-		spendTypesBad,
-		spendPkhs,
-		spendAmounts,
-		true, // Vote
-		spendRules,
-		spendLimits)
-	if err == nil || err.(stake.RuleError).GetCode() !=
-		stake.ErrVerifyOutType {
-		t.Errorf("TestVerifyStakingPkhsAndAmounts unexpected error: %v", err)
-	}
-
-	// len error for amt slices
-	spendAmountsBad := []int64{int64(11000111)}
-	err = stake.VerifyStakingPkhsAndAmounts(types,
-		pkhs,
-		amounts,
-		spendTypes,
-		spendPkhs,
-		spendAmountsBad,
-		true, // Vote
-		spendRules,
-		spendLimits)
-	if err == nil || err.(stake.RuleError).GetCode() !=
-		stake.ErrVerifyInput {
-		t.Errorf("TestVerifyStakingPkhsAndAmounts unexpected error: %v", err)
-	}
-
-	// len error for pks slices
-	spendPkhsBad := [][]byte{
-		{0x00, 0x01, 0x02, 0x00,
-			0x00, 0x01, 0x02, 0x00,
-			0x00, 0x01, 0x02, 0x00,
-			0x00, 0x01, 0x02, 0x00,
-			0x00, 0x01, 0x02, 0x00},
-	}
-	err = stake.VerifyStakingPkhsAndAmounts(types,
-		pkhs,
-		amounts,
-		spendTypes,
-		spendPkhsBad,
-		spendAmounts,
-		true, // Vote
-		spendRules,
-		spendLimits)
-	if err == nil || err.(stake.RuleError).GetCode() !=
-		stake.ErrVerifyInput {
-		t.Errorf("TestVerifyStakingPkhsAndAmounts unexpected error: %v", err)
-	}
-
-	// amount non-equivalence in position 1
-	spendAmountsNonequiv := []int64{int64(21000000),
-		int64(11000000)}
-	spendAmountsNonequiv[1]--
-
-	err = stake.VerifyStakingPkhsAndAmounts(types,
-		pkhs,
-		amounts,
-		spendTypes,
-		spendPkhs,
-		spendAmountsNonequiv,
-		true, // Vote
-		spendRules,
-		spendLimits)
-	if err == nil || err.(stake.RuleError).GetCode() !=
-		stake.ErrVerifyOutputAmt {
-		t.Errorf("TestVerifyStakingPkhsAndAmounts unexpected error: %v", err)
-	}
-
-	// pkh non-equivalence in position 1
-	spendPkhsNonequiv := [][]byte{
-		{0x00, 0x01, 0x02, 0x00,
-			0x00, 0x01, 0x02, 0x00,
-			0x00, 0x01, 0x02, 0x00,
-			0x00, 0x01, 0x02, 0x00,
-			0x00, 0x01, 0x02, 0x00},
-		{0x00, 0x01, 0x02, 0x00,
-			0x00, 0x01, 0x02, 0x00,
-			0x00, 0x01, 0x04, 0x00,
-			0x00, 0x01, 0x02, 0x00,
-			0x00, 0x01, 0x02, 0x04}}
-
-	err = stake.VerifyStakingPkhsAndAmounts(types,
-		pkhs,
-		amounts,
-		spendTypes,
-		spendPkhsNonequiv,
-		spendAmounts,
-		true, // Vote
-		spendRules,
-		spendLimits)
-	if err == nil || err.(stake.RuleError).GetCode() !=
-		stake.ErrVerifyOutPkhs {
-		t.Errorf("TestVerifyStakingPkhsAndAmounts unexpected error: %v", err)
-	}
-
-	// rule non-equivalence in position 1
-	spendRulesNonequivV := [][]bool{
-		{false, false},
-		{true, false}}
-	spendAmountsNonequivV := []int64{int64(21000000),
-		int64(10934463)}
-	spendAmountsNonequivVTooBig := []int64{int64(21000000),
-		int64(11000001)}
-
-	spendRulesNonequivR := [][]bool{
-		{false, false},
-		{false, true}}
-	spendAmountsNonequivR := []int64{int64(21000000),
-		int64(9951423)}
-
-	// vote
-	// original amount: 11000000
-	// with the flag enabled, the minimum allowed to be spent is
-	// 11000000 - 1 << 16 = 10934464
-	// So, 10934464 should pass while 10934463 should fail.
-	err = stake.VerifyStakingPkhsAndAmounts(types,
-		pkhs,
-		spendAmountsNonequivV,
-		spendTypes,
-		spendPkhs,
-		amounts,
-		true, // Vote
-		spendRulesNonequivV,
-		spendLimits)
-	if err == nil || err.(stake.RuleError).GetCode() !=
-		stake.ErrVerifyTooMuchFees {
-		t.Errorf("TestVerifyStakingPkhsAndAmounts unexpected error: %v", err)
-	}
-
-	// original amount: 11000000
-	// the maximum allows to be spent is 11000000
-	err = stake.VerifyStakingPkhsAndAmounts(types,
-		pkhs,
-		spendAmountsNonequivVTooBig,
-		spendTypes,
-		spendPkhs,
-		amounts,
-		true, // Vote
-		spendRulesNonequivV,
-		spendLimits)
-	if err == nil || err.(stake.RuleError).GetCode() !=
-		stake.ErrVerifySpendTooMuch {
-		t.Errorf("TestVerifyStakingPkhsAndAmounts unexpected error: %v", err)
-	}
-
-	// revocation
-	// original amount: 11000000
-	// with the flag enabled, the minimum allowed to be spent is
-	// 11000000 - 1 << 20 = 9951424
-	// So, 9951424 should pass while 9951423 should fail.
-	err = stake.VerifyStakingPkhsAndAmounts(types,
-		pkhs,
-		spendAmountsNonequivR,
-		spendTypes,
-		spendPkhs,
-		amounts,
-		false, // Revocation
-		spendRulesNonequivR,
-		spendLimits)
-	if err == nil || err.(stake.RuleError).GetCode() !=
-		stake.ErrVerifyTooMuchFees {
-		t.Errorf("TestVerifyStakingPkhsAndAmounts unexpected error: %v", err)
-	}
-
-	// correct verification
-	err = stake.VerifyStakingPkhsAndAmounts(types,
-		pkhs,
-		amounts,
-		spendTypes,
-		spendPkhs,
-		spendAmounts,
-		true, // Vote
-		spendRules,
-		spendLimits)
-	if err != nil {
-		t.Errorf("TestVerifySStxAmounts unexpected error: %v", err)
-	}
-}
-
-func TestVerifyRealTxs(t *testing.T) {
-	// Load an SStx and the SSRtx that spends to test some real fee situation
-	// and confirm the functionality of the functions used.
-	hexSstx, _ := hex.DecodeString("010000000267cfaa9ce3a50977dcd1015f4f" +
-		"ce330071a3a9b855210e6646f6434caebda5a60200000001fffffffff6e6004" +
-		"fd4a0a8d5823c99be0a66a5f9a89c3dd4f7cbf76880098b8ca9d80b0e020000" +
-		"0001ffffffff05a42df60c0000000000001aba76a914c96206f8a3976057b2e" +
-		"b846d46d4a909972fc7c788ac00000000000000000000206a1ec96206f8a397" +
-		"6057b2eb846d46d4a909972fc7c780fe210a000000000054000000000000000" +
-		"000001abd76a914c96206f8a3976057b2eb846d46d4a909972fc7c788ac0000" +
-		"0000000000000000206a1ec96206f8a3976057b2eb846d46d4a909972fc7c70" +
-		"c33d40200000000005474cb4d070000000000001abd76a914c96206f8a39760" +
-		"57b2eb846d46d4a909972fc7c788ac00000000000000000280fe210a0000000" +
-		"013030000000000006a47304402200dbc873e69571a4516c4ef869d856386f9" +
-		"86c8543c0bc9f372ecd22c8606ccb102200f87a8f1b316b7675dfd1706eb22f" +
-		"331cea14d2e2d5f2c1d88173881a0cd4a04012102716f806d1156d20b9b2482" +
-		"2bff88549b510f400473536d3ea8d188b9fbe3835680fe210a0000000002030" +
-		"000040000006b483045022100bc7d0b7aa2c6610b7639f492fa556954ebc52a" +
-		"9dca5a417be4705ab424255ccd02200a0ccba2e2b7391b93b927f35150c1253" +
-		"2bdc6f27a8e9eb0bd0bfbc8b9ab13a5012102716f806d1156d20b9b24822bff" +
-		"88549b510f400473536d3ea8d188b9fbe38356")
-	sstxMtx := new(wire.MsgTx)
-	sstxMtx.FromBytes(hexSstx)
-	sstxTx := hcutil.NewTx(sstxMtx)
-	sstxTypes, sstxAddrs, sstxAmts, _, sstxRules, sstxLimits, _ :=
-		stake.TxSStxStakeOutputInfo(sstxTx.MsgTx())
-
-	hexSsrtx, _ := hex.DecodeString("010000000147f4453f244f2589551aea7c714d" +
-		"771053b667c6612616e9c8fc0e68960a9a100000000001ffffffff0270d7210a00" +
-		"00000000001abc76a914c96206f8a3976057b2eb846d46d4a909972fc7c788ac0c" +
-		"33d4020000000000001abc76a914c96206f8a3976057b2eb846d46d4a909972fc7" +
-		"c788ac000000000000000001ffffffffffffffff00000000ffffffff6b48304502" +
-		"2100d01c52c3f0c27166e3633d93b5ba821365a73f761e23bb04cc8061a28ab1bd" +
-		"7d02202bd65a6d16aaefe8b7f56378d58da6650f2e4b20bd5cb659dc9e842ce2d9" +
-		"15e6012102716f806d1156d20b9b24822bff88549b510f400473536d3ea8d188b9" +
-		"fbe38356")
-	ssrtxMtx := new(wire.MsgTx)
-	ssrtxMtx.FromBytes(hexSsrtx)
-	ssrtxTx := hcutil.NewTx(ssrtxMtx)
-
-	ssrtxTypes, ssrtxAddrs, ssrtxAmts, err :=
-		stake.TxSSRtxStakeOutputInfo(ssrtxTx.MsgTx(), &chaincfg.TestNet2Params)
-	if err != nil {
-		t.Errorf("Unexpected GetSSRtxStakeOutputInfo error: %v", err.Error())
-	}
-
-	ssrtxCalcAmts := stake.CalculateRewards(sstxAmts, sstxMtx.TxOut[0].Value,
-		int64(0))
-
-	// Here an error is thrown because the second output spends too much.
-	// Ticket price: 217460132
-	// 1: 170000000 - 170000000. 169999218 allowed back (-782 atoms)
-	// 2: 170000000 -  47461132. 122538868 Change. Paid 1000 fees total.
-	//    47460913 allowed back (-219 atoms for fee).
-	// In this test the second output spends 47461132, which is more than
-	// allowed.
-	err = stake.VerifyStakingPkhsAndAmounts(sstxTypes,
-		sstxAddrs,
-		ssrtxAmts,
-		ssrtxTypes,
-		ssrtxAddrs,
-		ssrtxCalcAmts,
-		false, // Revocation
-		sstxRules,
-		sstxLimits)
-	if err == nil || err.(stake.RuleError).GetCode() !=
-		stake.ErrVerifySpendTooMuch {
-		t.Errorf("No or unexpected VerifyStakingPkhsAndAmounts error: %v",
-			err.Error())
-	}
-
-	// Correct this and make sure it passes.
-	ssrtxTx.MsgTx().TxOut[1].Value = 47460913
-	sstxTypes, sstxAddrs, sstxAmts, _, sstxRules, sstxLimits, _ =
-		stake.TxSStxStakeOutputInfo(sstxTx.MsgTx())
-	ssrtxTypes, ssrtxAddrs, ssrtxAmts, err =
-		stake.TxSSRtxStakeOutputInfo(ssrtxTx.MsgTx(), &chaincfg.TestNet2Params)
-	if err != nil {
-		t.Errorf("Unexpected GetSSRtxStakeOutputInfo error: %v", err.Error())
-	}
-	ssrtxCalcAmts = stake.CalculateRewards(sstxAmts, sstxMtx.TxOut[0].Value,
-		int64(0))
-	err = stake.VerifyStakingPkhsAndAmounts(sstxTypes,
-		sstxAddrs,
-		ssrtxAmts,
-		ssrtxTypes,
-		ssrtxAddrs,
-		ssrtxCalcAmts,
-		false, // Revocation
-		sstxRules,
-		sstxLimits)
-	if err != nil {
-		t.Errorf("Unexpected VerifyStakingPkhsAndAmounts error: %v",
-			err)
-	}
-
-	// Spend too much fees for the limit in the first output and
-	// make sure it fails.
-	ssrtxTx.MsgTx().TxOut[0].Value = 0
-	sstxTypes, sstxAddrs, sstxAmts, _, sstxRules, sstxLimits, _ =
-		stake.TxSStxStakeOutputInfo(sstxTx.MsgTx())
-	ssrtxTypes, ssrtxAddrs, ssrtxAmts, err =
-		stake.TxSSRtxStakeOutputInfo(ssrtxTx.MsgTx(), &chaincfg.TestNet2Params)
-	if err != nil {
-		t.Errorf("Unexpected GetSSRtxStakeOutputInfo error: %v", err.Error())
-	}
-	ssrtxCalcAmts = stake.CalculateRewards(sstxAmts, sstxMtx.TxOut[0].Value,
-		int64(0))
-	err = stake.VerifyStakingPkhsAndAmounts(sstxTypes,
-		sstxAddrs,
-		ssrtxAmts,
-		ssrtxTypes,
-		ssrtxAddrs,
-		ssrtxCalcAmts,
-		false, // Revocation
-		sstxRules,
-		sstxLimits)
-	if err == nil || err.(stake.RuleError).GetCode() !=
-		stake.ErrVerifyTooMuchFees {
-		t.Errorf("No or unexpected VerifyStakingPkhsAndAmounts error: %v",
-			err.Error())
-	}
-
-	// Use everything as fees and make sure both participants are paid
-	// equally for their contibutions. Both inputs to the SStx are the
-	// same size, so this is possible.
-	copy(sstxTx.MsgTx().TxOut[3].PkScript, sstxTx.MsgTx().TxOut[1].PkScript)
-	sstxTx.MsgTx().TxOut[4].Value = 0
-	ssrtxTx.MsgTx().TxOut[0].Value = 108730066
-	ssrtxTx.MsgTx().TxOut[1].Value = 108730066
-	sstxTypes, sstxAddrs, sstxAmts, _, sstxRules, sstxLimits, _ =
-		stake.TxSStxStakeOutputInfo(sstxTx.MsgTx())
-	ssrtxTypes, ssrtxAddrs, ssrtxAmts, err =
-		stake.TxSSRtxStakeOutputInfo(ssrtxTx.MsgTx(), &chaincfg.TestNet2Params)
-	if err != nil {
-		t.Errorf("Unexpected GetSSRtxStakeOutputInfo error: %v", err.Error())
-	}
-	ssrtxCalcAmts = stake.CalculateRewards(sstxAmts, sstxMtx.TxOut[0].Value,
-		int64(0))
-	err = stake.VerifyStakingPkhsAndAmounts(sstxTypes,
-		sstxAddrs,
-		ssrtxAmts,
-		ssrtxTypes,
-		ssrtxAddrs,
-		ssrtxCalcAmts,
-		false, // Revocation
-		sstxRules,
-		sstxLimits)
-	if err != nil {
-		t.Errorf("Unexpected VerifyStakingPkhsAndAmounts error: %v",
-			err.Error())
-	}
-	if ssrtxCalcAmts[0] != ssrtxCalcAmts[1] {
-		t.Errorf("Unexpected ssrtxCalcAmts; both values should be same but "+
-			"got %v and %v", ssrtxCalcAmts[0], ssrtxCalcAmts[1])
-	}
-}
-
-// --------------------------------------------------------------------------------
-// TESTING VARIABLES BEGIN HERE
-
-// sstxTxIn is the first input in the reference valid sstx
-var sstxTxIn = wire.TxIn{
-	PreviousOutPoint: wire.OutPoint{
-		Hash: chainhash.Hash([32]byte{ // Make go vet happy.
-			0x03, 0x2e, 0x38, 0xe9, 0xc0, 0xa8, 0x4c, 0x60,
-			0x46, 0xd6, 0x87, 0xd1, 0x05, 0x56, 0xdc, 0xac,
-			0xc4, 0x1d, 0x27, 0x5e, 0xc5, 0x5f, 0xc0, 0x07,
-			0x79, 0xac, 0x88, 0xfd, 0xf3, 0x57, 0xa1, 0x87,
-		}), // 87a157f3fd88ac7907c05fc55e271dc4acdc5605d187d646604ca8c0e9382e03
-		Index: 0,
-		Tree:  wire.TxTreeRegular,
-	},
-	SignatureScript: []byte{
-		0x49, // OP_DATA_73
-		0x30, 0x46, 0x02, 0x21, 0x00, 0xc3, 0x52, 0xd3,
-		0xdd, 0x99, 0x3a, 0x98, 0x1b, 0xeb, 0xa4, 0xa6,
-		0x3a, 0xd1, 0x5c, 0x20, 0x92, 0x75, 0xca, 0x94,
-		0x70, 0xab, 0xfc, 0xd5, 0x7d, 0xa9, 0x3b, 0x58,
-		0xe4, 0xeb, 0x5d, 0xce, 0x82, 0x02, 0x21, 0x00,
-		0x84, 0x07, 0x92, 0xbc, 0x1f, 0x45, 0x60, 0x62,
-		0x81, 0x9f, 0x15, 0xd3, 0x3e, 0xe7, 0x05, 0x5c,
-		0xf7, 0xb5, 0xee, 0x1a, 0xf1, 0xeb, 0xcc, 0x60,
-		0x28, 0xd9, 0xcd, 0xb1, 0xc3, 0xaf, 0x77, 0x48,
-		0x01, // 73-byte signature
-		0x41, // OP_DATA_65
-		0x04, 0xf4, 0x6d, 0xb5, 0xe9, 0xd6, 0x1a, 0x9d,
-		0xc2, 0x7b, 0x8d, 0x64, 0xad, 0x23, 0xe7, 0x38,
-		0x3a, 0x4e, 0x6c, 0xa1, 0x64, 0x59, 0x3c, 0x25,
-		0x27, 0xc0, 0x38, 0xc0, 0x85, 0x7e, 0xb6, 0x7e,
-		0xe8, 0xe8, 0x25, 0xdc, 0xa6, 0x50, 0x46, 0xb8,
-		0x2c, 0x93, 0x31, 0x58, 0x6c, 0x82, 0xe0, 0xfd,
-		0x1f, 0x63, 0x3f, 0x25, 0xf8, 0x7c, 0x16, 0x1b,
-		0xc6, 0xf8, 0xa6, 0x30, 0x12, 0x1d, 0xf2, 0xb3,
-		0xd3, // 65-byte pubkey
-	},
-	Sequence: 0xffffffff,
-}
-
-// sstxTxOut0 is the first output in the reference valid sstx
-var sstxTxOut0 = wire.TxOut{
-	Value:   0x2123e300, // 556000000
-	Version: 0x0000,
-	PkScript: []byte{
-		0xba, // OP_SSTX
-		0x76, // OP_DUP
-		0xa9, // OP_HASH160
-		0x14, // OP_DATA_20
-		0xc3, 0x98, 0xef, 0xa9,
-		0xc3, 0x92, 0xba, 0x60,
-		0x13, 0xc5, 0xe0, 0x4e,
-		0xe7, 0x29, 0x75, 0x5e,
-		0xf7, 0xf5, 0x8b, 0x32,
-		0x88, // OP_EQUALVERIFY
-		0xac, // OP_CHECKSIG
-	},
-}
-
-// sstxTxOut1 is the second output in the reference valid sstx
-var sstxTxOut1 = wire.TxOut{
-	Value:   0x00000000, // 0
-	Version: 0x0000,
-	PkScript: []byte{
-		0x6a,                   // OP_RETURN
-		0x1e,                   // 30 bytes to be pushed
-		0x94, 0x8c, 0x76, 0x5a, // 20 byte address
-		0x69, 0x14, 0xd4, 0x3f,
-		0x2a, 0x7a, 0xc1, 0x77,
-		0xda, 0x2c, 0x2f, 0x6b,
-		0x52, 0xde, 0x3d, 0x7c,
-		0x00, 0xe3, 0x23, 0x21, // Transaction amount
-		0x00, 0x00, 0x00, 0x00,
-		0x44, 0x3f, 0x3f, // Fee limits
-	},
-}
-
-// sstxTxOut2 is the third output in the reference valid sstx
-var sstxTxOut2 = wire.TxOut{
-	Value:   0x2223e300,
-	Version: 0x0000,
-	PkScript: []byte{
-		0xbd, // OP_SSTXCHANGE
-		0x76, // OP_DUP
-		0xa9, // OP_HASH160
-		0x14, // OP_DATA_20
-		0xc3, 0x98, 0xef, 0xa9,
-		0xc3, 0x92, 0xba, 0x60,
-		0x13, 0xc5, 0xe0, 0x4e,
-		0xe7, 0x29, 0x75, 0x5e,
-		0xf7, 0xf5, 0x8b, 0x32,
-		0x88, // OP_EQUALVERIFY
-		0xac, // OP_CHECKSIG
-	},
-}
-
-// sstxTxOut3 is another output in an SStx, this time instruction to pay to
-// a P2SH output
-var sstxTxOut3 = wire.TxOut{
-	Value:   0x00000000, // 0
-	Version: 0x0000,
-	PkScript: []byte{
-		0x6a,                   // OP_RETURN
-		0x1e,                   // 30 bytes to be pushed
-		0x94, 0x8c, 0x76, 0x5a, // 20 byte address
-		0x69, 0x14, 0xd4, 0x3f,
-		0x2a, 0x7a, 0xc1, 0x77,
-		0xda, 0x2c, 0x2f, 0x6b,
-		0x52, 0xde, 0x3d, 0x7c,
-		0x00, 0xe3, 0x23, 0x21, // Transaction amount
-		0x00, 0x00, 0x00, 0x80, // Last byte flagged
-		0x44, 0x3f, 0x3f, // Fee limits
-	},
-}
-
-// sstxTxOut4 is the another output in the reference valid sstx, and pays change
-// to a P2SH address
-var sstxTxOut4 = wire.TxOut{
-	Value:   0x2223e300,
-	Version: 0x0000,
-	PkScript: []byte{
-		0xbd, // OP_SSTXCHANGE
-		0xa9, // OP_HASH160
-		0x14, // OP_DATA_20
-		0xc3, 0x98, 0xef, 0xa9,
-		0xc3, 0x92, 0xba, 0x60,
-		0x13, 0xc5, 0xe0, 0x4e,
-		0xe7, 0x29, 0x75, 0x5e,
-		0xf7, 0xf5, 0x8b, 0x32,
-		0x87, // OP_EQUAL
-	},
-}
-
-// sstxTxOut4VerBad is the third output in the reference valid sstx, with a
-// bad version.
-var sstxTxOut4VerBad = wire.TxOut{
-	Value:   0x2223e300,
-	Version: 0x1234,
-	PkScript: []byte{
-		0xbd, // OP_SSTXCHANGE
-		0xa9, // OP_HASH160
-		0x14, // OP_DATA_20
-		0xc3, 0x98, 0xef, 0xa9,
-		0xc3, 0x92, 0xba, 0x60,
-		0x13, 0xc5, 0xe0, 0x4e,
-		0xe7, 0x29, 0x75, 0x5e,
-		0xf7, 0xf5, 0x8b, 0x32,
-		0x87, // OP_EQUAL
-	},
-}
-
-// sstxMsgTx is a valid SStx MsgTx with an input and outputs and is used in various
-// tests
-var sstxMsgTx = &wire.MsgTx{
-	SerType: wire.TxSerializeFull,
-	Version: 1,
-	TxIn: []*wire.TxIn{
-		&sstxTxIn,
-		&sstxTxIn,
-		&sstxTxIn,
-	},
-	TxOut: []*wire.TxOut{
-		&sstxTxOut0,
-		&sstxTxOut1,
-		&sstxTxOut2, // emulate change address
-		&sstxTxOut1,
-		&sstxTxOut2, // emulate change address
-		&sstxTxOut3, // P2SH
-		&sstxTxOut4, // P2SH change
-	},
-	LockTime: 0,
-	Expiry:   0,
-}
-
-// sstxMsgTxExtraInputs is an invalid SStx MsgTx with too many inputs
-var sstxMsgTxExtraInput = &wire.MsgTx{
-	SerType: wire.TxSerializeFull,
-	Version: 1,
-	TxIn: []*wire.TxIn{
-		&sstxTxIn, &sstxTxIn, &sstxTxIn, &sstxTxIn, &sstxTxIn, &sstxTxIn,
-		&sstxTxIn, &sstxTxIn, &sstxTxIn, &sstxTxIn, &sstxTxIn, &sstxTxIn,
-		&sstxTxIn, &sstxTxIn, &sstxTxIn, &sstxTxIn, &sstxTxIn, &sstxTxIn,
-		&sstxTxIn, &sstxTxIn, &sstxTxIn, &sstxTxIn, &sstxTxIn, &sstxTxIn,
-		&sstxTxIn, &sstxTxIn, &sstxTxIn, &sstxTxIn, &sstxTxIn, &sstxTxIn,
-		&sstxTxIn, &sstxTxIn, &sstxTxIn, &sstxTxIn, &sstxTxIn, &sstxTxIn,
-		&sstxTxIn, &sstxTxIn, &sstxTxIn, &sstxTxIn, &sstxTxIn, &sstxTxIn,
-		&sstxTxIn, &sstxTxIn, &sstxTxIn, &sstxTxIn, &sstxTxIn, &sstxTxIn,
-		&sstxTxIn, &sstxTxIn, &sstxTxIn, &sstxTxIn, &sstxTxIn, &sstxTxIn,
-		&sstxTxIn, &sstxTxIn, &sstxTxIn, &sstxTxIn, &sstxTxIn, &sstxTxIn,
-		&sstxTxIn, &sstxTxIn, &sstxTxIn, &sstxTxIn, &sstxTxIn, &sstxTxIn,
-		&sstxTxIn, &sstxTxIn, &sstxTxIn, &sstxTxIn, &sstxTxIn, &sstxTxIn,
-	},
-	TxOut: []*wire.TxOut{
-		&sstxTxOut0,
-		&sstxTxOut1,
-	},
-	LockTime: 0,
-	Expiry:   0,
-}
-
-// sstxMsgTxExtraOutputs is an invalid SStx MsgTx with too many outputs
-var sstxMsgTxExtraOutputs = &wire.MsgTx{
-	SerType: wire.TxSerializeFull,
-	Version: 1,
-	TxIn: []*wire.TxIn{
-		&sstxTxIn,
-	},
-	TxOut: []*wire.TxOut{
-		&sstxTxOut0, &sstxTxOut1, &sstxTxOut1, &sstxTxOut1, &sstxTxOut1,
-		&sstxTxOut0, &sstxTxOut1, &sstxTxOut1, &sstxTxOut1, &sstxTxOut1,
-		&sstxTxOut0, &sstxTxOut1, &sstxTxOut1, &sstxTxOut1, &sstxTxOut1,
-		&sstxTxOut0, &sstxTxOut1, &sstxTxOut1, &sstxTxOut1, &sstxTxOut1,
-		&sstxTxOut0, &sstxTxOut1, &sstxTxOut1, &sstxTxOut1, &sstxTxOut1,
-		&sstxTxOut0, &sstxTxOut1, &sstxTxOut1, &sstxTxOut1, &sstxTxOut1,
-		&sstxTxOut0, &sstxTxOut1, &sstxTxOut1, &sstxTxOut1, &sstxTxOut1,
-		&sstxTxOut0, &sstxTxOut1, &sstxTxOut1, &sstxTxOut1, &sstxTxOut1,
-		&sstxTxOut0, &sstxTxOut1, &sstxTxOut1, &sstxTxOut1, &sstxTxOut1,
-		&sstxTxOut0, &sstxTxOut1, &sstxTxOut1, &sstxTxOut1, &sstxTxOut1,
-		&sstxTxOut0, &sstxTxOut1, &sstxTxOut1, &sstxTxOut1, &sstxTxOut1,
-		&sstxTxOut0, &sstxTxOut1, &sstxTxOut1, &sstxTxOut1, &sstxTxOut1,
-		&sstxTxOut0, &sstxTxOut1, &sstxTxOut1, &sstxTxOut1, &sstxTxOut1,
-		&sstxTxOut0, &sstxTxOut1, &sstxTxOut1, &sstxTxOut1, &sstxTxOut1,
-		&sstxTxOut0, &sstxTxOut1, &sstxTxOut1, &sstxTxOut1, &sstxTxOut1,
-		&sstxTxOut0, &sstxTxOut1, &sstxTxOut1, &sstxTxOut1, &sstxTxOut1,
-		&sstxTxOut0, &sstxTxOut1, &sstxTxOut1, &sstxTxOut1, &sstxTxOut1,
-		&sstxTxOut0, &sstxTxOut1, &sstxTxOut1, &sstxTxOut1, &sstxTxOut1,
-		&sstxTxOut0, &sstxTxOut1, &sstxTxOut1, &sstxTxOut1, &sstxTxOut1,
-		&sstxTxOut0, &sstxTxOut1, &sstxTxOut1, &sstxTxOut1, &sstxTxOut1,
-		&sstxTxOut0, &sstxTxOut1, &sstxTxOut1, &sstxTxOut1, &sstxTxOut1,
-		&sstxTxOut0, &sstxTxOut1, &sstxTxOut1, &sstxTxOut1, &sstxTxOut1,
-		&sstxTxOut0, &sstxTxOut1, &sstxTxOut1, &sstxTxOut1, &sstxTxOut1,
-		&sstxTxOut0, &sstxTxOut1, &sstxTxOut1, &sstxTxOut1, &sstxTxOut1,
-		&sstxTxOut0, &sstxTxOut1, &sstxTxOut1, &sstxTxOut1, &sstxTxOut1,
-		&sstxTxOut0, &sstxTxOut1, &sstxTxOut1, &sstxTxOut1, &sstxTxOut1,
-		&sstxTxOut0, &sstxTxOut1, &sstxTxOut1, &sstxTxOut1, &sstxTxOut1,
-		&sstxTxOut0, &sstxTxOut1, &sstxTxOut1, &sstxTxOut1, &sstxTxOut1,
-	},
-	LockTime: 0,
-	Expiry:   0,
-}
-
-// sstxMismatchedInsOuts is an invalid SStx MsgTx with too many outputs for the
-// number of inputs it has
-var sstxMismatchedInsOuts = &wire.MsgTx{
-	SerType: wire.TxSerializeFull,
-	Version: 1,
-	TxIn: []*wire.TxIn{
-		&sstxTxIn,
-	},
-	TxOut: []*wire.TxOut{
-		&sstxTxOut0, &sstxTxOut1, &sstxTxOut2, &sstxTxOut1, &sstxTxOut2,
-	},
-	LockTime: 0,
-	Expiry:   0,
-}
-
-// sstxBadVersionOut is an invalid SStx MsgTx with an output containing a bad
-// version.
-var sstxBadVersionOut = &wire.MsgTx{
-	SerType: wire.TxSerializeFull,
-	Version: 1,
-	TxIn: []*wire.TxIn{
-		&sstxTxIn,
-		&sstxTxIn,
-		&sstxTxIn,
-	},
-	TxOut: []*wire.TxOut{
-		&sstxTxOut0,
-		&sstxTxOut1,
-		&sstxTxOut2,       // emulate change address
-		&sstxTxOut1,       // 3
-		&sstxTxOut2,       // 4
-		&sstxTxOut3,       // 5 P2SH
-		&sstxTxOut4VerBad, // 6 P2SH change
-	},
-	LockTime: 0,
-	Expiry:   0,
-}
-
-// sstxNullDataMissing is an invalid SStx MsgTx with no address push in the second
-// output
-var sstxNullDataMissing = &wire.MsgTx{
-	SerType: wire.TxSerializeFull,
-	Version: 1,
-	TxIn: []*wire.TxIn{
-		&sstxTxIn,
-	},
-	TxOut: []*wire.TxOut{
-		&sstxTxOut0, &sstxTxOut0, &sstxTxOut2,
-	},
-	LockTime: 0,
-	Expiry:   0,
-}
-
-// sstxNullDataMisplaced is an invalid SStx MsgTx that has the commitment and
-// change outputs swapped
-var sstxNullDataMisplaced = &wire.MsgTx{
-	SerType: wire.TxSerializeFull,
-	Version: 1,
-	TxIn: []*wire.TxIn{
-		&sstxTxIn,
-	},
-	TxOut: []*wire.TxOut{
-		&sstxTxOut0, &sstxTxOut2, &sstxTxOut1,
-	},
-	LockTime: 0,
-	Expiry:   0,
-}
-
-// ssgenTxIn0 is the 0th position input in a valid SSGen tx used to test out the
-// IsSSGen function
-var ssgenTxIn0 = wire.TxIn{
-	PreviousOutPoint: wire.OutPoint{
-		Hash:  chainhash.Hash{},
-		Index: 0xffffffff,
-		Tree:  wire.TxTreeRegular,
-	},
-	SignatureScript: []byte{
-		0x04, 0xff, 0xff, 0x00, 0x1d, 0x01, 0x04,
-	},
-	BlockHeight: wire.NullBlockHeight,
-	BlockIndex:  wire.NullBlockIndex,
-	Sequence:    0xffffffff,
-}
-
-// ssgenTxIn1 is the 1st position input in a valid SSGen tx used to test out the
-// IsSSGen function
-var ssgenTxIn1 = wire.TxIn{
-	PreviousOutPoint: wire.OutPoint{
-		Hash: chainhash.Hash([32]byte{ // Make go vet happy.
-			0x03, 0x2e, 0x38, 0xe9, 0xc0, 0xa8, 0x4c, 0x60,
-			0x46, 0xd6, 0x87, 0xd1, 0x05, 0x56, 0xdc, 0xac,
-			0xc4, 0x1d, 0x27, 0x5e, 0xc5, 0x5f, 0xc0, 0x07,
-			0x79, 0xac, 0x88, 0xfd, 0xf3, 0x57, 0xa1, 0x87,
-		}), // 87a157f3fd88ac7907c05fc55e271dc4acdc5605d187d646604ca8c0e9382e03
-		Index: 0,
-		Tree:  wire.TxTreeStake,
-	},
-	SignatureScript: []byte{
-		0x49, // OP_DATA_73
-		0x30, 0x46, 0x02, 0x21, 0x00, 0xc3, 0x52, 0xd3,
-		0xdd, 0x99, 0x3a, 0x98, 0x1b, 0xeb, 0xa4, 0xa6,
-		0x3a, 0xd1, 0x5c, 0x20, 0x92, 0x75, 0xca, 0x94,
-		0x70, 0xab, 0xfc, 0xd5, 0x7d, 0xa9, 0x3b, 0x58,
-		0xe4, 0xeb, 0x5d, 0xce, 0x82, 0x02, 0x21, 0x00,
-		0x84, 0x07, 0x92, 0xbc, 0x1f, 0x45, 0x60, 0x62,
-		0x81, 0x9f, 0x15, 0xd3, 0x3e, 0xe7, 0x05, 0x5c,
-		0xf7, 0xb5, 0xee, 0x1a, 0xf1, 0xeb, 0xcc, 0x60,
-		0x28, 0xd9, 0xcd, 0xb1, 0xc3, 0xaf, 0x77, 0x48,
-		0x01, // 73-byte signature
-		0x41, // OP_DATA_65
-		0x04, 0xf4, 0x6d, 0xb5, 0xe9, 0xd6, 0x1a, 0x9d,
-		0xc2, 0x7b, 0x8d, 0x64, 0xad, 0x23, 0xe7, 0x38,
-		0x3a, 0x4e, 0x6c, 0xa1, 0x64, 0x59, 0x3c, 0x25,
-		0x27, 0xc0, 0x38, 0xc0, 0x85, 0x7e, 0xb6, 0x7e,
-		0xe8, 0xe8, 0x25, 0xdc, 0xa6, 0x50, 0x46, 0xb8,
-		0x2c, 0x93, 0x31, 0x58, 0x6c, 0x82, 0xe0, 0xfd,
-		0x1f, 0x63, 0x3f, 0x25, 0xf8, 0x7c, 0x16, 0x1b,
-		0xc6, 0xf8, 0xa6, 0x30, 0x12, 0x1d, 0xf2, 0xb3,
-		0xd3, // 65-byte pubkey
-	},
-	Sequence: 0xffffffff,
-}
-
-// ssgenTxOut0 is the 0th position output in a valid SSGen tx used to test out the
-// IsSSGen function
-var ssgenTxOut0 = wire.TxOut{
-	Value:   0x00000000, // 0
-	Version: 0x0000,
-	PkScript: []byte{
-		0x6a,                   // OP_RETURN
-		0x24,                   // 36 bytes to be pushed
-		0x94, 0x8c, 0x76, 0x5a, // 32 byte hash
-		0x69, 0x14, 0xd4, 0x3f,
-		0x2a, 0x7a, 0xc1, 0x77,
-		0xda, 0x2c, 0x2f, 0x6b,
-		0x52, 0xde, 0x3d, 0x7c,
-		0xda, 0x2c, 0x2f, 0x6b,
-		0x52, 0xde, 0x3d, 0x7c,
-		0x52, 0xde, 0x3d, 0x7c,
-		0x00, 0xe3, 0x23, 0x21, // 4 byte height
-	},
-}
-
-// ssgenTxOut1 is the 1st position output in a valid SSGen tx used to test out the
-// IsSSGen function
-var ssgenTxOut1 = wire.TxOut{
-	Value:   0x00000000, // 0
-	Version: 0x0000,
-	PkScript: []byte{
-		0x6a,       // OP_RETURN
-		0x02,       // 2 bytes to be pushed
-		0x94, 0x8c, // Vote bits
-	},
-}
-
-// ssgenTxOut2 is the 2nd position output in a valid SSGen tx used to test out the
-// IsSSGen function
-var ssgenTxOut2 = wire.TxOut{
-	Value:   0x2123e300, // 556000000
-	Version: 0x0000,
-	PkScript: []byte{
-		0xbb, // OP_SSGEN
-		0x76, // OP_DUP
-		0xa9, // OP_HASH160
-		0x14, // OP_DATA_20
-		0xc3, 0x98, 0xef, 0xa9,
-		0xc3, 0x92, 0xba, 0x60,
-		0x13, 0xc5, 0xe0, 0x4e,
-		0xe7, 0x29, 0x75, 0x5e,
-		0xf7, 0xf5, 0x8b, 0x32,
-		0x88, // OP_EQUALVERIFY
-		0xac, // OP_CHECKSIG
-	},
-}
-
-// ssgenTxOut3 is a P2SH output
-var ssgenTxOut3 = wire.TxOut{
-	Value:   0x2123e300, // 556000000
-	Version: 0x0000,
-	PkScript: []byte{
-		0xbb, // OP_SSGEN
-		0xa9, // OP_HASH160
-		0x14, // OP_DATA_20
-		0xc3, 0x98, 0xef, 0xa9,
-		0xc3, 0x92, 0xba, 0x60,
-		0x13, 0xc5, 0xe0, 0x4e,
-		0xe7, 0x29, 0x75, 0x5e,
-		0xf7, 0xf5, 0x8b, 0x32,
-		0x87, // OP_EQUAL
-	},
-}
-
-// ssgenTxOut3BadVer is a P2SH output with a bad version.
-var ssgenTxOut3BadVer = wire.TxOut{
-	Value:   0x2123e300, // 556000000
-	Version: 0x0100,
-	PkScript: []byte{
-		0xbb, // OP_SSGEN
-		0xa9, // OP_HASH160
-		0x14, // OP_DATA_20
-		0xc3, 0x98, 0xef, 0xa9,
-		0xc3, 0x92, 0xba, 0x60,
-		0x13, 0xc5, 0xe0, 0x4e,
-		0xe7, 0x29, 0x75, 0x5e,
-		0xf7, 0xf5, 0x8b, 0x32,
-		0x87, // OP_EQUAL
-	},
-}
-
-// ssgenMsgTx is a valid SSGen MsgTx with an input and outputs and is used in
-// various testing scenarios
-var ssgenMsgTx = &wire.MsgTx{
-	SerType: wire.TxSerializeFull,
-	Version: 1,
-	TxIn: []*wire.TxIn{
-		&ssgenTxIn0,
-		&ssgenTxIn1,
-	},
-	TxOut: []*wire.TxOut{
-		&ssgenTxOut0,
-		&ssgenTxOut1,
-		&ssgenTxOut2,
-		&ssgenTxOut3,
-	},
-	LockTime: 0,
-	Expiry:   0,
-}
-
-// ssgenMsgTxExtraInput is an invalid SSGen MsgTx with too many inputs
-var ssgenMsgTxExtraInput = &wire.MsgTx{
-	SerType: wire.TxSerializeFull,
-	Version: 1,
-	TxIn: []*wire.TxIn{
-		&ssgenTxIn0,
-		&ssgenTxIn1,
-		&ssgenTxIn1,
-	},
-	TxOut: []*wire.TxOut{
-		&ssgenTxOut0,
-		&ssgenTxOut1,
-		&ssgenTxOut2,
-	},
-	LockTime: 0,
-	Expiry:   0,
-}
-
-// ssgenMsgTxExtraOutputs is an invalid SSGen MsgTx with too many outputs
-var ssgenMsgTxExtraOutputs = &wire.MsgTx{
-	SerType: wire.TxSerializeFull,
-	Version: 1,
-	TxIn: []*wire.TxIn{
-		&ssgenTxIn0,
-		&ssgenTxIn1,
-	},
-	TxOut: []*wire.TxOut{
-		&ssgenTxOut0,
-		&ssgenTxOut1,
-		&ssgenTxOut2, &ssgenTxOut2, &ssgenTxOut2, &ssgenTxOut2, &ssgenTxOut2,
-		&ssgenTxOut2, &ssgenTxOut2, &ssgenTxOut2, &ssgenTxOut2, &ssgenTxOut2,
-		&ssgenTxOut2, &ssgenTxOut2, &ssgenTxOut2, &ssgenTxOut2, &ssgenTxOut2,
-		&ssgenTxOut2, &ssgenTxOut2, &ssgenTxOut2, &ssgenTxOut2, &ssgenTxOut2,
-		&ssgenTxOut2, &ssgenTxOut2, &ssgenTxOut2, &ssgenTxOut2, &ssgenTxOut2,
-		&ssgenTxOut2, &ssgenTxOut2, &ssgenTxOut2, &ssgenTxOut2, &ssgenTxOut2,
-		&ssgenTxOut2, &ssgenTxOut2, &ssgenTxOut2, &ssgenTxOut2, &ssgenTxOut2,
-		&ssgenTxOut2, &ssgenTxOut2, &ssgenTxOut2, &ssgenTxOut2, &ssgenTxOut2,
-		&ssgenTxOut2, &ssgenTxOut2, &ssgenTxOut2, &ssgenTxOut2, &ssgenTxOut2,
-		&ssgenTxOut2, &ssgenTxOut2, &ssgenTxOut2, &ssgenTxOut2, &ssgenTxOut2,
-		&ssgenTxOut2, &ssgenTxOut2, &ssgenTxOut2, &ssgenTxOut2, &ssgenTxOut2,
-		&ssgenTxOut2, &ssgenTxOut2, &ssgenTxOut2, &ssgenTxOut2, &ssgenTxOut2,
-		&ssgenTxOut2, &ssgenTxOut2, &ssgenTxOut2, &ssgenTxOut2, &ssgenTxOut2,
-		&ssgenTxOut2, &ssgenTxOut2, &ssgenTxOut2, &ssgenTxOut2, &ssgenTxOut2,
-		&ssgenTxOut2, &ssgenTxOut2, &ssgenTxOut2, &ssgenTxOut2, &ssgenTxOut2,
-		&ssgenTxOut2, &ssgenTxOut2, &ssgenTxOut2, &ssgenTxOut2, &ssgenTxOut2,
-	},
-	LockTime: 0,
-	Expiry:   0,
-}
-
-// ssgenMsgTxStakeBaseWrong is an invalid SSGen tx with the stakebase in the wrong
-// position
-var ssgenMsgTxStakeBaseWrong = &wire.MsgTx{
-	SerType: wire.TxSerializeFull,
-	Version: 1,
-	TxIn: []*wire.TxIn{
-		&ssgenTxIn1,
-		&ssgenTxIn0,
-	},
-	TxOut: []*wire.TxOut{
-		&ssgenTxOut0,
-		&ssgenTxOut1,
-		&ssgenTxOut2,
-	},
-	LockTime: 0,
-	Expiry:   0,
-}
-
-// ssgenMsgTxBadVerOut is an invalid SSGen tx that contains an output with a bad
-// version
-var ssgenMsgTxBadVerOut = &wire.MsgTx{
-	SerType: wire.TxSerializeFull,
-	Version: 1,
-	TxIn: []*wire.TxIn{
-		&ssgenTxIn0,
-		&ssgenTxIn1,
-	},
-	TxOut: []*wire.TxOut{
-		&ssgenTxOut0,
-		&ssgenTxOut1,
-		&ssgenTxOut2,
-		&ssgenTxOut3BadVer,
-	},
-	LockTime: 0,
-	Expiry:   0,
-}
-
-// ssgenMsgTxWrongZeroethOut is an invalid SSGen tx with the first output being not
-// an OP_RETURN push
-var ssgenMsgTxWrongZeroethOut = &wire.MsgTx{
-	SerType: wire.TxSerializeFull,
-	Version: 1,
-	TxIn: []*wire.TxIn{
-		&ssgenTxIn0,
-		&ssgenTxIn1,
-	},
-	TxOut: []*wire.TxOut{
-		&ssgenTxOut2,
-		&ssgenTxOut1,
-		&ssgenTxOut0,
-	},
-	LockTime: 0,
-	Expiry:   0,
-}
-
-// ssgenMsgTxWrongFirstOut is an invalid SSGen tx with the second output being not
-// an OP_RETURN push
-var ssgenMsgTxWrongFirstOut = &wire.MsgTx{
-	SerType: wire.TxSerializeFull,
-	Version: 1,
-	TxIn: []*wire.TxIn{
-		&ssgenTxIn0,
-		&ssgenTxIn1,
-	},
-	TxOut: []*wire.TxOut{
-		&ssgenTxOut0,
-		&ssgenTxOut2,
-		&ssgenTxOut1,
-	},
-	LockTime: 0,
-	Expiry:   0,
-}
-
-// ssrtxTxIn is the 0th position input in a valid SSRtx tx used to test out the
-// IsSSRtx function
-var ssrtxTxIn = wire.TxIn{
-	PreviousOutPoint: wire.OutPoint{
-		Hash: chainhash.Hash([32]byte{ // Make go vet happy.
-			0x03, 0x2e, 0x38, 0xe9, 0xc0, 0xa8, 0x4c, 0x60,
-			0x46, 0xd6, 0x87, 0xd1, 0x05, 0x56, 0xdc, 0xac,
-			0xc4, 0x1d, 0x27, 0x5e, 0xc5, 0x5f, 0xc0, 0x07,
-			0x79, 0xac, 0x88, 0xfd, 0xf3, 0x57, 0xa1, 0x87,
-		}), // 87a157f3fd88ac7907c05fc55e271dc4acdc5605d187d646604ca8c0e9382e03
-		Index: 0,
-		Tree:  wire.TxTreeStake,
-	},
-	SignatureScript: []byte{
-		0x49, // OP_DATA_73
-		0x30, 0x46, 0x02, 0x21, 0x00, 0xc3, 0x52, 0xd3,
-		0xdd, 0x99, 0x3a, 0x98, 0x1b, 0xeb, 0xa4, 0xa6,
-		0x3a, 0xd1, 0x5c, 0x20, 0x92, 0x75, 0xca, 0x94,
-		0x70, 0xab, 0xfc, 0xd5, 0x7d, 0xa9, 0x3b, 0x58,
-		0xe4, 0xeb, 0x5d, 0xce, 0x82, 0x02, 0x21, 0x00,
-		0x84, 0x07, 0x92, 0xbc, 0x1f, 0x45, 0x60, 0x62,
-		0x81, 0x9f, 0x15, 0xd3, 0x3e, 0xe7, 0x05, 0x5c,
-		0xf7, 0xb5, 0xee, 0x1a, 0xf1, 0xeb, 0xcc, 0x60,
-		0x28, 0xd9, 0xcd, 0xb1, 0xc3, 0xaf, 0x77, 0x48,
-		0x01, // 73-byte signature
-		0x41, // OP_DATA_65
-		0x04, 0xf4, 0x6d, 0xb5, 0xe9, 0xd6, 0x1a, 0x9d,
-		0xc2, 0x7b, 0x8d, 0x64, 0xad, 0x23, 0xe7, 0x38,
-		0x3a, 0x4e, 0x6c, 0xa1, 0x64, 0x59, 0x3c, 0x25,
-		0x27, 0xc0, 0x38, 0xc0, 0x85, 0x7e, 0xb6, 0x7e,
-		0xe8, 0xe8, 0x25, 0xdc, 0xa6, 0x50, 0x46, 0xb8,
-		0x2c, 0x93, 0x31, 0x58, 0x6c, 0x82, 0xe0, 0xfd,
-		0x1f, 0x63, 0x3f, 0x25, 0xf8, 0x7c, 0x16, 0x1b,
-		0xc6, 0xf8, 0xa6, 0x30, 0x12, 0x1d, 0xf2, 0xb3,
-		0xd3, // 65-byte pubkey
-	},
-	Sequence: 0xffffffff,
-}
-
-// ssrtxTxOut is the 0th position output in a valid SSRtx tx used to test out the
-// IsSSRtx function
-var ssrtxTxOut = wire.TxOut{
-	Value:   0x2122e300,
-	Version: 0x0000,
-	PkScript: []byte{
-		0xbc, // OP_SSGEN
-		0x76, // OP_DUP
-		0xa9, // OP_HASH160
-		0x14, // OP_DATA_20
-		0xc3, 0x98, 0xef, 0xa9,
-		0xc3, 0x92, 0xba, 0x60,
-		0x13, 0xc5, 0xe0, 0x4e,
-		0xe7, 0x29, 0x75, 0x5e,
-		0xf7, 0xf5, 0x8b, 0x33,
-		0x88, // OP_EQUALVERIFY
-		0xac, // OP_CHECKSIG
-	},
-}
-
-// ssrtxTxOut2 is a P2SH output
-var ssrtxTxOut2 = wire.TxOut{
-	Value:   0x2123e300, // 556000000
-	Version: 0x0000,
-	PkScript: []byte{
-		0xbc, // OP_SSRTX
-		0xa9, // OP_HASH160
-		0x14, // OP_DATA_20
-		0xc3, 0x98, 0xef, 0xa9,
-		0xc3, 0x92, 0xba, 0x60,
-		0x13, 0xc5, 0xe0, 0x4e,
-		0xe7, 0x29, 0x75, 0x5e,
-		0xf7, 0xf5, 0x8b, 0x32,
-		0x87, // OP_EQUAL
-	},
-}
-
-// ssrtxTxOut2BadVer is a P2SH output with a non-default script version
-var ssrtxTxOut2BadVer = wire.TxOut{
-	Value:   0x2123e300, // 556000000
-	Version: 0x0100,
-	PkScript: []byte{
-		0xbc, // OP_SSRTX
-		0xa9, // OP_HASH160
-		0x14, // OP_DATA_20
-		0xc3, 0x98, 0xef, 0xa9,
-		0xc3, 0x92, 0xba, 0x60,
-		0x13, 0xc5, 0xe0, 0x4e,
-		0xe7, 0x29, 0x75, 0x5e,
-		0xf7, 0xf5, 0x8b, 0x32,
-		0x87, // OP_EQUAL
-	},
-}
-
-// ssrtxMsgTx is a valid SSRtx MsgTx with an input and outputs and is used in
-// various testing scenarios
-var ssrtxMsgTx = &wire.MsgTx{
-	SerType: wire.TxSerializeFull,
-	Version: 1,
-	TxIn: []*wire.TxIn{
-		&ssrtxTxIn,
-	},
-	TxOut: []*wire.TxOut{
-		&ssrtxTxOut,
-		&ssrtxTxOut2,
-	},
-	LockTime: 0,
-	Expiry:   0,
-}
-
-// ssrtxMsgTx is a valid SSRtx MsgTx with an input and outputs and is used in
-// various testing scenarios
-var ssrtxMsgTxTooManyInputs = &wire.MsgTx{
-	SerType: wire.TxSerializeFull,
-	Version: 1,
-	TxIn: []*wire.TxIn{
-		&ssrtxTxIn,
-		&ssrtxTxIn,
-	},
-	TxOut: []*wire.TxOut{
-		&ssrtxTxOut,
-	},
-	LockTime: 0,
-	Expiry:   0,
-}
-
-// ssrtxMsgTx is a valid SSRtx MsgTx with an input and outputs and is used in
-// various testing scenarios
-var ssrtxMsgTxTooManyOutputs = &wire.MsgTx{
-	SerType: wire.TxSerializeFull,
-	Version: 1,
-	TxIn: []*wire.TxIn{
-		&ssrtxTxIn,
-	},
-	TxOut: []*wire.TxOut{
-		&ssrtxTxOut, &ssrtxTxOut, &ssrtxTxOut, &ssrtxTxOut, &ssrtxTxOut,
-		&ssrtxTxOut, &ssrtxTxOut, &ssrtxTxOut, &ssrtxTxOut, &ssrtxTxOut,
-		&ssrtxTxOut, &ssrtxTxOut, &ssrtxTxOut, &ssrtxTxOut, &ssrtxTxOut,
-		&ssrtxTxOut, &ssrtxTxOut, &ssrtxTxOut, &ssrtxTxOut, &ssrtxTxOut,
-		&ssrtxTxOut, &ssrtxTxOut, &ssrtxTxOut, &ssrtxTxOut, &ssrtxTxOut,
-		&ssrtxTxOut, &ssrtxTxOut, &ssrtxTxOut, &ssrtxTxOut, &ssrtxTxOut,
-		&ssrtxTxOut, &ssrtxTxOut, &ssrtxTxOut, &ssrtxTxOut, &ssrtxTxOut,
-		&ssrtxTxOut, &ssrtxTxOut, &ssrtxTxOut, &ssrtxTxOut, &ssrtxTxOut,
-		&ssrtxTxOut, &ssrtxTxOut, &ssrtxTxOut, &ssrtxTxOut, &ssrtxTxOut,
-		&ssrtxTxOut, &ssrtxTxOut, &ssrtxTxOut, &ssrtxTxOut, &ssrtxTxOut,
-		&ssrtxTxOut, &ssrtxTxOut, &ssrtxTxOut, &ssrtxTxOut, &ssrtxTxOut,
-		&ssrtxTxOut, &ssrtxTxOut, &ssrtxTxOut, &ssrtxTxOut, &ssrtxTxOut,
-		&ssrtxTxOut, &ssrtxTxOut, &ssrtxTxOut, &ssrtxTxOut, &ssrtxTxOut,
-		&ssrtxTxOut, &ssrtxTxOut, &ssrtxTxOut, &ssrtxTxOut, &ssrtxTxOut,
-		&ssrtxTxOut, &ssrtxTxOut, &ssrtxTxOut, &ssrtxTxOut, &ssrtxTxOut,
-	},
-	LockTime: 0,
-	Expiry:   0,
-}
-
-var ssrtxMsgTxBadVerOut = &wire.MsgTx{
-	SerType: wire.TxSerializeFull,
-	Version: 1,
-	TxIn: []*wire.TxIn{
-		&ssrtxTxIn,
-	},
-	TxOut: []*wire.TxOut{
-		&ssrtxTxOut,
-		&ssrtxTxOut2BadVer,
-	},
-	LockTime: 0,
-	Expiry:   0,
-}
-=======
-// Copyright (c) 2015-2017 The Decred developers 
-// Copyright (c) 2018-2020 The Hc developers
-// Use of this source code is governed by an ISC
-// license that can be found in the LICENSE file.
-
-package stake_test
-
-import (
-	"bytes"
-	"encoding/hex"
-	"reflect"
-	"testing"
-
-	"github.com/HcashOrg/hcd/blockchain/stake"
-	"github.com/HcashOrg/hcd/chaincfg"
-	"github.com/HcashOrg/hcd/chaincfg/chainhash"
-	"github.com/HcashOrg/hcd/txscript"
-	"github.com/HcashOrg/hcd/wire"
-	"github.com/HcashOrg/hcd/hcutil"
-)
-
-// SSTX TESTING -------------------------------------------------------------------
-
-func TestIsSStx(t *testing.T) {
-	var sstx = hcutil.NewTx(sstxMsgTx)
-	sstx.SetTree(wire.TxTreeStake)
-	sstx.SetIndex(0)
-
-	test, err := stake.IsSStx(sstx.MsgTx())
-	if !test || err != nil {
-		t.Errorf("IsSSTx should have returned true,<nil> but instead returned %v"+
-			",%v", test, err)
-	}
-
-	// ---------------------------------------------------------------------------
-	// Test for an OP_RETURN commitment push of the maximum size
-	biggestPush := []byte{
-		0x6a, 0x4b, // OP_RETURN Push 75-bytes
-		0x14, 0x94, 0x8c, 0x76, 0x5a, 0x69, 0x14, 0xd4, // 75 bytes
-		0x3f, 0x2a, 0x7a, 0xc1, 0x77, 0xda, 0x2c, 0x2f,
-		0x6b, 0x52, 0xde, 0x3d, 0x7c, 0x7c, 0x7c, 0x7c,
-		0x6b, 0x52, 0xde, 0x3d, 0x7c, 0x7c, 0x7c, 0x7c,
-		0x6b, 0x52, 0xde, 0x3d, 0x7c, 0x7c, 0x7c, 0x7c,
-		0x6b, 0x52, 0xde, 0x3d, 0x7c, 0x7c, 0x7c, 0x7c,
-		0x6b, 0x52, 0xde, 0x3d, 0x7c, 0x7c, 0x7c, 0x7c,
-		0x6b, 0x52, 0xde, 0x3d, 0x7c, 0x7c, 0x7c, 0x7c,
-		0x6b, 0x52, 0xde, 0x3d, 0x7c, 0x7c, 0x7c, 0x7c,
-		0x6b, 0x52, 0xde,
-	}
-
-	sstx = hcutil.NewTxDeep(sstxMsgTx)
-	sstx.MsgTx().TxOut[1].PkScript = biggestPush
-	sstx.SetTree(wire.TxTreeStake)
-	sstx.SetIndex(0)
-
-	test, err = stake.IsSStx(sstx.MsgTx())
-	if !test || err != nil {
-		t.Errorf("IsSSTx should have returned true,<nil> but instead returned %v"+
-			",%v", test, err)
-	}
-}
-
-func TestIsSSTxErrors(t *testing.T) {
-	// Initialize the buffer for later manipulation
-	var buf bytes.Buffer
-	buf.Grow(sstxMsgTx.SerializeSize())
-	err := sstxMsgTx.Serialize(&buf)
-	if err != nil {
-		t.Errorf("Error serializing the reference sstx: %v", err)
-	}
-	bufBytes := buf.Bytes()
-
-	// ---------------------------------------------------------------------------
-	// Test too many inputs with sstxMsgTxExtraInputs
-
-	var sstxExtraInputs = hcutil.NewTx(sstxMsgTxExtraInput)
-	sstxExtraInputs.SetTree(wire.TxTreeStake)
-	sstxExtraInputs.SetIndex(0)
-
-	test, err := stake.IsSStx(sstxExtraInputs.MsgTx())
-	if test || err.(stake.RuleError).GetCode() !=
-		stake.ErrSStxTooManyInputs {
-		t.Errorf("IsSSTx should have returned false,%v but instead returned %v"+
-			",%v", stake.ErrSStxTooManyInputs, test, err)
-	}
-
-	// ---------------------------------------------------------------------------
-	// Test too many outputs with sstxMsgTxExtraOutputs
-
-	var sstxExtraOutputs = hcutil.NewTx(sstxMsgTxExtraOutputs)
-	sstxExtraOutputs.SetTree(wire.TxTreeStake)
-	sstxExtraOutputs.SetIndex(0)
-
-	test, err = stake.IsSStx(sstxExtraOutputs.MsgTx())
-	if test || err.(stake.RuleError).GetCode() !=
-		stake.ErrSStxTooManyOutputs {
-		t.Errorf("IsSSTx should have returned false,%v but instead returned %v"+
-			",%v", stake.ErrSStxTooManyOutputs, test, err)
-	}
-
-	// ---------------------------------------------------------------------------
-	// Check to make sure the first output is OP_SSTX tagged
-
-	var tx wire.MsgTx
-	testFirstOutTagged := bytes.Replace(bufBytes,
-		[]byte{0x00, 0xe3, 0x23, 0x21, 0x00, 0x00, 0x00, 0x00,
-			0x00, 0x00, 0x1a, 0xba},
-		[]byte{0x00, 0xe3, 0x23, 0x21, 0x00, 0x00, 0x00, 0x00,
-			0x00, 0x00, 0x19},
-		1)
-
-	// Deserialize the manipulated tx
-	rbuf := bytes.NewReader(testFirstOutTagged)
-	err = tx.Deserialize(rbuf)
-	if err != nil {
-		t.Errorf("Deserialize error %v", err)
-	}
-
-	var sstxUntaggedOut = hcutil.NewTx(&tx)
-	sstxUntaggedOut.SetTree(wire.TxTreeStake)
-	sstxUntaggedOut.SetIndex(0)
-
-	test, err = stake.IsSStx(sstxUntaggedOut.MsgTx())
-	if test || err.(stake.RuleError).GetCode() !=
-		stake.ErrSStxInvalidOutputs {
-		t.Errorf("IsSSTx should have returned false,%v but instead returned %v"+
-			",%v", stake.ErrSStxInvalidOutputs, test, err)
-	}
-
-	// ---------------------------------------------------------------------------
-	// Test for mismatched number of inputs versus number of outputs
-
-	var sstxInsOutsMismatched = hcutil.NewTx(sstxMismatchedInsOuts)
-	sstxInsOutsMismatched.SetTree(wire.TxTreeStake)
-	sstxInsOutsMismatched.SetIndex(0)
-
-	test, err = stake.IsSStx(sstxInsOutsMismatched.MsgTx())
-	if test || err.(stake.RuleError).GetCode() !=
-		stake.ErrSStxInOutProportions {
-		t.Errorf("IsSSTx should have returned false,%v but instead returned %v"+
-			",%v", stake.ErrSStxInOutProportions, test, err)
-	}
-
-	// ---------------------------------------------------------------------------
-	// Test for bad version of output.
-	var sstxBadVerOut = hcutil.NewTx(sstxBadVersionOut)
-	sstxBadVerOut.SetTree(wire.TxTreeStake)
-	sstxBadVerOut.SetIndex(0)
-
-	test, err = stake.IsSStx(sstxBadVerOut.MsgTx())
-	if test || err.(stake.RuleError).GetCode() !=
-		stake.ErrSStxInvalidOutputs {
-		t.Errorf("IsSSTx should have returned false,%v but instead returned %v"+
-			",%v", stake.ErrSStxInvalidOutputs, test, err)
-	}
-
-	// ---------------------------------------------------------------------------
-	// Test for second or more output not being OP_RETURN push
-
-	var sstxNoNullData = hcutil.NewTx(sstxNullDataMissing)
-	sstxNoNullData.SetTree(wire.TxTreeStake)
-	sstxNoNullData.SetIndex(0)
-
-	test, err = stake.IsSStx(sstxNoNullData.MsgTx())
-	if test || err.(stake.RuleError).GetCode() !=
-		stake.ErrSStxInvalidOutputs {
-		t.Errorf("IsSSTx should have returned false,%v but instead returned %v"+
-			",%v", stake.ErrSStxInvalidOutputs, test, err)
-	}
-
-	// ---------------------------------------------------------------------------
-	// Test for change output being in the wrong place
-
-	var sstxNullDataMis = hcutil.NewTx(sstxNullDataMisplaced)
-	sstxNullDataMis.SetTree(wire.TxTreeStake)
-	sstxNullDataMis.SetIndex(0)
-
-	test, err = stake.IsSStx(sstxNullDataMis.MsgTx())
-	if test || err.(stake.RuleError).GetCode() !=
-		stake.ErrSStxInvalidOutputs {
-		t.Errorf("IsSSTx should have returned false,%v but instead returned %v"+
-			",%v", stake.ErrSStxInvalidOutputs, test, err)
-	}
-
-	// ---------------------------------------------------------------------------
-	// Test for too short of a pubkeyhash being given in an OP_RETURN output
-
-	testPKHLength := bytes.Replace(bufBytes,
-		[]byte{
-			0x20, 0x6a, 0x1e, 0x94, 0x8c, 0x76, 0x5a, 0x69,
-			0x14, 0xd4, 0x3f, 0x2a, 0x7a, 0xc1, 0x77, 0xda,
-			0x2c, 0x2f, 0x6b, 0x52, 0xde, 0x3d, 0x7c,
-		},
-		[]byte{
-			0x1f, 0x6a, 0x1d, 0x94, 0x8c, 0x76, 0x5a, 0x69,
-			0x14, 0xd4, 0x3f, 0x2a, 0x7a, 0xc1, 0x77, 0xda,
-			0x2c, 0x2f, 0x6b, 0x52, 0xde, 0x3d,
-		},
-		1)
-
-	// Deserialize the manipulated tx
-	rbuf = bytes.NewReader(testPKHLength)
-	err = tx.Deserialize(rbuf)
-	if err != nil {
-		t.Errorf("Deserialize error %v", err)
-	}
-
-	var sstxWrongPKHLength = hcutil.NewTx(&tx)
-	sstxWrongPKHLength.SetTree(wire.TxTreeStake)
-	sstxWrongPKHLength.SetIndex(0)
-
-	test, err = stake.IsSStx(sstxWrongPKHLength.MsgTx())
-	if test || err.(stake.RuleError).GetCode() !=
-		stake.ErrSStxInvalidOutputs {
-		t.Errorf("IsSSTx should have returned false,%v but instead returned %v"+
-			",%v", stake.ErrSStxInvalidOutputs, test, err)
-	}
-
-	// ---------------------------------------------------------------------------
-	// Test for an invalid OP_RETURN prefix with too big of a push
-	tooBigPush := []byte{
-		0x6a, 0x4c, 0x4c, // OP_RETURN Push 76-bytes
-		0x14, 0x94, 0x8c, 0x76, 0x5a, 0x69, 0x14, 0xd4, // 76 bytes
-		0x3f, 0x2a, 0x7a, 0xc1, 0x77, 0xda, 0x2c, 0x2f,
-		0x6b, 0x52, 0xde, 0x3d, 0x7c, 0x7c, 0x7c, 0x7c,
-		0x6b, 0x52, 0xde, 0x3d, 0x7c, 0x7c, 0x7c, 0x7c,
-		0x6b, 0x52, 0xde, 0x3d, 0x7c, 0x7c, 0x7c, 0x7c,
-		0x6b, 0x52, 0xde, 0x3d, 0x7c, 0x7c, 0x7c, 0x7c,
-		0x6b, 0x52, 0xde, 0x3d, 0x7c, 0x7c, 0x7c, 0x7c,
-		0x6b, 0x52, 0xde, 0x3d, 0x7c, 0x7c, 0x7c, 0x7c,
-		0x6b, 0x52, 0xde, 0x3d, 0x7c, 0x7c, 0x7c, 0x7c,
-		0x6b, 0x52, 0xde, 0x3d,
-	}
-
-	// Deserialize the manipulated tx
-	rbuf = bytes.NewReader(bufBytes)
-	err = tx.Deserialize(rbuf)
-	if err != nil {
-		t.Errorf("Deserialize error %v", err)
-	}
-	tx.TxOut[1].PkScript = tooBigPush
-
-	var sstxWrongPrefix = hcutil.NewTx(&tx)
-	sstxWrongPrefix.SetTree(wire.TxTreeStake)
-	sstxWrongPrefix.SetIndex(0)
-
-	test, err = stake.IsSStx(sstxWrongPrefix.MsgTx())
-	if test || err.(stake.RuleError).GetCode() !=
-		stake.ErrSStxInvalidOutputs {
-		t.Errorf("IsSSTx should have returned false,%v but instead returned %v"+
-			",%v", stake.ErrSStxInvalidOutputs, test, err)
-	}
-}
-
-// SSGEN TESTING ------------------------------------------------------------------
-
-func TestIsSSGen(t *testing.T) {
-	var ssgen = hcutil.NewTx(ssgenMsgTx)
-	ssgen.SetTree(wire.TxTreeStake)
-	ssgen.SetIndex(0)
-
-	test, err := stake.IsSSGen(ssgen.MsgTx())
-	if !test || err != nil {
-		t.Errorf("IsSSGen should have returned true,<nil> but instead returned %v"+
-			",%v", test, err)
-	}
-
-	// Test for an OP_RETURN VoteBits push of the maximum size
-	biggestPush := []byte{
-		0x6a, 0x4b, // OP_RETURN Push 75-bytes
-		0x14, 0x94, 0x8c, 0x76, 0x5a, 0x69, 0x14, 0xd4, // 75 bytes
-		0x3f, 0x2a, 0x7a, 0xc1, 0x77, 0xda, 0x2c, 0x2f,
-		0x6b, 0x52, 0xde, 0x3d, 0x7c, 0x7c, 0x7c, 0x7c,
-		0x6b, 0x52, 0xde, 0x3d, 0x7c, 0x7c, 0x7c, 0x7c,
-		0x6b, 0x52, 0xde, 0x3d, 0x7c, 0x7c, 0x7c, 0x7c,
-		0x6b, 0x52, 0xde, 0x3d, 0x7c, 0x7c, 0x7c, 0x7c,
-		0x6b, 0x52, 0xde, 0x3d, 0x7c, 0x7c, 0x7c, 0x7c,
-		0x6b, 0x52, 0xde, 0x3d, 0x7c, 0x7c, 0x7c, 0x7c,
-		0x6b, 0x52, 0xde, 0x3d, 0x7c, 0x7c, 0x7c, 0x7c,
-		0x6b, 0x52, 0xde,
-	}
-
-	ssgen = hcutil.NewTxDeep(ssgenMsgTx)
-	ssgen.SetTree(wire.TxTreeStake)
-	ssgen.SetIndex(0)
-	ssgen.MsgTx().TxOut[1].PkScript = biggestPush
-
-	test, err = stake.IsSSGen(ssgen.MsgTx())
-	if !test || err != nil {
-		t.Errorf("IsSSGen should have returned true,<nil> but instead returned %v"+
-			",%v", test, err)
-	}
-
-}
-
-func TestIsSSGenErrors(t *testing.T) {
-	// Initialize the buffer for later manipulation
-	var buf bytes.Buffer
-	buf.Grow(ssgenMsgTx.SerializeSize())
-	err := ssgenMsgTx.Serialize(&buf)
-	if err != nil {
-		t.Errorf("Error serializing the reference sstx: %v", err)
-	}
-	bufBytes := buf.Bytes()
-
-	// ---------------------------------------------------------------------------
-	// Test too many inputs with ssgenMsgTxExtraInputs
-
-	var ssgenExtraInputs = hcutil.NewTx(ssgenMsgTxExtraInput)
-	ssgenExtraInputs.SetTree(wire.TxTreeStake)
-	ssgenExtraInputs.SetIndex(0)
-
-	test, err := stake.IsSSGen(ssgenExtraInputs.MsgTx())
-	if test || err.(stake.RuleError).GetCode() !=
-		stake.ErrSSGenWrongNumInputs {
-		t.Errorf("IsSSGen should have returned false,%v but instead returned %v"+
-			",%v", stake.ErrSSGenWrongNumInputs, test, err)
-	}
-
-	// ---------------------------------------------------------------------------
-	// Test too many outputs with sstxMsgTxExtraOutputs
-
-	var ssgenExtraOutputs = hcutil.NewTx(ssgenMsgTxExtraOutputs)
-	ssgenExtraOutputs.SetTree(wire.TxTreeStake)
-	ssgenExtraOutputs.SetIndex(0)
-
-	test, err = stake.IsSSGen(ssgenExtraOutputs.MsgTx())
-	if test || err.(stake.RuleError).GetCode() !=
-		stake.ErrSSGenTooManyOutputs {
-		t.Errorf("IsSSGen should have returned false,%v but instead returned %v"+
-			",%v", stake.ErrSSGenTooManyOutputs, test, err)
-	}
-
-	// ---------------------------------------------------------------------------
-	// Test 0th input not being stakebase error
-
-	var ssgenStakeBaseWrong = hcutil.NewTx(ssgenMsgTxStakeBaseWrong)
-	ssgenStakeBaseWrong.SetTree(wire.TxTreeStake)
-	ssgenStakeBaseWrong.SetIndex(0)
-
-	test, err = stake.IsSSGen(ssgenStakeBaseWrong.MsgTx())
-	if test || err.(stake.RuleError).GetCode() !=
-		stake.ErrSSGenNoStakebase {
-		t.Errorf("IsSSGen should have returned false,%v but instead returned %v"+
-			",%v", stake.ErrSSGenNoStakebase, test, err)
-	}
-
-	// ---------------------------------------------------------------------------
-	// Wrong tree for inputs test
-
-	// Replace TxTreeStake with TxTreeRegular
-	testWrongTreeInputs := bytes.Replace(bufBytes,
-		[]byte{0x79, 0xac, 0x88, 0xfd, 0xf3, 0x57, 0xa1, 0x87, 0x00,
-			0x00, 0x00, 0x00, 0x01},
-		[]byte{0x79, 0xac, 0x88, 0xfd, 0xf3, 0x57, 0xa1, 0x87, 0x00,
-			0x00, 0x00, 0x00, 0x00},
-		1)
-
-	// Deserialize the manipulated tx
-	var tx wire.MsgTx
-	rbuf := bytes.NewReader(testWrongTreeInputs)
-	err = tx.Deserialize(rbuf)
-	if err != nil {
-		t.Errorf("Deserialize error %v", err)
-	}
-
-	var ssgenWrongTreeIns = hcutil.NewTx(&tx)
-	ssgenWrongTreeIns.SetTree(wire.TxTreeStake)
-	ssgenWrongTreeIns.SetIndex(0)
-
-	test, err = stake.IsSSGen(ssgenWrongTreeIns.MsgTx())
-	if test || err.(stake.RuleError).GetCode() !=
-		stake.ErrSSGenWrongTxTree {
-		t.Errorf("IsSSGen should have returned false,%v but instead returned %v"+
-			",%v", stake.ErrSSGenWrongTxTree, test, err)
-	}
-
-	// ---------------------------------------------------------------------------
-	// Test for bad version of output.
-	var ssgenTxBadVerOut = hcutil.NewTx(ssgenMsgTxBadVerOut)
-	ssgenTxBadVerOut.SetTree(wire.TxTreeStake)
-	ssgenTxBadVerOut.SetIndex(0)
-
-	test, err = stake.IsSSGen(ssgenTxBadVerOut.MsgTx())
-	if test || err.(stake.RuleError).GetCode() !=
-		stake.ErrSSGenBadGenOuts {
-		t.Errorf("IsSSGen should have returned false,%v but instead returned %v"+
-			",%v", stake.ErrSSGenBadGenOuts, test, err)
-	}
-
-	// ---------------------------------------------------------------------------
-	// Test 0th output not being OP_RETURN push
-
-	var ssgenWrongZeroethOut = hcutil.NewTx(ssgenMsgTxWrongZeroethOut)
-	ssgenWrongZeroethOut.SetTree(wire.TxTreeStake)
-	ssgenWrongZeroethOut.SetIndex(0)
-
-	test, err = stake.IsSSGen(ssgenWrongZeroethOut.MsgTx())
-	if test || err.(stake.RuleError).GetCode() !=
-		stake.ErrSSGenNoReference {
-		t.Errorf("IsSSGen should have returned false,%v but instead returned %v"+
-			",%v", stake.ErrSSGenNoReference, test, err)
-	}
-	// ---------------------------------------------------------------------------
-	// Test for too short of an OP_RETURN push being given in the 0th tx out
-
-	testDataPush0Length := bytes.Replace(bufBytes,
-		[]byte{
-			0x26, 0x6a, 0x24,
-			0x94, 0x8c, 0x76, 0x5a, 0x69, 0x14, 0xd4, 0x3f,
-			0x2a, 0x7a, 0xc1, 0x77, 0xda, 0x2c, 0x2f, 0x6b,
-			0x52, 0xde, 0x3d, 0x7c, 0xda, 0x2c, 0x2f, 0x6b,
-			0x52, 0xde, 0x3d, 0x7c, 0x52, 0xde, 0x3d, 0x7c,
-			0x00, 0xe3, 0x23, 0x21,
-		},
-		[]byte{
-			0x25, 0x6a, 0x23,
-			0x94, 0x8c, 0x76, 0x5a, 0x69, 0x14, 0xd4, 0x3f,
-			0x2a, 0x7a, 0xc1, 0x77, 0xda, 0x2c, 0x2f, 0x6b,
-			0x52, 0xde, 0x3d, 0x7c, 0xda, 0x2c, 0x2f, 0x6b,
-			0x52, 0xde, 0x3d, 0x7c, 0x52, 0xde, 0x3d, 0x7c,
-			0x00, 0xe3, 0x23,
-		},
-		1)
-
-	// Deserialize the manipulated tx
-	rbuf = bytes.NewReader(testDataPush0Length)
-	err = tx.Deserialize(rbuf)
-	if err != nil {
-		t.Errorf("Deserialize error %v", err)
-	}
-
-	var ssgenWrongDataPush0Length = hcutil.NewTx(&tx)
-	ssgenWrongDataPush0Length.SetTree(wire.TxTreeStake)
-	ssgenWrongDataPush0Length.SetIndex(0)
-
-	test, err = stake.IsSSGen(ssgenWrongDataPush0Length.MsgTx())
-	if test || err.(stake.RuleError).GetCode() !=
-		stake.ErrSSGenBadReference {
-		t.Errorf("IsSSGen should have returned false,%v but instead returned %v"+
-			",%v", stake.ErrSSGenBadReference, test, err)
-	}
-
-	// ---------------------------------------------------------------------------
-	// Test for an invalid OP_RETURN prefix
-
-	testNullData0Prefix := bytes.Replace(bufBytes,
-		[]byte{
-			0x26, 0x6a, 0x24,
-			0x94, 0x8c, 0x76, 0x5a, 0x69, 0x14, 0xd4, 0x3f,
-			0x2a, 0x7a, 0xc1, 0x77, 0xda, 0x2c, 0x2f, 0x6b,
-			0x52, 0xde, 0x3d, 0x7c, 0xda, 0x2c, 0x2f, 0x6b,
-			0x52, 0xde, 0x3d, 0x7c, 0x52, 0xde, 0x3d, 0x7c,
-			0x00, 0xe3, 0x23, 0x21,
-		},
-		[]byte{ // This uses an OP_PUSHDATA_1 35-byte push to achieve 36 bytes
-			0x26, 0x6a, 0x4c, 0x23,
-			0x94, 0x8c, 0x76, 0x5a, 0x69, 0x14, 0xd4, 0x3f,
-			0x2a, 0x7a, 0xc1, 0x77, 0xda, 0x2c, 0x2f, 0x6b,
-			0x52, 0xde, 0x3d, 0x7c, 0xda, 0x2c, 0x2f, 0x6b,
-			0x52, 0xde, 0x3d, 0x7c, 0x52, 0xde, 0x3d, 0x7c,
-			0x00, 0xe3, 0x23,
-		},
-		1)
-
-	// Deserialize the manipulated tx
-	rbuf = bytes.NewReader(testNullData0Prefix)
-	err = tx.Deserialize(rbuf)
-	if err != nil {
-		t.Errorf("Deserialize error %v", err)
-	}
-
-	var ssgenWrongNullData0Prefix = hcutil.NewTx(&tx)
-	ssgenWrongNullData0Prefix.SetTree(wire.TxTreeStake)
-	ssgenWrongNullData0Prefix.SetIndex(0)
-
-	test, err = stake.IsSSGen(ssgenWrongNullData0Prefix.MsgTx())
-	if test || err.(stake.RuleError).GetCode() !=
-		stake.ErrSSGenBadReference {
-		t.Errorf("IsSSGen should have returned false,%v but instead returned %v"+
-			",%v", stake.ErrSSGenBadReference, test, err)
-	}
-
-	// ---------------------------------------------------------------------------
-	// Test 1st output not being OP_RETURN push
-
-	var ssgenWrongFirstOut = hcutil.NewTx(ssgenMsgTxWrongFirstOut)
-	ssgenWrongFirstOut.SetTree(wire.TxTreeStake)
-	ssgenWrongFirstOut.SetIndex(0)
-
-	test, err = stake.IsSSGen(ssgenWrongFirstOut.MsgTx())
-	if test || err.(stake.RuleError).GetCode() !=
-		stake.ErrSSGenNoVotePush {
-		t.Errorf("IsSSGen should have returned false,%v but instead returned %v"+
-			",%v", stake.ErrSSGenNoVotePush, test, err)
-	}
-	// ---------------------------------------------------------------------------
-	// Test for too short of an OP_RETURN push being given in the 1st tx out
-	testDataPush1Length := bytes.Replace(bufBytes,
-		[]byte{
-			0x04, 0x6a, 0x02, 0x94, 0x8c,
-		},
-		[]byte{
-			0x03, 0x6a, 0x01, 0x94,
-		},
-		1)
-
-	// Deserialize the manipulated tx
-	rbuf = bytes.NewReader(testDataPush1Length)
-	err = tx.Deserialize(rbuf)
-	if err != nil {
-		t.Errorf("Deserialize error %v", err)
-	}
-
-	var ssgenWrongDataPush1Length = hcutil.NewTx(&tx)
-	ssgenWrongDataPush1Length.SetTree(wire.TxTreeStake)
-	ssgenWrongDataPush1Length.SetIndex(0)
-
-	test, err = stake.IsSSGen(ssgenWrongDataPush1Length.MsgTx())
-	if test || err.(stake.RuleError).GetCode() !=
-		stake.ErrSSGenBadVotePush {
-		t.Errorf("IsSSGen should have returned false,%v but instead returned %v"+
-			",%v", stake.ErrSSGenBadVotePush, test, err)
-	}
-
-	// ---------------------------------------------------------------------------
-	// Test for longer OP_RETURN push being given in the 1st tx out
-	testDataPush1Length = bytes.Replace(bufBytes,
-		[]byte{
-			0x04, 0x6a, 0x02, 0x94, 0x8c,
-		},
-		[]byte{
-			0x06, 0x6a, 0x04, 0x94, 0x8c, 0x8c, 0x8c,
-		},
-		1)
-
-	// Deserialize the manipulated tx
-	rbuf = bytes.NewReader(testDataPush1Length)
-	err = tx.Deserialize(rbuf)
-	if err != nil {
-		t.Errorf("Deserialize error %v", err)
-	}
-
-	var ssgenLongDataPush1Length = hcutil.NewTx(&tx)
-	ssgenLongDataPush1Length.SetTree(wire.TxTreeStake)
-	ssgenLongDataPush1Length.SetIndex(0)
-
-	test, err = stake.IsSSGen(ssgenLongDataPush1Length.MsgTx())
-	if !test || err != nil {
-		t.Errorf("IsSSGen should have returned false,%v but instead returned %v"+
-			",%v", stake.ErrSSGenBadVotePush, test, err)
-	}
-
-	// ---------------------------------------------------------------------------
-	// Test for an invalid OP_RETURN prefix
-
-	testNullData1Prefix := bytes.Replace(bufBytes,
-		[]byte{
-			0x04, 0x6a, 0x02, 0x94, 0x8c,
-		},
-		[]byte{ // This uses an OP_PUSHDATA_1 2-byte push to do the push in 5 bytes
-			0x05, 0x6a, 0x4c, 0x02, 0x00, 0x00,
-		},
-		1)
-
-	// Deserialize the manipulated tx
-	rbuf = bytes.NewReader(testNullData1Prefix)
-	err = tx.Deserialize(rbuf)
-	if err != nil {
-		t.Errorf("Deserialize error %v", err)
-	}
-
-	var ssgenWrongNullData1Prefix = hcutil.NewTx(&tx)
-	ssgenWrongNullData1Prefix.SetTree(wire.TxTreeStake)
-	ssgenWrongNullData1Prefix.SetIndex(0)
-
-	test, err = stake.IsSSGen(ssgenWrongNullData1Prefix.MsgTx())
-	if test || err.(stake.RuleError).GetCode() !=
-		stake.ErrSSGenBadVotePush {
-		t.Errorf("IsSSGen should have returned false,%v but instead returned %v"+
-			",%v", stake.ErrSSGenBadVotePush, test, err)
-	}
-
-	// ---------------------------------------------------------------------------
-	// Test for an index 2+ output being not OP_SSGEN tagged
-
-	testGenOutputUntagged := bytes.Replace(bufBytes,
-		[]byte{
-			0x1a, 0xbb, 0x76, 0xa9, 0x14, 0xc3, 0x98,
-		},
-		[]byte{
-			0x19, 0x76, 0xa9, 0x14, 0xc3, 0x98,
-		},
-		1)
-
-	// Deserialize the manipulated tx
-	rbuf = bytes.NewReader(testGenOutputUntagged)
-	err = tx.Deserialize(rbuf)
-	if err != nil {
-		t.Errorf("Deserialize error %v", err)
-	}
-
-	var ssgentestGenOutputUntagged = hcutil.NewTx(&tx)
-	ssgentestGenOutputUntagged.SetTree(wire.TxTreeStake)
-	ssgentestGenOutputUntagged.SetIndex(0)
-
-	test, err = stake.IsSSGen(ssgentestGenOutputUntagged.MsgTx())
-	if test || err.(stake.RuleError).GetCode() !=
-		stake.ErrSSGenBadGenOuts {
-		t.Errorf("IsSSGen should have returned false,%v but instead returned %v"+
-			",%v", stake.ErrSSGenBadGenOuts, test, err)
-	}
-}
-
-// SSRTX TESTING ------------------------------------------------------------------
-
-func TestIsSSRtx(t *testing.T) {
-	var ssrtx = hcutil.NewTx(ssrtxMsgTx)
-	ssrtx.SetTree(wire.TxTreeStake)
-	ssrtx.SetIndex(0)
-
-	test, err := stake.IsSSRtx(ssrtx.MsgTx())
-	if !test || err != nil {
-		t.Errorf("IsSSRtx should have returned true,<nil> but instead returned %v"+
-			",%v", test, err)
-	}
-}
-
-func TestIsSSRtxErrors(t *testing.T) {
-	// Initialize the buffer for later manipulation
-	var buf bytes.Buffer
-	buf.Grow(ssrtxMsgTx.SerializeSize())
-	err := ssrtxMsgTx.Serialize(&buf)
-	if err != nil {
-		t.Errorf("Error serializing the reference sstx: %v", err)
-	}
-	bufBytes := buf.Bytes()
-
-	// ---------------------------------------------------------------------------
-	// Test too many inputs with ssrtxMsgTxTooManyInputs
-
-	var ssrtxTooManyInputs = hcutil.NewTx(ssrtxMsgTxTooManyInputs)
-	ssrtxTooManyInputs.SetTree(wire.TxTreeStake)
-	ssrtxTooManyInputs.SetIndex(0)
-
-	test, err := stake.IsSSRtx(ssrtxTooManyInputs.MsgTx())
-	if test || err.(stake.RuleError).GetCode() !=
-		stake.ErrSSRtxWrongNumInputs {
-		t.Errorf("IsSSRtx should have returned false,%v but instead returned %v"+
-			",%v", stake.ErrSSRtxWrongNumInputs, test, err)
-	}
-
-	// ---------------------------------------------------------------------------
-	// Test too many outputs with ssrtxMsgTxTooManyOutputs
-
-	var ssrtxTooManyOutputs = hcutil.NewTx(ssrtxMsgTxTooManyOutputs)
-	ssrtxTooManyOutputs.SetTree(wire.TxTreeStake)
-	ssrtxTooManyOutputs.SetIndex(0)
-
-	test, err = stake.IsSSRtx(ssrtxTooManyOutputs.MsgTx())
-	if test || err.(stake.RuleError).GetCode() !=
-		stake.ErrSSRtxTooManyOutputs {
-		t.Errorf("IsSSRtx should have returned false,%v but instead returned %v"+
-			",%v", stake.ErrSSRtxTooManyOutputs, test, err)
-	}
-
-	// ---------------------------------------------------------------------------
-	// Test for bad version of output.
-	var ssrtxTxBadVerOut = hcutil.NewTx(ssrtxMsgTxBadVerOut)
-	ssrtxTxBadVerOut.SetTree(wire.TxTreeStake)
-	ssrtxTxBadVerOut.SetIndex(0)
-
-	test, err = stake.IsSSRtx(ssrtxTxBadVerOut.MsgTx())
-	if test || err.(stake.RuleError).GetCode() !=
-		stake.ErrSSRtxBadOuts {
-		t.Errorf("IsSSRtx should have returned false,%v but instead returned %v"+
-			",%v", stake.ErrSSRtxBadOuts, test, err)
-	}
-
-	// ---------------------------------------------------------------------------
-	// Test for an index 0+ output being not OP_SSRTX tagged
-	testRevocOutputUntagged := bytes.Replace(bufBytes,
-		[]byte{
-			0x1a, 0xbc, 0x76, 0xa9, 0x14, 0xc3, 0x98,
-		},
-		[]byte{
-			0x19, 0x76, 0xa9, 0x14, 0xc3, 0x98,
-		},
-		1)
-
-	// Deserialize the manipulated tx
-	var tx wire.MsgTx
-	rbuf := bytes.NewReader(testRevocOutputUntagged)
-	err = tx.Deserialize(rbuf)
-	if err != nil {
-		t.Errorf("Deserialize error %v", err)
-	}
-
-	var ssrtxTestRevocOutputUntagged = hcutil.NewTx(&tx)
-	ssrtxTestRevocOutputUntagged.SetTree(wire.TxTreeStake)
-	ssrtxTestRevocOutputUntagged.SetIndex(0)
-
-	test, err = stake.IsSSRtx(ssrtxTestRevocOutputUntagged.MsgTx())
-	if test || err.(stake.RuleError).GetCode() !=
-		stake.ErrSSRtxBadOuts {
-		t.Errorf("IsSSGen should have returned false,%v but instead returned %v"+
-			",%v", stake.ErrSSRtxBadOuts, test, err)
-	}
-
-	// ---------------------------------------------------------------------------
-	// Wrong tree for inputs test
-
-	// Replace TxTreeStake with TxTreeRegular
-	testWrongTreeInputs := bytes.Replace(bufBytes,
-		[]byte{0x79, 0xac, 0x88, 0xfd, 0xf3, 0x57, 0xa1, 0x87, 0x00,
-			0x00, 0x00, 0x00, 0x01},
-		[]byte{0x79, 0xac, 0x88, 0xfd, 0xf3, 0x57, 0xa1, 0x87, 0x00,
-			0x00, 0x00, 0x00, 0x00},
-		1)
-
-	// Deserialize the manipulated tx
-	rbuf = bytes.NewReader(testWrongTreeInputs)
-	err = tx.Deserialize(rbuf)
-	if err != nil {
-		t.Errorf("Deserialize error %v", err)
-	}
-
-	var ssrtxWrongTreeIns = hcutil.NewTx(&tx)
-	ssrtxWrongTreeIns.SetTree(wire.TxTreeStake)
-	ssrtxWrongTreeIns.SetIndex(0)
-
-	test, err = stake.IsSSRtx(ssrtxWrongTreeIns.MsgTx())
-	if test || err.(stake.RuleError).GetCode() !=
-		stake.ErrSSRtxWrongTxTree {
-		t.Errorf("IsSSRtx should have returned false,%v but instead returned %v"+
-			",%v", stake.ErrSSGenWrongTxTree, test, err)
-	}
-}
-
-// --------------------------------------------------------------------------------
-// Minor function testing
-func TestGetSSGenBlockVotedOn(t *testing.T) {
-	var ssgen = hcutil.NewTx(ssgenMsgTx)
-	ssgen.SetTree(wire.TxTreeStake)
-	ssgen.SetIndex(0)
-
-	blockHash, height, err := stake.SSGenBlockVotedOn(ssgen.MsgTx())
-
-	correctBlockHash, _ := chainhash.NewHash(
-		[]byte{
-			0x94, 0x8c, 0x76, 0x5a, // 32 byte hash
-			0x69, 0x14, 0xd4, 0x3f,
-			0x2a, 0x7a, 0xc1, 0x77,
-			0xda, 0x2c, 0x2f, 0x6b,
-			0x52, 0xde, 0x3d, 0x7c,
-			0xda, 0x2c, 0x2f, 0x6b,
-			0x52, 0xde, 0x3d, 0x7c,
-			0x52, 0xde, 0x3d, 0x7c,
-		})
-
-	correctheight := uint32(0x2123e300)
-
-	if err != nil {
-		t.Errorf("Error thrown on TestGetSSGenBlockVotedOn: %v", err)
-	}
-
-	if !reflect.DeepEqual(blockHash, *correctBlockHash) {
-		t.Errorf("Error thrown on TestGetSSGenBlockVotedOn: Looking for "+
-			"hash %v, got hash %v: %v", *correctBlockHash, blockHash, err)
-	}
-
-	if height != correctheight {
-		t.Errorf("Error thrown on TestGetSSGenBlockVotedOn: Looking for "+
-			"height %v, got height %v: %v", correctheight, height, err)
-	}
-}
-
-func TestGetSStxStakeOutputInfo(t *testing.T) {
-	var sstx = hcutil.NewTx(sstxMsgTx)
-	sstx.SetTree(wire.TxTreeStake)
-	sstx.SetIndex(0)
-
-	correctTyp := true
-
-	correctPkh := []byte{0x94, 0x8c, 0x76, 0x5a, // 20 byte address
-		0x69, 0x14, 0xd4, 0x3f,
-		0x2a, 0x7a, 0xc1, 0x77,
-		0xda, 0x2c, 0x2f, 0x6b,
-		0x52, 0xde, 0x3d, 0x7c,
-	}
-
-	correctAmt := int64(0x2123e300)
-
-	correctChange := int64(0x2223e300)
-
-	correctRule := true
-
-	correctLimit := uint16(4)
-
-	typs, pkhs, amts, changeAmts, rules, limits :=
-		stake.TxSStxStakeOutputInfo(sstx.MsgTx())
-
-	if typs[2] != correctTyp {
-		t.Errorf("Error thrown on TestGetSStxStakeOutputInfo: Looking for "+
-			"type %v, got type %v", correctTyp, typs[1])
-	}
-
-	if !reflect.DeepEqual(pkhs[1], correctPkh) {
-		t.Errorf("Error thrown on TestGetSStxStakeOutputInfo: Looking for "+
-			"pkh %v, got pkh %v", correctPkh, pkhs[1])
-	}
-
-	if amts[1] != correctAmt {
-		t.Errorf("Error thrown on TestGetSStxStakeOutputInfo: Looking for "+
-			"amount %v, got amount %v", correctAmt, amts[1])
-	}
-
-	if changeAmts[1] != correctChange {
-		t.Errorf("Error thrown on TestGetSStxStakeOutputInfo: Looking for "+
-			"amount %v, got amount %v", correctChange, changeAmts[1])
-	}
-
-	if rules[1][0] != correctRule {
-		t.Errorf("Error thrown on TestGetSStxStakeOutputInfo: Looking for "+
-			"rule %v, got rule %v", correctRule, rules[1][0])
-	}
-
-	if limits[1][0] != correctLimit {
-		t.Errorf("Error thrown on TestGetSStxStakeOutputInfo: Looking for "+
-			"limit %v, got limit %v", correctLimit, rules[1][0])
-	}
-}
-
-func TestGetSSGenStakeOutputInfo(t *testing.T) {
-	var ssgen = hcutil.NewTx(ssgenMsgTx)
-	ssgen.SetTree(wire.TxTreeStake)
-	ssgen.SetIndex(0)
-
-	correctTyp := false
-
-	correctpkh := []byte{0xc3, 0x98, 0xef, 0xa9,
-		0xc3, 0x92, 0xba, 0x60,
-		0x13, 0xc5, 0xe0, 0x4e,
-		0xe7, 0x29, 0x75, 0x5e,
-		0xf7, 0xf5, 0x8b, 0x32,
-	}
-
-	correctamt := int64(0x2123e300)
-
-	typs, pkhs, amts, err := stake.TxSSGenStakeOutputInfo(ssgen.MsgTx(),
-		&chaincfg.SimNetParams)
-	if err != nil {
-		t.Errorf("Got unexpected error: %v", err.Error())
-	}
-
-	if typs[0] != correctTyp {
-		t.Errorf("Error thrown on TestGetSSGenStakeOutputInfo: Looking for "+
-			"type %v, got type %v", correctamt, amts[0])
-	}
-
-	if !reflect.DeepEqual(pkhs[0], correctpkh) {
-		t.Errorf("Error thrown on TestGetSSGenStakeOutputInfo: Looking for "+
-			"pkh %v, got pkh %v", correctpkh, pkhs[0])
-	}
-
-	if amts[0] != correctamt {
-		t.Errorf("Error thrown on TestGetSSGenStakeOutputInfo: Looking for "+
-			"amount %v, got amount %v", correctamt, amts[0])
-	}
-}
-
-func TestGetSSGenVoteBits(t *testing.T) {
-	var ssgen = hcutil.NewTx(ssgenMsgTx)
-	ssgen.SetTree(wire.TxTreeStake)
-	ssgen.SetIndex(0)
-
-	correctvbs := uint16(0x8c94)
-
-	votebits := stake.SSGenVoteBits(ssgen.MsgTx())
-
-	if correctvbs != votebits {
-		t.Errorf("Error thrown on TestGetSSGenVoteBits: Looking for "+
-			"vbs % x, got vbs % x", correctvbs, votebits)
-	}
-}
-
-func TestGetSSGenVersion(t *testing.T) {
-	var ssgen = ssgenMsgTx.Copy()
-
-	missingVersion := uint32(stake.VoteConsensusVersionAbsent)
-	version := stake.SSGenVersion(ssgen)
-	if version != missingVersion {
-		t.Errorf("Error thrown on TestGetSSGenVersion: Looking for "+
-			"version % x, got version % x", missingVersion, version)
-	}
-
-	vbBytes := []byte{0x01, 0x00, 0x01, 0xef, 0xcd, 0xab}
-	expectedVersion := uint32(0xabcdef01)
-	pkScript, err := txscript.GenerateProvablyPruneableOut(vbBytes)
-	if err != nil {
-		t.Errorf("GenerateProvablyPruneableOut error %v", err)
-	}
-	ssgen.TxOut[1].PkScript = pkScript
-	version = stake.SSGenVersion(ssgen)
-
-	if version != expectedVersion {
-		t.Errorf("Error thrown on TestGetSSGenVersion: Looking for "+
-			"version % x, got version % x", expectedVersion, version)
-	}
-}
-
-func TestGetSSRtxStakeOutputInfo(t *testing.T) {
-	var ssrtx = hcutil.NewTx(ssrtxMsgTx)
-	ssrtx.SetTree(wire.TxTreeStake)
-	ssrtx.SetIndex(0)
-
-	correctTyp := false
-
-	correctPkh := []byte{0xc3, 0x98, 0xef, 0xa9,
-		0xc3, 0x92, 0xba, 0x60,
-		0x13, 0xc5, 0xe0, 0x4e,
-		0xe7, 0x29, 0x75, 0x5e,
-		0xf7, 0xf5, 0x8b, 0x33,
-	}
-
-	correctAmt := int64(0x2122e300)
-
-	typs, pkhs, amts, err := stake.TxSSRtxStakeOutputInfo(ssrtx.MsgTx(),
-		&chaincfg.SimNetParams)
-	if err != nil {
-		t.Errorf("Got unexpected error: %v", err.Error())
-	}
-
-	if typs[0] != correctTyp {
-		t.Errorf("Error thrown on TestGetSStxStakeOutputInfo: Looking for "+
-			"type %v, got type %v", correctTyp, typs[0])
-	}
-
-	if !reflect.DeepEqual(pkhs[0], correctPkh) {
-		t.Errorf("Error thrown on TestGetSStxStakeOutputInfo: Looking for "+
-			"pkh %v, got pkh %v", correctPkh, pkhs[0])
-	}
-
-	if amts[0] != correctAmt {
-		t.Errorf("Error thrown on TestGetSStxStakeOutputInfo: Looking for "+
-			"amount %v, got amount %v", correctAmt, amts[0])
-	}
-}
-
-func TestGetSStxNullOutputAmounts(t *testing.T) {
-	commitAmts := []int64{int64(0x2122e300),
-		int64(0x12000000),
-		int64(0x12300000)}
-	changeAmts := []int64{int64(0x0122e300),
-		int64(0x02000000),
-		int64(0x02300000)}
-	amtTicket := int64(0x9122e300)
-
-	_, _, err := stake.SStxNullOutputAmounts(
-		[]int64{
-			int64(0x12000000),
-			int64(0x12300000),
-		},
-		changeAmts,
-		amtTicket)
-
-	// len commit to amts != len change amts
-	lenErrStr := "amounts was not equal in length " +
-		"to change amounts!"
-	if err == nil || err.Error() != lenErrStr {
-		t.Errorf("TestGetSStxNullOutputAmounts unexpected error: %v", err)
-	}
-
-	// too small amount to commit
-	_, _, err = stake.SStxNullOutputAmounts(
-		commitAmts,
-		changeAmts,
-		int64(0x00000000))
-	tooSmallErrStr := "committed amount was too small!"
-	if err == nil || err.Error() != tooSmallErrStr {
-		t.Errorf("TestGetSStxNullOutputAmounts unexpected error: %v", err)
-	}
-
-	// overspending error
-	tooMuchChangeAmts := []int64{int64(0x0122e300),
-		int64(0x02000000),
-		int64(0x12300001)}
-
-	_, _, err = stake.SStxNullOutputAmounts(
-		commitAmts,
-		tooMuchChangeAmts,
-		int64(0x00000020))
-	if err == nil || err.(stake.RuleError).GetCode() !=
-		stake.ErrSStxBadChangeAmts {
-		t.Errorf("TestGetSStxNullOutputAmounts unexpected error: %v", err)
-	}
-
-	fees, amts, err := stake.SStxNullOutputAmounts(commitAmts,
-		changeAmts,
-		amtTicket)
-
-	if err != nil {
-		t.Errorf("TestGetSStxNullOutputAmounts unexpected error: %v", err)
-	}
-
-	expectedFees := int64(-1361240832)
-
-	if expectedFees != fees {
-		t.Errorf("TestGetSStxNullOutputAmounts error, wanted %v, "+
-			"but got %v", expectedFees, fees)
-	}
-
-	expectedAmts := []int64{int64(0x20000000),
-		int64(0x10000000),
-		int64(0x10000000),
-	}
-
-	if !reflect.DeepEqual(expectedAmts, amts) {
-		t.Errorf("TestGetSStxNullOutputAmounts error, wanted %v, "+
-			"but got %v", expectedAmts, amts)
-	}
-}
-
-func TestGetStakeRewards(t *testing.T) {
-	// SSGen example with >0 subsidy
-	amounts := []int64{int64(21000000),
-		int64(11000000),
-		int64(10000000),
-	}
-	amountTicket := int64(42000000)
-	subsidy := int64(400000)
-
-	outAmts := stake.CalculateRewards(amounts, amountTicket, subsidy)
-
-	// SSRtx example with 0 subsidy
-	expectedAmts := []int64{int64(21200000),
-		int64(11104761),
-		int64(10095238),
-	}
-
-	if !reflect.DeepEqual(expectedAmts, outAmts) {
-		t.Errorf("TestGetStakeRewards error, wanted %v, "+
-			"but got %v", expectedAmts, outAmts)
-	}
-}
-
-func TestVerifySStxAmounts(t *testing.T) {
-	amounts := []int64{int64(21000000),
-		int64(11000000),
-		int64(10000000),
-	}
-	calcAmounts := []int64{int64(21000000),
-		int64(11000000),
-		int64(10000000),
-	}
-
-	// len error for slices
-	calcAmountsBad := []int64{int64(11000000),
-		int64(10000000),
-	}
-	err := stake.VerifySStxAmounts(amounts,
-		calcAmountsBad)
-	if err == nil || err.(stake.RuleError).GetCode() !=
-		stake.ErrVerSStxAmts {
-		t.Errorf("TestVerifySStxAmounts unexpected error: %v", err)
-	}
-
-	// non-congruent slices error
-	calcAmountsBad = []int64{int64(21000000),
-		int64(11000000),
-		int64(10000001),
-	}
-	err = stake.VerifySStxAmounts(amounts,
-		calcAmountsBad)
-	if err == nil || err.(stake.RuleError).GetCode() !=
-		stake.ErrVerSStxAmts {
-		t.Errorf("TestVerifySStxAmounts unexpected error: %v", err)
-	}
-
-	err = stake.VerifySStxAmounts(amounts,
-		calcAmounts)
-	if err != nil {
-		t.Errorf("TestVerifySStxAmounts unexpected error: %v", err)
-	}
-}
-
-func TestVerifyStakingPkhsAndAmounts(t *testing.T) {
-	types := []bool{false, false}
-	amounts := []int64{int64(21000000),
-		int64(11000000),
-	}
-	pkhs := [][]byte{
-		{0x00, 0x01, 0x02, 0x00,
-			0x00, 0x01, 0x02, 0x00,
-			0x00, 0x01, 0x02, 0x00,
-			0x00, 0x01, 0x02, 0x00,
-			0x00, 0x01, 0x02, 0x00},
-		{0x00, 0x01, 0x02, 0x00,
-			0x00, 0x01, 0x02, 0x00,
-			0x00, 0x01, 0x04, 0x00,
-			0x00, 0x01, 0x02, 0x00,
-			0x00, 0x01, 0x02, 0x03}}
-	spendTypes := []bool{false, false}
-	spendAmounts := []int64{int64(21000000),
-		int64(11000000),
-	}
-	spendPkhs := [][]byte{
-		{0x00, 0x01, 0x02, 0x00,
-			0x00, 0x01, 0x02, 0x00,
-			0x00, 0x01, 0x02, 0x00,
-			0x00, 0x01, 0x02, 0x00,
-			0x00, 0x01, 0x02, 0x00},
-		{0x00, 0x01, 0x02, 0x00,
-			0x00, 0x01, 0x02, 0x00,
-			0x00, 0x01, 0x04, 0x00,
-			0x00, 0x01, 0x02, 0x00,
-			0x00, 0x01, 0x02, 0x03}}
-	spendRules := [][]bool{
-		{false, false},
-		{false, false}}
-	spendLimits := [][]uint16{
-		{16, 20},
-		{16, 20}}
-
-	// bad types len
-	spendTypesBad := []bool{false}
-	err := stake.VerifyStakingPkhsAndAmounts(types,
-		pkhs,
-		amounts,
-		spendTypesBad,
-		spendPkhs,
-		spendAmounts,
-		true, // Vote
-		spendRules,
-		spendLimits)
-	if err == nil || err.(stake.RuleError).GetCode() !=
-		stake.ErrVerifyInput {
-		t.Errorf("TestVerifyStakingPkhsAndAmounts unexpected error: %v", err)
-	}
-
-	// bad types
-	spendTypesBad = []bool{false, true}
-	err = stake.VerifyStakingPkhsAndAmounts(types,
-		pkhs,
-		amounts,
-		spendTypesBad,
-		spendPkhs,
-		spendAmounts,
-		true, // Vote
-		spendRules,
-		spendLimits)
-	if err == nil || err.(stake.RuleError).GetCode() !=
-		stake.ErrVerifyOutType {
-		t.Errorf("TestVerifyStakingPkhsAndAmounts unexpected error: %v", err)
-	}
-
-	// len error for amt slices
-	spendAmountsBad := []int64{int64(11000111)}
-	err = stake.VerifyStakingPkhsAndAmounts(types,
-		pkhs,
-		amounts,
-		spendTypes,
-		spendPkhs,
-		spendAmountsBad,
-		true, // Vote
-		spendRules,
-		spendLimits)
-	if err == nil || err.(stake.RuleError).GetCode() !=
-		stake.ErrVerifyInput {
-		t.Errorf("TestVerifyStakingPkhsAndAmounts unexpected error: %v", err)
-	}
-
-	// len error for pks slices
-	spendPkhsBad := [][]byte{
-		{0x00, 0x01, 0x02, 0x00,
-			0x00, 0x01, 0x02, 0x00,
-			0x00, 0x01, 0x02, 0x00,
-			0x00, 0x01, 0x02, 0x00,
-			0x00, 0x01, 0x02, 0x00},
-	}
-	err = stake.VerifyStakingPkhsAndAmounts(types,
-		pkhs,
-		amounts,
-		spendTypes,
-		spendPkhsBad,
-		spendAmounts,
-		true, // Vote
-		spendRules,
-		spendLimits)
-	if err == nil || err.(stake.RuleError).GetCode() !=
-		stake.ErrVerifyInput {
-		t.Errorf("TestVerifyStakingPkhsAndAmounts unexpected error: %v", err)
-	}
-
-	// amount non-equivalence in position 1
-	spendAmountsNonequiv := []int64{int64(21000000),
-		int64(11000000)}
-	spendAmountsNonequiv[1]--
-
-	err = stake.VerifyStakingPkhsAndAmounts(types,
-		pkhs,
-		amounts,
-		spendTypes,
-		spendPkhs,
-		spendAmountsNonequiv,
-		true, // Vote
-		spendRules,
-		spendLimits)
-	if err == nil || err.(stake.RuleError).GetCode() !=
-		stake.ErrVerifyOutputAmt {
-		t.Errorf("TestVerifyStakingPkhsAndAmounts unexpected error: %v", err)
-	}
-
-	// pkh non-equivalence in position 1
-	spendPkhsNonequiv := [][]byte{
-		{0x00, 0x01, 0x02, 0x00,
-			0x00, 0x01, 0x02, 0x00,
-			0x00, 0x01, 0x02, 0x00,
-			0x00, 0x01, 0x02, 0x00,
-			0x00, 0x01, 0x02, 0x00},
-		{0x00, 0x01, 0x02, 0x00,
-			0x00, 0x01, 0x02, 0x00,
-			0x00, 0x01, 0x04, 0x00,
-			0x00, 0x01, 0x02, 0x00,
-			0x00, 0x01, 0x02, 0x04}}
-
-	err = stake.VerifyStakingPkhsAndAmounts(types,
-		pkhs,
-		amounts,
-		spendTypes,
-		spendPkhsNonequiv,
-		spendAmounts,
-		true, // Vote
-		spendRules,
-		spendLimits)
-	if err == nil || err.(stake.RuleError).GetCode() !=
-		stake.ErrVerifyOutPkhs {
-		t.Errorf("TestVerifyStakingPkhsAndAmounts unexpected error: %v", err)
-	}
-
-	// rule non-equivalence in position 1
-	spendRulesNonequivV := [][]bool{
-		{false, false},
-		{true, false}}
-	spendAmountsNonequivV := []int64{int64(21000000),
-		int64(10934463)}
-	spendAmountsNonequivVTooBig := []int64{int64(21000000),
-		int64(11000001)}
-
-	spendRulesNonequivR := [][]bool{
-		{false, false},
-		{false, true}}
-	spendAmountsNonequivR := []int64{int64(21000000),
-		int64(9951423)}
-
-	// vote
-	// original amount: 11000000
-	// with the flag enabled, the minimum allowed to be spent is
-	// 11000000 - 1 << 16 = 10934464
-	// So, 10934464 should pass while 10934463 should fail.
-	err = stake.VerifyStakingPkhsAndAmounts(types,
-		pkhs,
-		spendAmountsNonequivV,
-		spendTypes,
-		spendPkhs,
-		amounts,
-		true, // Vote
-		spendRulesNonequivV,
-		spendLimits)
-	if err == nil || err.(stake.RuleError).GetCode() !=
-		stake.ErrVerifyTooMuchFees {
-		t.Errorf("TestVerifyStakingPkhsAndAmounts unexpected error: %v", err)
-	}
-
-	// original amount: 11000000
-	// the maximum allows to be spent is 11000000
-	err = stake.VerifyStakingPkhsAndAmounts(types,
-		pkhs,
-		spendAmountsNonequivVTooBig,
-		spendTypes,
-		spendPkhs,
-		amounts,
-		true, // Vote
-		spendRulesNonequivV,
-		spendLimits)
-	if err == nil || err.(stake.RuleError).GetCode() !=
-		stake.ErrVerifySpendTooMuch {
-		t.Errorf("TestVerifyStakingPkhsAndAmounts unexpected error: %v", err)
-	}
-
-	// revocation
-	// original amount: 11000000
-	// with the flag enabled, the minimum allowed to be spent is
-	// 11000000 - 1 << 20 = 9951424
-	// So, 9951424 should pass while 9951423 should fail.
-	err = stake.VerifyStakingPkhsAndAmounts(types,
-		pkhs,
-		spendAmountsNonequivR,
-		spendTypes,
-		spendPkhs,
-		amounts,
-		false, // Revocation
-		spendRulesNonequivR,
-		spendLimits)
-	if err == nil || err.(stake.RuleError).GetCode() !=
-		stake.ErrVerifyTooMuchFees {
-		t.Errorf("TestVerifyStakingPkhsAndAmounts unexpected error: %v", err)
-	}
-
-	// correct verification
-	err = stake.VerifyStakingPkhsAndAmounts(types,
-		pkhs,
-		amounts,
-		spendTypes,
-		spendPkhs,
-		spendAmounts,
-		true, // Vote
-		spendRules,
-		spendLimits)
-	if err != nil {
-		t.Errorf("TestVerifySStxAmounts unexpected error: %v", err)
-	}
-}
-
-func TestVerifyRealTxs(t *testing.T) {
-	// Load an SStx and the SSRtx that spends to test some real fee situation
-	// and confirm the functionality of the functions used.
-	hexSstx, _ := hex.DecodeString("010000000267cfaa9ce3a50977dcd1015f4f" +
-		"ce330071a3a9b855210e6646f6434caebda5a60200000001fffffffff6e6004" +
-		"fd4a0a8d5823c99be0a66a5f9a89c3dd4f7cbf76880098b8ca9d80b0e020000" +
-		"0001ffffffff05a42df60c0000000000001aba76a914c96206f8a3976057b2e" +
-		"b846d46d4a909972fc7c788ac00000000000000000000206a1ec96206f8a397" +
-		"6057b2eb846d46d4a909972fc7c780fe210a000000000054000000000000000" +
-		"000001abd76a914c96206f8a3976057b2eb846d46d4a909972fc7c788ac0000" +
-		"0000000000000000206a1ec96206f8a3976057b2eb846d46d4a909972fc7c70" +
-		"c33d40200000000005474cb4d070000000000001abd76a914c96206f8a39760" +
-		"57b2eb846d46d4a909972fc7c788ac00000000000000000280fe210a0000000" +
-		"013030000000000006a47304402200dbc873e69571a4516c4ef869d856386f9" +
-		"86c8543c0bc9f372ecd22c8606ccb102200f87a8f1b316b7675dfd1706eb22f" +
-		"331cea14d2e2d5f2c1d88173881a0cd4a04012102716f806d1156d20b9b2482" +
-		"2bff88549b510f400473536d3ea8d188b9fbe3835680fe210a0000000002030" +
-		"000040000006b483045022100bc7d0b7aa2c6610b7639f492fa556954ebc52a" +
-		"9dca5a417be4705ab424255ccd02200a0ccba2e2b7391b93b927f35150c1253" +
-		"2bdc6f27a8e9eb0bd0bfbc8b9ab13a5012102716f806d1156d20b9b24822bff" +
-		"88549b510f400473536d3ea8d188b9fbe38356")
-	sstxMtx := new(wire.MsgTx)
-	sstxMtx.FromBytes(hexSstx)
-	sstxTx := hcutil.NewTx(sstxMtx)
-	sstxTypes, sstxAddrs, sstxAmts, _, sstxRules, sstxLimits :=
-		stake.TxSStxStakeOutputInfo(sstxTx.MsgTx())
-
-	hexSsrtx, _ := hex.DecodeString("010000000147f4453f244f2589551aea7c714d" +
-		"771053b667c6612616e9c8fc0e68960a9a100000000001ffffffff0270d7210a00" +
-		"00000000001abc76a914c96206f8a3976057b2eb846d46d4a909972fc7c788ac0c" +
-		"33d4020000000000001abc76a914c96206f8a3976057b2eb846d46d4a909972fc7" +
-		"c788ac000000000000000001ffffffffffffffff00000000ffffffff6b48304502" +
-		"2100d01c52c3f0c27166e3633d93b5ba821365a73f761e23bb04cc8061a28ab1bd" +
-		"7d02202bd65a6d16aaefe8b7f56378d58da6650f2e4b20bd5cb659dc9e842ce2d9" +
-		"15e6012102716f806d1156d20b9b24822bff88549b510f400473536d3ea8d188b9" +
-		"fbe38356")
-	ssrtxMtx := new(wire.MsgTx)
-	ssrtxMtx.FromBytes(hexSsrtx)
-	ssrtxTx := hcutil.NewTx(ssrtxMtx)
-
-	ssrtxTypes, ssrtxAddrs, ssrtxAmts, err :=
-		stake.TxSSRtxStakeOutputInfo(ssrtxTx.MsgTx(), &chaincfg.TestNet2Params)
-	if err != nil {
-		t.Errorf("Unexpected GetSSRtxStakeOutputInfo error: %v", err.Error())
-	}
-
-	ssrtxCalcAmts := stake.CalculateRewards(sstxAmts, sstxMtx.TxOut[0].Value,
-		int64(0))
-
-	// Here an error is thrown because the second output spends too much.
-	// Ticket price: 217460132
-	// 1: 170000000 - 170000000. 169999218 allowed back (-782 atoms)
-	// 2: 170000000 -  47461132. 122538868 Change. Paid 1000 fees total.
-	//    47460913 allowed back (-219 atoms for fee).
-	// In this test the second output spends 47461132, which is more than
-	// allowed.
-	err = stake.VerifyStakingPkhsAndAmounts(sstxTypes,
-		sstxAddrs,
-		ssrtxAmts,
-		ssrtxTypes,
-		ssrtxAddrs,
-		ssrtxCalcAmts,
-		false, // Revocation
-		sstxRules,
-		sstxLimits)
-	if err == nil || err.(stake.RuleError).GetCode() !=
-		stake.ErrVerifySpendTooMuch {
-		t.Errorf("No or unexpected VerifyStakingPkhsAndAmounts error: %v",
-			err.Error())
-	}
-
-	// Correct this and make sure it passes.
-	ssrtxTx.MsgTx().TxOut[1].Value = 47460913
-	sstxTypes, sstxAddrs, sstxAmts, _, sstxRules, sstxLimits =
-		stake.TxSStxStakeOutputInfo(sstxTx.MsgTx())
-	ssrtxTypes, ssrtxAddrs, ssrtxAmts, err =
-		stake.TxSSRtxStakeOutputInfo(ssrtxTx.MsgTx(), &chaincfg.TestNet2Params)
-	if err != nil {
-		t.Errorf("Unexpected GetSSRtxStakeOutputInfo error: %v", err.Error())
-	}
-	ssrtxCalcAmts = stake.CalculateRewards(sstxAmts, sstxMtx.TxOut[0].Value,
-		int64(0))
-	err = stake.VerifyStakingPkhsAndAmounts(sstxTypes,
-		sstxAddrs,
-		ssrtxAmts,
-		ssrtxTypes,
-		ssrtxAddrs,
-		ssrtxCalcAmts,
-		false, // Revocation
-		sstxRules,
-		sstxLimits)
-	if err != nil {
-		t.Errorf("Unexpected VerifyStakingPkhsAndAmounts error: %v",
-			err)
-	}
-
-	// Spend too much fees for the limit in the first output and
-	// make sure it fails.
-	ssrtxTx.MsgTx().TxOut[0].Value = 0
-	sstxTypes, sstxAddrs, sstxAmts, _, sstxRules, sstxLimits =
-		stake.TxSStxStakeOutputInfo(sstxTx.MsgTx())
-	ssrtxTypes, ssrtxAddrs, ssrtxAmts, err =
-		stake.TxSSRtxStakeOutputInfo(ssrtxTx.MsgTx(), &chaincfg.TestNet2Params)
-	if err != nil {
-		t.Errorf("Unexpected GetSSRtxStakeOutputInfo error: %v", err.Error())
-	}
-	ssrtxCalcAmts = stake.CalculateRewards(sstxAmts, sstxMtx.TxOut[0].Value,
-		int64(0))
-	err = stake.VerifyStakingPkhsAndAmounts(sstxTypes,
-		sstxAddrs,
-		ssrtxAmts,
-		ssrtxTypes,
-		ssrtxAddrs,
-		ssrtxCalcAmts,
-		false, // Revocation
-		sstxRules,
-		sstxLimits)
-	if err == nil || err.(stake.RuleError).GetCode() !=
-		stake.ErrVerifyTooMuchFees {
-		t.Errorf("No or unexpected VerifyStakingPkhsAndAmounts error: %v",
-			err.Error())
-	}
-
-	// Use everything as fees and make sure both participants are paid
-	// equally for their contibutions. Both inputs to the SStx are the
-	// same size, so this is possible.
-	copy(sstxTx.MsgTx().TxOut[3].PkScript, sstxTx.MsgTx().TxOut[1].PkScript)
-	sstxTx.MsgTx().TxOut[4].Value = 0
-	ssrtxTx.MsgTx().TxOut[0].Value = 108730066
-	ssrtxTx.MsgTx().TxOut[1].Value = 108730066
-	sstxTypes, sstxAddrs, sstxAmts, _, sstxRules, sstxLimits =
-		stake.TxSStxStakeOutputInfo(sstxTx.MsgTx())
-	ssrtxTypes, ssrtxAddrs, ssrtxAmts, err =
-		stake.TxSSRtxStakeOutputInfo(ssrtxTx.MsgTx(), &chaincfg.TestNet2Params)
-	if err != nil {
-		t.Errorf("Unexpected GetSSRtxStakeOutputInfo error: %v", err.Error())
-	}
-	ssrtxCalcAmts = stake.CalculateRewards(sstxAmts, sstxMtx.TxOut[0].Value,
-		int64(0))
-	err = stake.VerifyStakingPkhsAndAmounts(sstxTypes,
-		sstxAddrs,
-		ssrtxAmts,
-		ssrtxTypes,
-		ssrtxAddrs,
-		ssrtxCalcAmts,
-		false, // Revocation
-		sstxRules,
-		sstxLimits)
-	if err != nil {
-		t.Errorf("Unexpected VerifyStakingPkhsAndAmounts error: %v",
-			err.Error())
-	}
-	if ssrtxCalcAmts[0] != ssrtxCalcAmts[1] {
-		t.Errorf("Unexpected ssrtxCalcAmts; both values should be same but "+
-			"got %v and %v", ssrtxCalcAmts[0], ssrtxCalcAmts[1])
-	}
-}
-
-// --------------------------------------------------------------------------------
-// TESTING VARIABLES BEGIN HERE
-
-// sstxTxIn is the first input in the reference valid sstx
-var sstxTxIn = wire.TxIn{
-	PreviousOutPoint: wire.OutPoint{
-		Hash: chainhash.Hash([32]byte{ // Make go vet happy.
-			0x03, 0x2e, 0x38, 0xe9, 0xc0, 0xa8, 0x4c, 0x60,
-			0x46, 0xd6, 0x87, 0xd1, 0x05, 0x56, 0xdc, 0xac,
-			0xc4, 0x1d, 0x27, 0x5e, 0xc5, 0x5f, 0xc0, 0x07,
-			0x79, 0xac, 0x88, 0xfd, 0xf3, 0x57, 0xa1, 0x87,
-		}), // 87a157f3fd88ac7907c05fc55e271dc4acdc5605d187d646604ca8c0e9382e03
-		Index: 0,
-		Tree:  wire.TxTreeRegular,
-	},
-	SignatureScript: []byte{
-		0x49, // OP_DATA_73
-		0x30, 0x46, 0x02, 0x21, 0x00, 0xc3, 0x52, 0xd3,
-		0xdd, 0x99, 0x3a, 0x98, 0x1b, 0xeb, 0xa4, 0xa6,
-		0x3a, 0xd1, 0x5c, 0x20, 0x92, 0x75, 0xca, 0x94,
-		0x70, 0xab, 0xfc, 0xd5, 0x7d, 0xa9, 0x3b, 0x58,
-		0xe4, 0xeb, 0x5d, 0xce, 0x82, 0x02, 0x21, 0x00,
-		0x84, 0x07, 0x92, 0xbc, 0x1f, 0x45, 0x60, 0x62,
-		0x81, 0x9f, 0x15, 0xd3, 0x3e, 0xe7, 0x05, 0x5c,
-		0xf7, 0xb5, 0xee, 0x1a, 0xf1, 0xeb, 0xcc, 0x60,
-		0x28, 0xd9, 0xcd, 0xb1, 0xc3, 0xaf, 0x77, 0x48,
-		0x01, // 73-byte signature
-		0x41, // OP_DATA_65
-		0x04, 0xf4, 0x6d, 0xb5, 0xe9, 0xd6, 0x1a, 0x9d,
-		0xc2, 0x7b, 0x8d, 0x64, 0xad, 0x23, 0xe7, 0x38,
-		0x3a, 0x4e, 0x6c, 0xa1, 0x64, 0x59, 0x3c, 0x25,
-		0x27, 0xc0, 0x38, 0xc0, 0x85, 0x7e, 0xb6, 0x7e,
-		0xe8, 0xe8, 0x25, 0xdc, 0xa6, 0x50, 0x46, 0xb8,
-		0x2c, 0x93, 0x31, 0x58, 0x6c, 0x82, 0xe0, 0xfd,
-		0x1f, 0x63, 0x3f, 0x25, 0xf8, 0x7c, 0x16, 0x1b,
-		0xc6, 0xf8, 0xa6, 0x30, 0x12, 0x1d, 0xf2, 0xb3,
-		0xd3, // 65-byte pubkey
-	},
-	Sequence: 0xffffffff,
-}
-
-// sstxTxOut0 is the first output in the reference valid sstx
-var sstxTxOut0 = wire.TxOut{
-	Value:   0x2123e300, // 556000000
-	Version: 0x0000,
-	PkScript: []byte{
-		0xba, // OP_SSTX
-		0x76, // OP_DUP
-		0xa9, // OP_HASH160
-		0x14, // OP_DATA_20
-		0xc3, 0x98, 0xef, 0xa9,
-		0xc3, 0x92, 0xba, 0x60,
-		0x13, 0xc5, 0xe0, 0x4e,
-		0xe7, 0x29, 0x75, 0x5e,
-		0xf7, 0xf5, 0x8b, 0x32,
-		0x88, // OP_EQUALVERIFY
-		0xac, // OP_CHECKSIG
-	},
-}
-
-// sstxTxOut1 is the second output in the reference valid sstx
-var sstxTxOut1 = wire.TxOut{
-	Value:   0x00000000, // 0
-	Version: 0x0000,
-	PkScript: []byte{
-		0x6a,                   // OP_RETURN
-		0x1e,                   // 30 bytes to be pushed
-		0x94, 0x8c, 0x76, 0x5a, // 20 byte address
-		0x69, 0x14, 0xd4, 0x3f,
-		0x2a, 0x7a, 0xc1, 0x77,
-		0xda, 0x2c, 0x2f, 0x6b,
-		0x52, 0xde, 0x3d, 0x7c,
-		0x00, 0xe3, 0x23, 0x21, // Transaction amount
-		0x00, 0x00, 0x00, 0x00,
-		0x44, 0x3f, // Fee limits
-	},
-}
-
-// sstxTxOut2 is the third output in the reference valid sstx
-var sstxTxOut2 = wire.TxOut{
-	Value:   0x2223e300,
-	Version: 0x0000,
-	PkScript: []byte{
-		0xbd, // OP_SSTXCHANGE
-		0x76, // OP_DUP
-		0xa9, // OP_HASH160
-		0x14, // OP_DATA_20
-		0xc3, 0x98, 0xef, 0xa9,
-		0xc3, 0x92, 0xba, 0x60,
-		0x13, 0xc5, 0xe0, 0x4e,
-		0xe7, 0x29, 0x75, 0x5e,
-		0xf7, 0xf5, 0x8b, 0x32,
-		0x88, // OP_EQUALVERIFY
-		0xac, // OP_CHECKSIG
-	},
-}
-
-// sstxTxOut3 is another output in an SStx, this time instruction to pay to
-// a P2SH output
-var sstxTxOut3 = wire.TxOut{
-	Value:   0x00000000, // 0
-	Version: 0x0000,
-	PkScript: []byte{
-		0x6a,                   // OP_RETURN
-		0x1e,                   // 30 bytes to be pushed
-		0x94, 0x8c, 0x76, 0x5a, // 20 byte address
-		0x69, 0x14, 0xd4, 0x3f,
-		0x2a, 0x7a, 0xc1, 0x77,
-		0xda, 0x2c, 0x2f, 0x6b,
-		0x52, 0xde, 0x3d, 0x7c,
-		0x00, 0xe3, 0x23, 0x21, // Transaction amount
-		0x00, 0x00, 0x00, 0x80, // Last byte flagged
-		0x44, 0x3f, // Fee limits
-	},
-}
-
-// sstxTxOut4 is the another output in the reference valid sstx, and pays change
-// to a P2SH address
-var sstxTxOut4 = wire.TxOut{
-	Value:   0x2223e300,
-	Version: 0x0000,
-	PkScript: []byte{
-		0xbd, // OP_SSTXCHANGE
-		0xa9, // OP_HASH160
-		0x14, // OP_DATA_20
-		0xc3, 0x98, 0xef, 0xa9,
-		0xc3, 0x92, 0xba, 0x60,
-		0x13, 0xc5, 0xe0, 0x4e,
-		0xe7, 0x29, 0x75, 0x5e,
-		0xf7, 0xf5, 0x8b, 0x32,
-		0x87, // OP_EQUAL
-	},
-}
-
-// sstxTxOut4VerBad is the third output in the reference valid sstx, with a
-// bad version.
-var sstxTxOut4VerBad = wire.TxOut{
-	Value:   0x2223e300,
-	Version: 0x1234,
-	PkScript: []byte{
-		0xbd, // OP_SSTXCHANGE
-		0xa9, // OP_HASH160
-		0x14, // OP_DATA_20
-		0xc3, 0x98, 0xef, 0xa9,
-		0xc3, 0x92, 0xba, 0x60,
-		0x13, 0xc5, 0xe0, 0x4e,
-		0xe7, 0x29, 0x75, 0x5e,
-		0xf7, 0xf5, 0x8b, 0x32,
-		0x87, // OP_EQUAL
-	},
-}
-
-// sstxMsgTx is a valid SStx MsgTx with an input and outputs and is used in various
-// tests
-var sstxMsgTx = &wire.MsgTx{
-	SerType: wire.TxSerializeFull,
-	Version: 1,
-	TxIn: []*wire.TxIn{
-		&sstxTxIn,
-		&sstxTxIn,
-		&sstxTxIn,
-	},
-	TxOut: []*wire.TxOut{
-		&sstxTxOut0,
-		&sstxTxOut1,
-		&sstxTxOut2, // emulate change address
-		&sstxTxOut1,
-		&sstxTxOut2, // emulate change address
-		&sstxTxOut3, // P2SH
-		&sstxTxOut4, // P2SH change
-	},
-	LockTime: 0,
-	Expiry:   0,
-}
-
-// sstxMsgTxExtraInputs is an invalid SStx MsgTx with too many inputs
-var sstxMsgTxExtraInput = &wire.MsgTx{
-	SerType: wire.TxSerializeFull,
-	Version: 1,
-	TxIn: []*wire.TxIn{
-		&sstxTxIn, &sstxTxIn, &sstxTxIn, &sstxTxIn, &sstxTxIn, &sstxTxIn,
-		&sstxTxIn, &sstxTxIn, &sstxTxIn, &sstxTxIn, &sstxTxIn, &sstxTxIn,
-		&sstxTxIn, &sstxTxIn, &sstxTxIn, &sstxTxIn, &sstxTxIn, &sstxTxIn,
-		&sstxTxIn, &sstxTxIn, &sstxTxIn, &sstxTxIn, &sstxTxIn, &sstxTxIn,
-		&sstxTxIn, &sstxTxIn, &sstxTxIn, &sstxTxIn, &sstxTxIn, &sstxTxIn,
-		&sstxTxIn, &sstxTxIn, &sstxTxIn, &sstxTxIn, &sstxTxIn, &sstxTxIn,
-		&sstxTxIn, &sstxTxIn, &sstxTxIn, &sstxTxIn, &sstxTxIn, &sstxTxIn,
-		&sstxTxIn, &sstxTxIn, &sstxTxIn, &sstxTxIn, &sstxTxIn, &sstxTxIn,
-		&sstxTxIn, &sstxTxIn, &sstxTxIn, &sstxTxIn, &sstxTxIn, &sstxTxIn,
-		&sstxTxIn, &sstxTxIn, &sstxTxIn, &sstxTxIn, &sstxTxIn, &sstxTxIn,
-		&sstxTxIn, &sstxTxIn, &sstxTxIn, &sstxTxIn, &sstxTxIn, &sstxTxIn,
-		&sstxTxIn, &sstxTxIn, &sstxTxIn, &sstxTxIn, &sstxTxIn, &sstxTxIn,
-	},
-	TxOut: []*wire.TxOut{
-		&sstxTxOut0,
-		&sstxTxOut1,
-	},
-	LockTime: 0,
-	Expiry:   0,
-}
-
-// sstxMsgTxExtraOutputs is an invalid SStx MsgTx with too many outputs
-var sstxMsgTxExtraOutputs = &wire.MsgTx{
-	SerType: wire.TxSerializeFull,
-	Version: 1,
-	TxIn: []*wire.TxIn{
-		&sstxTxIn,
-	},
-	TxOut: []*wire.TxOut{
-		&sstxTxOut0, &sstxTxOut1, &sstxTxOut1, &sstxTxOut1, &sstxTxOut1,
-		&sstxTxOut0, &sstxTxOut1, &sstxTxOut1, &sstxTxOut1, &sstxTxOut1,
-		&sstxTxOut0, &sstxTxOut1, &sstxTxOut1, &sstxTxOut1, &sstxTxOut1,
-		&sstxTxOut0, &sstxTxOut1, &sstxTxOut1, &sstxTxOut1, &sstxTxOut1,
-		&sstxTxOut0, &sstxTxOut1, &sstxTxOut1, &sstxTxOut1, &sstxTxOut1,
-		&sstxTxOut0, &sstxTxOut1, &sstxTxOut1, &sstxTxOut1, &sstxTxOut1,
-		&sstxTxOut0, &sstxTxOut1, &sstxTxOut1, &sstxTxOut1, &sstxTxOut1,
-		&sstxTxOut0, &sstxTxOut1, &sstxTxOut1, &sstxTxOut1, &sstxTxOut1,
-		&sstxTxOut0, &sstxTxOut1, &sstxTxOut1, &sstxTxOut1, &sstxTxOut1,
-		&sstxTxOut0, &sstxTxOut1, &sstxTxOut1, &sstxTxOut1, &sstxTxOut1,
-		&sstxTxOut0, &sstxTxOut1, &sstxTxOut1, &sstxTxOut1, &sstxTxOut1,
-		&sstxTxOut0, &sstxTxOut1, &sstxTxOut1, &sstxTxOut1, &sstxTxOut1,
-		&sstxTxOut0, &sstxTxOut1, &sstxTxOut1, &sstxTxOut1, &sstxTxOut1,
-		&sstxTxOut0, &sstxTxOut1, &sstxTxOut1, &sstxTxOut1, &sstxTxOut1,
-		&sstxTxOut0, &sstxTxOut1, &sstxTxOut1, &sstxTxOut1, &sstxTxOut1,
-		&sstxTxOut0, &sstxTxOut1, &sstxTxOut1, &sstxTxOut1, &sstxTxOut1,
-		&sstxTxOut0, &sstxTxOut1, &sstxTxOut1, &sstxTxOut1, &sstxTxOut1,
-		&sstxTxOut0, &sstxTxOut1, &sstxTxOut1, &sstxTxOut1, &sstxTxOut1,
-		&sstxTxOut0, &sstxTxOut1, &sstxTxOut1, &sstxTxOut1, &sstxTxOut1,
-		&sstxTxOut0, &sstxTxOut1, &sstxTxOut1, &sstxTxOut1, &sstxTxOut1,
-		&sstxTxOut0, &sstxTxOut1, &sstxTxOut1, &sstxTxOut1, &sstxTxOut1,
-		&sstxTxOut0, &sstxTxOut1, &sstxTxOut1, &sstxTxOut1, &sstxTxOut1,
-		&sstxTxOut0, &sstxTxOut1, &sstxTxOut1, &sstxTxOut1, &sstxTxOut1,
-		&sstxTxOut0, &sstxTxOut1, &sstxTxOut1, &sstxTxOut1, &sstxTxOut1,
-		&sstxTxOut0, &sstxTxOut1, &sstxTxOut1, &sstxTxOut1, &sstxTxOut1,
-		&sstxTxOut0, &sstxTxOut1, &sstxTxOut1, &sstxTxOut1, &sstxTxOut1,
-		&sstxTxOut0, &sstxTxOut1, &sstxTxOut1, &sstxTxOut1, &sstxTxOut1,
-		&sstxTxOut0, &sstxTxOut1, &sstxTxOut1, &sstxTxOut1, &sstxTxOut1,
-	},
-	LockTime: 0,
-	Expiry:   0,
-}
-
-// sstxMismatchedInsOuts is an invalid SStx MsgTx with too many outputs for the
-// number of inputs it has
-var sstxMismatchedInsOuts = &wire.MsgTx{
-	SerType: wire.TxSerializeFull,
-	Version: 1,
-	TxIn: []*wire.TxIn{
-		&sstxTxIn,
-	},
-	TxOut: []*wire.TxOut{
-		&sstxTxOut0, &sstxTxOut1, &sstxTxOut2, &sstxTxOut1, &sstxTxOut2,
-	},
-	LockTime: 0,
-	Expiry:   0,
-}
-
-// sstxBadVersionOut is an invalid SStx MsgTx with an output containing a bad
-// version.
-var sstxBadVersionOut = &wire.MsgTx{
-	SerType: wire.TxSerializeFull,
-	Version: 1,
-	TxIn: []*wire.TxIn{
-		&sstxTxIn,
-		&sstxTxIn,
-		&sstxTxIn,
-	},
-	TxOut: []*wire.TxOut{
-		&sstxTxOut0,
-		&sstxTxOut1,
-		&sstxTxOut2,       // emulate change address
-		&sstxTxOut1,       // 3
-		&sstxTxOut2,       // 4
-		&sstxTxOut3,       // 5 P2SH
-		&sstxTxOut4VerBad, // 6 P2SH change
-	},
-	LockTime: 0,
-	Expiry:   0,
-}
-
-// sstxNullDataMissing is an invalid SStx MsgTx with no address push in the second
-// output
-var sstxNullDataMissing = &wire.MsgTx{
-	SerType: wire.TxSerializeFull,
-	Version: 1,
-	TxIn: []*wire.TxIn{
-		&sstxTxIn,
-	},
-	TxOut: []*wire.TxOut{
-		&sstxTxOut0, &sstxTxOut0, &sstxTxOut2,
-	},
-	LockTime: 0,
-	Expiry:   0,
-}
-
-// sstxNullDataMisplaced is an invalid SStx MsgTx that has the commitment and
-// change outputs swapped
-var sstxNullDataMisplaced = &wire.MsgTx{
-	SerType: wire.TxSerializeFull,
-	Version: 1,
-	TxIn: []*wire.TxIn{
-		&sstxTxIn,
-	},
-	TxOut: []*wire.TxOut{
-		&sstxTxOut0, &sstxTxOut2, &sstxTxOut1,
-	},
-	LockTime: 0,
-	Expiry:   0,
-}
-
-// ssgenTxIn0 is the 0th position input in a valid SSGen tx used to test out the
-// IsSSGen function
-var ssgenTxIn0 = wire.TxIn{
-	PreviousOutPoint: wire.OutPoint{
-		Hash:  chainhash.Hash{},
-		Index: 0xffffffff,
-		Tree:  wire.TxTreeRegular,
-	},
-	SignatureScript: []byte{
-		0x04, 0xff, 0xff, 0x00, 0x1d, 0x01, 0x04,
-	},
-	BlockHeight: wire.NullBlockHeight,
-	BlockIndex:  wire.NullBlockIndex,
-	Sequence:    0xffffffff,
-}
-
-// ssgenTxIn1 is the 1st position input in a valid SSGen tx used to test out the
-// IsSSGen function
-var ssgenTxIn1 = wire.TxIn{
-	PreviousOutPoint: wire.OutPoint{
-		Hash: chainhash.Hash([32]byte{ // Make go vet happy.
-			0x03, 0x2e, 0x38, 0xe9, 0xc0, 0xa8, 0x4c, 0x60,
-			0x46, 0xd6, 0x87, 0xd1, 0x05, 0x56, 0xdc, 0xac,
-			0xc4, 0x1d, 0x27, 0x5e, 0xc5, 0x5f, 0xc0, 0x07,
-			0x79, 0xac, 0x88, 0xfd, 0xf3, 0x57, 0xa1, 0x87,
-		}), // 87a157f3fd88ac7907c05fc55e271dc4acdc5605d187d646604ca8c0e9382e03
-		Index: 0,
-		Tree:  wire.TxTreeStake,
-	},
-	SignatureScript: []byte{
-		0x49, // OP_DATA_73
-		0x30, 0x46, 0x02, 0x21, 0x00, 0xc3, 0x52, 0xd3,
-		0xdd, 0x99, 0x3a, 0x98, 0x1b, 0xeb, 0xa4, 0xa6,
-		0x3a, 0xd1, 0x5c, 0x20, 0x92, 0x75, 0xca, 0x94,
-		0x70, 0xab, 0xfc, 0xd5, 0x7d, 0xa9, 0x3b, 0x58,
-		0xe4, 0xeb, 0x5d, 0xce, 0x82, 0x02, 0x21, 0x00,
-		0x84, 0x07, 0x92, 0xbc, 0x1f, 0x45, 0x60, 0x62,
-		0x81, 0x9f, 0x15, 0xd3, 0x3e, 0xe7, 0x05, 0x5c,
-		0xf7, 0xb5, 0xee, 0x1a, 0xf1, 0xeb, 0xcc, 0x60,
-		0x28, 0xd9, 0xcd, 0xb1, 0xc3, 0xaf, 0x77, 0x48,
-		0x01, // 73-byte signature
-		0x41, // OP_DATA_65
-		0x04, 0xf4, 0x6d, 0xb5, 0xe9, 0xd6, 0x1a, 0x9d,
-		0xc2, 0x7b, 0x8d, 0x64, 0xad, 0x23, 0xe7, 0x38,
-		0x3a, 0x4e, 0x6c, 0xa1, 0x64, 0x59, 0x3c, 0x25,
-		0x27, 0xc0, 0x38, 0xc0, 0x85, 0x7e, 0xb6, 0x7e,
-		0xe8, 0xe8, 0x25, 0xdc, 0xa6, 0x50, 0x46, 0xb8,
-		0x2c, 0x93, 0x31, 0x58, 0x6c, 0x82, 0xe0, 0xfd,
-		0x1f, 0x63, 0x3f, 0x25, 0xf8, 0x7c, 0x16, 0x1b,
-		0xc6, 0xf8, 0xa6, 0x30, 0x12, 0x1d, 0xf2, 0xb3,
-		0xd3, // 65-byte pubkey
-	},
-	Sequence: 0xffffffff,
-}
-
-// ssgenTxOut0 is the 0th position output in a valid SSGen tx used to test out the
-// IsSSGen function
-var ssgenTxOut0 = wire.TxOut{
-	Value:   0x00000000, // 0
-	Version: 0x0000,
-	PkScript: []byte{
-		0x6a,                   // OP_RETURN
-		0x24,                   // 36 bytes to be pushed
-		0x94, 0x8c, 0x76, 0x5a, // 32 byte hash
-		0x69, 0x14, 0xd4, 0x3f,
-		0x2a, 0x7a, 0xc1, 0x77,
-		0xda, 0x2c, 0x2f, 0x6b,
-		0x52, 0xde, 0x3d, 0x7c,
-		0xda, 0x2c, 0x2f, 0x6b,
-		0x52, 0xde, 0x3d, 0x7c,
-		0x52, 0xde, 0x3d, 0x7c,
-		0x00, 0xe3, 0x23, 0x21, // 4 byte height
-	},
-}
-
-// ssgenTxOut1 is the 1st position output in a valid SSGen tx used to test out the
-// IsSSGen function
-var ssgenTxOut1 = wire.TxOut{
-	Value:   0x00000000, // 0
-	Version: 0x0000,
-	PkScript: []byte{
-		0x6a,       // OP_RETURN
-		0x02,       // 2 bytes to be pushed
-		0x94, 0x8c, // Vote bits
-	},
-}
-
-// ssgenTxOut2 is the 2nd position output in a valid SSGen tx used to test out the
-// IsSSGen function
-var ssgenTxOut2 = wire.TxOut{
-	Value:   0x2123e300, // 556000000
-	Version: 0x0000,
-	PkScript: []byte{
-		0xbb, // OP_SSGEN
-		0x76, // OP_DUP
-		0xa9, // OP_HASH160
-		0x14, // OP_DATA_20
-		0xc3, 0x98, 0xef, 0xa9,
-		0xc3, 0x92, 0xba, 0x60,
-		0x13, 0xc5, 0xe0, 0x4e,
-		0xe7, 0x29, 0x75, 0x5e,
-		0xf7, 0xf5, 0x8b, 0x32,
-		0x88, // OP_EQUALVERIFY
-		0xac, // OP_CHECKSIG
-	},
-}
-
-// ssgenTxOut3 is a P2SH output
-var ssgenTxOut3 = wire.TxOut{
-	Value:   0x2123e300, // 556000000
-	Version: 0x0000,
-	PkScript: []byte{
-		0xbb, // OP_SSGEN
-		0xa9, // OP_HASH160
-		0x14, // OP_DATA_20
-		0xc3, 0x98, 0xef, 0xa9,
-		0xc3, 0x92, 0xba, 0x60,
-		0x13, 0xc5, 0xe0, 0x4e,
-		0xe7, 0x29, 0x75, 0x5e,
-		0xf7, 0xf5, 0x8b, 0x32,
-		0x87, // OP_EQUAL
-	},
-}
-
-// ssgenTxOut3BadVer is a P2SH output with a bad version.
-var ssgenTxOut3BadVer = wire.TxOut{
-	Value:   0x2123e300, // 556000000
-	Version: 0x0100,
-	PkScript: []byte{
-		0xbb, // OP_SSGEN
-		0xa9, // OP_HASH160
-		0x14, // OP_DATA_20
-		0xc3, 0x98, 0xef, 0xa9,
-		0xc3, 0x92, 0xba, 0x60,
-		0x13, 0xc5, 0xe0, 0x4e,
-		0xe7, 0x29, 0x75, 0x5e,
-		0xf7, 0xf5, 0x8b, 0x32,
-		0x87, // OP_EQUAL
-	},
-}
-
-// ssgenMsgTx is a valid SSGen MsgTx with an input and outputs and is used in
-// various testing scenarios
-var ssgenMsgTx = &wire.MsgTx{
-	SerType: wire.TxSerializeFull,
-	Version: 1,
-	TxIn: []*wire.TxIn{
-		&ssgenTxIn0,
-		&ssgenTxIn1,
-	},
-	TxOut: []*wire.TxOut{
-		&ssgenTxOut0,
-		&ssgenTxOut1,
-		&ssgenTxOut2,
-		&ssgenTxOut3,
-	},
-	LockTime: 0,
-	Expiry:   0,
-}
-
-// ssgenMsgTxExtraInput is an invalid SSGen MsgTx with too many inputs
-var ssgenMsgTxExtraInput = &wire.MsgTx{
-	SerType: wire.TxSerializeFull,
-	Version: 1,
-	TxIn: []*wire.TxIn{
-		&ssgenTxIn0,
-		&ssgenTxIn1,
-		&ssgenTxIn1,
-	},
-	TxOut: []*wire.TxOut{
-		&ssgenTxOut0,
-		&ssgenTxOut1,
-		&ssgenTxOut2,
-	},
-	LockTime: 0,
-	Expiry:   0,
-}
-
-// ssgenMsgTxExtraOutputs is an invalid SSGen MsgTx with too many outputs
-var ssgenMsgTxExtraOutputs = &wire.MsgTx{
-	SerType: wire.TxSerializeFull,
-	Version: 1,
-	TxIn: []*wire.TxIn{
-		&ssgenTxIn0,
-		&ssgenTxIn1,
-	},
-	TxOut: []*wire.TxOut{
-		&ssgenTxOut0,
-		&ssgenTxOut1,
-		&ssgenTxOut2, &ssgenTxOut2, &ssgenTxOut2, &ssgenTxOut2, &ssgenTxOut2,
-		&ssgenTxOut2, &ssgenTxOut2, &ssgenTxOut2, &ssgenTxOut2, &ssgenTxOut2,
-		&ssgenTxOut2, &ssgenTxOut2, &ssgenTxOut2, &ssgenTxOut2, &ssgenTxOut2,
-		&ssgenTxOut2, &ssgenTxOut2, &ssgenTxOut2, &ssgenTxOut2, &ssgenTxOut2,
-		&ssgenTxOut2, &ssgenTxOut2, &ssgenTxOut2, &ssgenTxOut2, &ssgenTxOut2,
-		&ssgenTxOut2, &ssgenTxOut2, &ssgenTxOut2, &ssgenTxOut2, &ssgenTxOut2,
-		&ssgenTxOut2, &ssgenTxOut2, &ssgenTxOut2, &ssgenTxOut2, &ssgenTxOut2,
-		&ssgenTxOut2, &ssgenTxOut2, &ssgenTxOut2, &ssgenTxOut2, &ssgenTxOut2,
-		&ssgenTxOut2, &ssgenTxOut2, &ssgenTxOut2, &ssgenTxOut2, &ssgenTxOut2,
-		&ssgenTxOut2, &ssgenTxOut2, &ssgenTxOut2, &ssgenTxOut2, &ssgenTxOut2,
-		&ssgenTxOut2, &ssgenTxOut2, &ssgenTxOut2, &ssgenTxOut2, &ssgenTxOut2,
-		&ssgenTxOut2, &ssgenTxOut2, &ssgenTxOut2, &ssgenTxOut2, &ssgenTxOut2,
-		&ssgenTxOut2, &ssgenTxOut2, &ssgenTxOut2, &ssgenTxOut2, &ssgenTxOut2,
-		&ssgenTxOut2, &ssgenTxOut2, &ssgenTxOut2, &ssgenTxOut2, &ssgenTxOut2,
-		&ssgenTxOut2, &ssgenTxOut2, &ssgenTxOut2, &ssgenTxOut2, &ssgenTxOut2,
-		&ssgenTxOut2, &ssgenTxOut2, &ssgenTxOut2, &ssgenTxOut2, &ssgenTxOut2,
-	},
-	LockTime: 0,
-	Expiry:   0,
-}
-
-// ssgenMsgTxStakeBaseWrong is an invalid SSGen tx with the stakebase in the wrong
-// position
-var ssgenMsgTxStakeBaseWrong = &wire.MsgTx{
-	SerType: wire.TxSerializeFull,
-	Version: 1,
-	TxIn: []*wire.TxIn{
-		&ssgenTxIn1,
-		&ssgenTxIn0,
-	},
-	TxOut: []*wire.TxOut{
-		&ssgenTxOut0,
-		&ssgenTxOut1,
-		&ssgenTxOut2,
-	},
-	LockTime: 0,
-	Expiry:   0,
-}
-
-// ssgenMsgTxBadVerOut is an invalid SSGen tx that contains an output with a bad
-// version
-var ssgenMsgTxBadVerOut = &wire.MsgTx{
-	SerType: wire.TxSerializeFull,
-	Version: 1,
-	TxIn: []*wire.TxIn{
-		&ssgenTxIn0,
-		&ssgenTxIn1,
-	},
-	TxOut: []*wire.TxOut{
-		&ssgenTxOut0,
-		&ssgenTxOut1,
-		&ssgenTxOut2,
-		&ssgenTxOut3BadVer,
-	},
-	LockTime: 0,
-	Expiry:   0,
-}
-
-// ssgenMsgTxWrongZeroethOut is an invalid SSGen tx with the first output being not
-// an OP_RETURN push
-var ssgenMsgTxWrongZeroethOut = &wire.MsgTx{
-	SerType: wire.TxSerializeFull,
-	Version: 1,
-	TxIn: []*wire.TxIn{
-		&ssgenTxIn0,
-		&ssgenTxIn1,
-	},
-	TxOut: []*wire.TxOut{
-		&ssgenTxOut2,
-		&ssgenTxOut1,
-		&ssgenTxOut0,
-	},
-	LockTime: 0,
-	Expiry:   0,
-}
-
-// ssgenMsgTxWrongFirstOut is an invalid SSGen tx with the second output being not
-// an OP_RETURN push
-var ssgenMsgTxWrongFirstOut = &wire.MsgTx{
-	SerType: wire.TxSerializeFull,
-	Version: 1,
-	TxIn: []*wire.TxIn{
-		&ssgenTxIn0,
-		&ssgenTxIn1,
-	},
-	TxOut: []*wire.TxOut{
-		&ssgenTxOut0,
-		&ssgenTxOut2,
-		&ssgenTxOut1,
-	},
-	LockTime: 0,
-	Expiry:   0,
-}
-
-// ssrtxTxIn is the 0th position input in a valid SSRtx tx used to test out the
-// IsSSRtx function
-var ssrtxTxIn = wire.TxIn{
-	PreviousOutPoint: wire.OutPoint{
-		Hash: chainhash.Hash([32]byte{ // Make go vet happy.
-			0x03, 0x2e, 0x38, 0xe9, 0xc0, 0xa8, 0x4c, 0x60,
-			0x46, 0xd6, 0x87, 0xd1, 0x05, 0x56, 0xdc, 0xac,
-			0xc4, 0x1d, 0x27, 0x5e, 0xc5, 0x5f, 0xc0, 0x07,
-			0x79, 0xac, 0x88, 0xfd, 0xf3, 0x57, 0xa1, 0x87,
-		}), // 87a157f3fd88ac7907c05fc55e271dc4acdc5605d187d646604ca8c0e9382e03
-		Index: 0,
-		Tree:  wire.TxTreeStake,
-	},
-	SignatureScript: []byte{
-		0x49, // OP_DATA_73
-		0x30, 0x46, 0x02, 0x21, 0x00, 0xc3, 0x52, 0xd3,
-		0xdd, 0x99, 0x3a, 0x98, 0x1b, 0xeb, 0xa4, 0xa6,
-		0x3a, 0xd1, 0x5c, 0x20, 0x92, 0x75, 0xca, 0x94,
-		0x70, 0xab, 0xfc, 0xd5, 0x7d, 0xa9, 0x3b, 0x58,
-		0xe4, 0xeb, 0x5d, 0xce, 0x82, 0x02, 0x21, 0x00,
-		0x84, 0x07, 0x92, 0xbc, 0x1f, 0x45, 0x60, 0x62,
-		0x81, 0x9f, 0x15, 0xd3, 0x3e, 0xe7, 0x05, 0x5c,
-		0xf7, 0xb5, 0xee, 0x1a, 0xf1, 0xeb, 0xcc, 0x60,
-		0x28, 0xd9, 0xcd, 0xb1, 0xc3, 0xaf, 0x77, 0x48,
-		0x01, // 73-byte signature
-		0x41, // OP_DATA_65
-		0x04, 0xf4, 0x6d, 0xb5, 0xe9, 0xd6, 0x1a, 0x9d,
-		0xc2, 0x7b, 0x8d, 0x64, 0xad, 0x23, 0xe7, 0x38,
-		0x3a, 0x4e, 0x6c, 0xa1, 0x64, 0x59, 0x3c, 0x25,
-		0x27, 0xc0, 0x38, 0xc0, 0x85, 0x7e, 0xb6, 0x7e,
-		0xe8, 0xe8, 0x25, 0xdc, 0xa6, 0x50, 0x46, 0xb8,
-		0x2c, 0x93, 0x31, 0x58, 0x6c, 0x82, 0xe0, 0xfd,
-		0x1f, 0x63, 0x3f, 0x25, 0xf8, 0x7c, 0x16, 0x1b,
-		0xc6, 0xf8, 0xa6, 0x30, 0x12, 0x1d, 0xf2, 0xb3,
-		0xd3, // 65-byte pubkey
-	},
-	Sequence: 0xffffffff,
-}
-
-// ssrtxTxOut is the 0th position output in a valid SSRtx tx used to test out the
-// IsSSRtx function
-var ssrtxTxOut = wire.TxOut{
-	Value:   0x2122e300,
-	Version: 0x0000,
-	PkScript: []byte{
-		0xbc, // OP_SSGEN
-		0x76, // OP_DUP
-		0xa9, // OP_HASH160
-		0x14, // OP_DATA_20
-		0xc3, 0x98, 0xef, 0xa9,
-		0xc3, 0x92, 0xba, 0x60,
-		0x13, 0xc5, 0xe0, 0x4e,
-		0xe7, 0x29, 0x75, 0x5e,
-		0xf7, 0xf5, 0x8b, 0x33,
-		0x88, // OP_EQUALVERIFY
-		0xac, // OP_CHECKSIG
-	},
-}
-
-// ssrtxTxOut2 is a P2SH output
-var ssrtxTxOut2 = wire.TxOut{
-	Value:   0x2123e300, // 556000000
-	Version: 0x0000,
-	PkScript: []byte{
-		0xbc, // OP_SSRTX
-		0xa9, // OP_HASH160
-		0x14, // OP_DATA_20
-		0xc3, 0x98, 0xef, 0xa9,
-		0xc3, 0x92, 0xba, 0x60,
-		0x13, 0xc5, 0xe0, 0x4e,
-		0xe7, 0x29, 0x75, 0x5e,
-		0xf7, 0xf5, 0x8b, 0x32,
-		0x87, // OP_EQUAL
-	},
-}
-
-// ssrtxTxOut2BadVer is a P2SH output with a non-default script version
-var ssrtxTxOut2BadVer = wire.TxOut{
-	Value:   0x2123e300, // 556000000
-	Version: 0x0100,
-	PkScript: []byte{
-		0xbc, // OP_SSRTX
-		0xa9, // OP_HASH160
-		0x14, // OP_DATA_20
-		0xc3, 0x98, 0xef, 0xa9,
-		0xc3, 0x92, 0xba, 0x60,
-		0x13, 0xc5, 0xe0, 0x4e,
-		0xe7, 0x29, 0x75, 0x5e,
-		0xf7, 0xf5, 0x8b, 0x32,
-		0x87, // OP_EQUAL
-	},
-}
-
-// ssrtxMsgTx is a valid SSRtx MsgTx with an input and outputs and is used in
-// various testing scenarios
-var ssrtxMsgTx = &wire.MsgTx{
-	SerType: wire.TxSerializeFull,
-	Version: 1,
-	TxIn: []*wire.TxIn{
-		&ssrtxTxIn,
-	},
-	TxOut: []*wire.TxOut{
-		&ssrtxTxOut,
-		&ssrtxTxOut2,
-	},
-	LockTime: 0,
-	Expiry:   0,
-}
-
-// ssrtxMsgTx is a valid SSRtx MsgTx with an input and outputs and is used in
-// various testing scenarios
-var ssrtxMsgTxTooManyInputs = &wire.MsgTx{
-	SerType: wire.TxSerializeFull,
-	Version: 1,
-	TxIn: []*wire.TxIn{
-		&ssrtxTxIn,
-		&ssrtxTxIn,
-	},
-	TxOut: []*wire.TxOut{
-		&ssrtxTxOut,
-	},
-	LockTime: 0,
-	Expiry:   0,
-}
-
-// ssrtxMsgTx is a valid SSRtx MsgTx with an input and outputs and is used in
-// various testing scenarios
-var ssrtxMsgTxTooManyOutputs = &wire.MsgTx{
-	SerType: wire.TxSerializeFull,
-	Version: 1,
-	TxIn: []*wire.TxIn{
-		&ssrtxTxIn,
-	},
-	TxOut: []*wire.TxOut{
-		&ssrtxTxOut, &ssrtxTxOut, &ssrtxTxOut, &ssrtxTxOut, &ssrtxTxOut,
-		&ssrtxTxOut, &ssrtxTxOut, &ssrtxTxOut, &ssrtxTxOut, &ssrtxTxOut,
-		&ssrtxTxOut, &ssrtxTxOut, &ssrtxTxOut, &ssrtxTxOut, &ssrtxTxOut,
-		&ssrtxTxOut, &ssrtxTxOut, &ssrtxTxOut, &ssrtxTxOut, &ssrtxTxOut,
-		&ssrtxTxOut, &ssrtxTxOut, &ssrtxTxOut, &ssrtxTxOut, &ssrtxTxOut,
-		&ssrtxTxOut, &ssrtxTxOut, &ssrtxTxOut, &ssrtxTxOut, &ssrtxTxOut,
-		&ssrtxTxOut, &ssrtxTxOut, &ssrtxTxOut, &ssrtxTxOut, &ssrtxTxOut,
-		&ssrtxTxOut, &ssrtxTxOut, &ssrtxTxOut, &ssrtxTxOut, &ssrtxTxOut,
-		&ssrtxTxOut, &ssrtxTxOut, &ssrtxTxOut, &ssrtxTxOut, &ssrtxTxOut,
-		&ssrtxTxOut, &ssrtxTxOut, &ssrtxTxOut, &ssrtxTxOut, &ssrtxTxOut,
-		&ssrtxTxOut, &ssrtxTxOut, &ssrtxTxOut, &ssrtxTxOut, &ssrtxTxOut,
-		&ssrtxTxOut, &ssrtxTxOut, &ssrtxTxOut, &ssrtxTxOut, &ssrtxTxOut,
-		&ssrtxTxOut, &ssrtxTxOut, &ssrtxTxOut, &ssrtxTxOut, &ssrtxTxOut,
-		&ssrtxTxOut, &ssrtxTxOut, &ssrtxTxOut, &ssrtxTxOut, &ssrtxTxOut,
-		&ssrtxTxOut, &ssrtxTxOut, &ssrtxTxOut, &ssrtxTxOut, &ssrtxTxOut,
-	},
-	LockTime: 0,
-	Expiry:   0,
-}
-
-var ssrtxMsgTxBadVerOut = &wire.MsgTx{
-	SerType: wire.TxSerializeFull,
-	Version: 1,
-	TxIn: []*wire.TxIn{
-		&ssrtxTxIn,
-	},
-	TxOut: []*wire.TxOut{
-		&ssrtxTxOut,
-		&ssrtxTxOut2BadVer,
-	},
-	LockTime: 0,
-	Expiry:   0,
-}
->>>>>>> 2da79b3d
+// Copyright (c) 2015-2017 The Decred developers
+// Copyright (c) 2018-2020 The Hc developers
+// Use of this source code is governed by an ISC
+// license that can be found in the LICENSE file.
+
+package stake_test
+
+import (
+	"bytes"
+	"encoding/hex"
+	"reflect"
+	"testing"
+
+	"github.com/HcashOrg/hcd/blockchain/stake"
+	"github.com/HcashOrg/hcd/chaincfg"
+	"github.com/HcashOrg/hcd/chaincfg/chainhash"
+	"github.com/HcashOrg/hcd/hcutil"
+	"github.com/HcashOrg/hcd/txscript"
+	"github.com/HcashOrg/hcd/wire"
+)
+
+// SSTX TESTING -------------------------------------------------------------------
+func TestIsSStx(t *testing.T) {
+	var sstx = hcutil.NewTx(sstxMsgTx)
+	sstx.SetTree(wire.TxTreeStake)
+	sstx.SetIndex(0)
+
+	test, err := stake.IsSStx(sstx.MsgTx())
+	if !test || err != nil {
+		t.Errorf("IsSSTx should have returned true,<nil> but instead returned %v"+
+			",%v", test, err)
+	}
+
+	// ---------------------------------------------------------------------------
+	// Test for an OP_RETURN commitment push of the maximum size
+	biggestPush := []byte{
+		0x6a, 0x4b, // OP_RETURN Push 75-bytes
+		0x14, 0x94, 0x8c, 0x76, 0x5a, 0x69, 0x14, 0xd4, // 75 bytes
+		0x3f, 0x2a, 0x7a, 0xc1, 0x77, 0xda, 0x2c, 0x2f,
+		0x6b, 0x52, 0xde, 0x3d, 0x7c, 0x7c, 0x7c, 0x7c,
+		0x6b, 0x52, 0xde, 0x3d, 0x7c, 0x7c, 0x7c, 0x7c,
+		0x6b, 0x52, 0xde, 0x3d, 0x7c, 0x7c, 0x7c, 0x7c,
+		0x6b, 0x52, 0xde, 0x3d, 0x7c, 0x7c, 0x7c, 0x7c,
+		0x6b, 0x52, 0xde, 0x3d, 0x7c, 0x7c, 0x7c, 0x7c,
+		0x6b, 0x52, 0xde, 0x3d, 0x7c, 0x7c, 0x7c, 0x7c,
+		0x6b, 0x52, 0xde, 0x3d, 0x7c, 0x7c, 0x7c, 0x7c,
+		0x6b, 0x52, 0xde,
+	}
+
+	sstx = hcutil.NewTxDeep(sstxMsgTx)
+	sstx.MsgTx().TxOut[1].PkScript = biggestPush
+	sstx.SetTree(wire.TxTreeStake)
+	sstx.SetIndex(0)
+
+	test, err = stake.IsSStx(sstx.MsgTx())
+	if !test || err != nil {
+		t.Errorf("IsSSTx should have returned true,<nil> but instead returned %v"+
+			",%v", test, err)
+	}
+}
+
+func TestIsSSTxErrors(t *testing.T) {
+	// Initialize the buffer for later manipulation
+	var buf bytes.Buffer
+	buf.Grow(sstxMsgTx.SerializeSize())
+	err := sstxMsgTx.Serialize(&buf)
+	if err != nil {
+		t.Errorf("Error serializing the reference sstx: %v", err)
+	}
+	bufBytes := buf.Bytes()
+
+	// ---------------------------------------------------------------------------
+	// Test too many inputs with sstxMsgTxExtraInputs
+
+	var sstxExtraInputs = hcutil.NewTx(sstxMsgTxExtraInput)
+	sstxExtraInputs.SetTree(wire.TxTreeStake)
+	sstxExtraInputs.SetIndex(0)
+
+	test, err := stake.IsSStx(sstxExtraInputs.MsgTx())
+	if test || err.(stake.RuleError).GetCode() !=
+		stake.ErrSStxTooManyInputs {
+		t.Errorf("IsSSTx should have returned false,%v but instead returned %v"+
+			",%v", stake.ErrSStxTooManyInputs, test, err)
+	}
+
+	// ---------------------------------------------------------------------------
+	// Test too many outputs with sstxMsgTxExtraOutputs
+
+	var sstxExtraOutputs = hcutil.NewTx(sstxMsgTxExtraOutputs)
+	sstxExtraOutputs.SetTree(wire.TxTreeStake)
+	sstxExtraOutputs.SetIndex(0)
+
+	test, err = stake.IsSStx(sstxExtraOutputs.MsgTx())
+	if test || err.(stake.RuleError).GetCode() !=
+		stake.ErrSStxTooManyOutputs {
+		t.Errorf("IsSSTx should have returned false,%v but instead returned %v"+
+			",%v", stake.ErrSStxTooManyOutputs, test, err)
+	}
+
+	// ---------------------------------------------------------------------------
+	// Check to make sure the first output is OP_SSTX tagged
+
+	var tx wire.MsgTx
+	testFirstOutTagged := bytes.Replace(bufBytes,
+		[]byte{0x00, 0xe3, 0x23, 0x21, 0x00, 0x00, 0x00, 0x00,
+			0x00, 0x00, 0x1a, 0xba},
+		[]byte{0x00, 0xe3, 0x23, 0x21, 0x00, 0x00, 0x00, 0x00,
+			0x00, 0x00, 0x19},
+		1)
+
+	// Deserialize the manipulated tx
+	rbuf := bytes.NewReader(testFirstOutTagged)
+	err = tx.Deserialize(rbuf)
+	if err != nil {
+		t.Errorf("Deserialize error %v", err)
+	}
+
+	var sstxUntaggedOut = hcutil.NewTx(&tx)
+	sstxUntaggedOut.SetTree(wire.TxTreeStake)
+	sstxUntaggedOut.SetIndex(0)
+
+	test, err = stake.IsSStx(sstxUntaggedOut.MsgTx())
+	if test || err.(stake.RuleError).GetCode() !=
+		stake.ErrSStxInvalidOutputs {
+		t.Errorf("IsSSTx should have returned false,%v but instead returned %v"+
+			",%v", stake.ErrSStxInvalidOutputs, test, err)
+	}
+
+	// ---------------------------------------------------------------------------
+	// Test for mismatched number of inputs versus number of outputs
+
+	var sstxInsOutsMismatched = hcutil.NewTx(sstxMismatchedInsOuts)
+	sstxInsOutsMismatched.SetTree(wire.TxTreeStake)
+	sstxInsOutsMismatched.SetIndex(0)
+
+	test, err = stake.IsSStx(sstxInsOutsMismatched.MsgTx())
+	if test || err.(stake.RuleError).GetCode() !=
+		stake.ErrSStxInOutProportions {
+		t.Errorf("IsSSTx should have returned false,%v but instead returned %v"+
+			",%v", stake.ErrSStxInOutProportions, test, err)
+	}
+
+	// ---------------------------------------------------------------------------
+	// Test for bad version of output.
+	var sstxBadVerOut = hcutil.NewTx(sstxBadVersionOut)
+	sstxBadVerOut.SetTree(wire.TxTreeStake)
+	sstxBadVerOut.SetIndex(0)
+
+	test, err = stake.IsSStx(sstxBadVerOut.MsgTx())
+	if test || err.(stake.RuleError).GetCode() !=
+		stake.ErrSStxInvalidOutputs {
+		t.Errorf("IsSSTx should have returned false,%v but instead returned %v"+
+			",%v", stake.ErrSStxInvalidOutputs, test, err)
+	}
+
+	// ---------------------------------------------------------------------------
+	// Test for second or more output not being OP_RETURN push
+
+	var sstxNoNullData = hcutil.NewTx(sstxNullDataMissing)
+	sstxNoNullData.SetTree(wire.TxTreeStake)
+	sstxNoNullData.SetIndex(0)
+
+	test, err = stake.IsSStx(sstxNoNullData.MsgTx())
+	if test || err.(stake.RuleError).GetCode() !=
+		stake.ErrSStxInvalidOutputs {
+		t.Errorf("IsSSTx should have returned false,%v but instead returned %v"+
+			",%v", stake.ErrSStxInvalidOutputs, test, err)
+	}
+
+	// ---------------------------------------------------------------------------
+	// Test for change output being in the wrong place
+
+	var sstxNullDataMis = hcutil.NewTx(sstxNullDataMisplaced)
+	sstxNullDataMis.SetTree(wire.TxTreeStake)
+	sstxNullDataMis.SetIndex(0)
+
+	test, err = stake.IsSStx(sstxNullDataMis.MsgTx())
+	if test || err.(stake.RuleError).GetCode() !=
+		stake.ErrSStxInvalidOutputs {
+		t.Errorf("IsSSTx should have returned false,%v but instead returned %v"+
+			",%v", stake.ErrSStxInvalidOutputs, test, err)
+	}
+
+	// ---------------------------------------------------------------------------
+	// Test for too short of a pubkeyhash being given in an OP_RETURN output
+
+	testPKHLength := bytes.Replace(bufBytes,
+		[]byte{
+			0x20, 0x6a, 0x1e, 0x94, 0x8c, 0x76, 0x5a, 0x69,
+			0x14, 0xd4, 0x3f, 0x2a, 0x7a, 0xc1, 0x77, 0xda,
+			0x2c, 0x2f, 0x6b, 0x52, 0xde, 0x3d, 0x7c,
+		},
+		[]byte{
+			0x1f, 0x6a, 0x1d, 0x94, 0x8c, 0x76, 0x5a, 0x69,
+			0x14, 0xd4, 0x3f, 0x2a, 0x7a, 0xc1, 0x77, 0xda,
+			0x2c, 0x2f, 0x6b, 0x52, 0xde, 0x3d,
+		},
+		1)
+
+	// Deserialize the manipulated tx
+	rbuf = bytes.NewReader(testPKHLength)
+	err = tx.Deserialize(rbuf)
+	if err != nil {
+		t.Errorf("Deserialize error %v", err)
+	}
+
+	var sstxWrongPKHLength = hcutil.NewTx(&tx)
+	sstxWrongPKHLength.SetTree(wire.TxTreeStake)
+	sstxWrongPKHLength.SetIndex(0)
+
+	test, err = stake.IsSStx(sstxWrongPKHLength.MsgTx())
+	if test || err.(stake.RuleError).GetCode() !=
+		stake.ErrSStxInvalidOutputs {
+		t.Errorf("IsSSTx should have returned false,%v but instead returned %v"+
+			",%v", stake.ErrSStxInvalidOutputs, test, err)
+	}
+
+	// ---------------------------------------------------------------------------
+	// Test for an invalid OP_RETURN prefix with too big of a push
+	tooBigPush := []byte{
+		0x6a, 0x4c, 0x4c, // OP_RETURN Push 76-bytes
+		0x14, 0x94, 0x8c, 0x76, 0x5a, 0x69, 0x14, 0xd4, // 76 bytes
+		0x3f, 0x2a, 0x7a, 0xc1, 0x77, 0xda, 0x2c, 0x2f,
+		0x6b, 0x52, 0xde, 0x3d, 0x7c, 0x7c, 0x7c, 0x7c,
+		0x6b, 0x52, 0xde, 0x3d, 0x7c, 0x7c, 0x7c, 0x7c,
+		0x6b, 0x52, 0xde, 0x3d, 0x7c, 0x7c, 0x7c, 0x7c,
+		0x6b, 0x52, 0xde, 0x3d, 0x7c, 0x7c, 0x7c, 0x7c,
+		0x6b, 0x52, 0xde, 0x3d, 0x7c, 0x7c, 0x7c, 0x7c,
+		0x6b, 0x52, 0xde, 0x3d, 0x7c, 0x7c, 0x7c, 0x7c,
+		0x6b, 0x52, 0xde, 0x3d, 0x7c, 0x7c, 0x7c, 0x7c,
+		0x6b, 0x52, 0xde, 0x3d,
+	}
+
+	// Deserialize the manipulated tx
+	rbuf = bytes.NewReader(bufBytes)
+	err = tx.Deserialize(rbuf)
+	if err != nil {
+		t.Errorf("Deserialize error %v", err)
+	}
+	tx.TxOut[1].PkScript = tooBigPush
+
+	var sstxWrongPrefix = hcutil.NewTx(&tx)
+	sstxWrongPrefix.SetTree(wire.TxTreeStake)
+	sstxWrongPrefix.SetIndex(0)
+
+	test, err = stake.IsSStx(sstxWrongPrefix.MsgTx())
+	if test || err.(stake.RuleError).GetCode() !=
+		stake.ErrSStxInvalidOutputs {
+		t.Errorf("IsSSTx should have returned false,%v but instead returned %v"+
+			",%v", stake.ErrSStxInvalidOutputs, test, err)
+	}
+}
+
+// SSGEN TESTING ------------------------------------------------------------------
+
+func TestIsSSGen(t *testing.T) {
+	var ssgen = hcutil.NewTx(ssgenMsgTx)
+	ssgen.SetTree(wire.TxTreeStake)
+	ssgen.SetIndex(0)
+
+	test, err := stake.IsSSGen(ssgen.MsgTx())
+	if !test || err != nil {
+		t.Errorf("IsSSGen should have returned true,<nil> but instead returned %v"+
+			",%v", test, err)
+	}
+
+	// Test for an OP_RETURN VoteBits push of the maximum size
+	biggestPush := []byte{
+		0x6a, 0x4b, // OP_RETURN Push 75-bytes
+		0x14, 0x94, 0x8c, 0x76, 0x5a, 0x69, 0x14, 0xd4, // 75 bytes
+		0x3f, 0x2a, 0x7a, 0xc1, 0x77, 0xda, 0x2c, 0x2f,
+		0x6b, 0x52, 0xde, 0x3d, 0x7c, 0x7c, 0x7c, 0x7c,
+		0x6b, 0x52, 0xde, 0x3d, 0x7c, 0x7c, 0x7c, 0x7c,
+		0x6b, 0x52, 0xde, 0x3d, 0x7c, 0x7c, 0x7c, 0x7c,
+		0x6b, 0x52, 0xde, 0x3d, 0x7c, 0x7c, 0x7c, 0x7c,
+		0x6b, 0x52, 0xde, 0x3d, 0x7c, 0x7c, 0x7c, 0x7c,
+		0x6b, 0x52, 0xde, 0x3d, 0x7c, 0x7c, 0x7c, 0x7c,
+		0x6b, 0x52, 0xde, 0x3d, 0x7c, 0x7c, 0x7c, 0x7c,
+		0x6b, 0x52, 0xde,
+	}
+
+	ssgen = hcutil.NewTxDeep(ssgenMsgTx)
+	ssgen.SetTree(wire.TxTreeStake)
+	ssgen.SetIndex(0)
+	ssgen.MsgTx().TxOut[1].PkScript = biggestPush
+
+	test, err = stake.IsSSGen(ssgen.MsgTx())
+	if !test || err != nil {
+		t.Errorf("IsSSGen should have returned true,<nil> but instead returned %v"+
+			",%v", test, err)
+	}
+
+}
+
+func TestIsSSGenErrors(t *testing.T) {
+	// Initialize the buffer for later manipulation
+	var buf bytes.Buffer
+	buf.Grow(ssgenMsgTx.SerializeSize())
+	err := ssgenMsgTx.Serialize(&buf)
+	if err != nil {
+		t.Errorf("Error serializing the reference sstx: %v", err)
+	}
+	bufBytes := buf.Bytes()
+
+	// ---------------------------------------------------------------------------
+	// Test too many inputs with ssgenMsgTxExtraInputs
+
+	var ssgenExtraInputs = hcutil.NewTx(ssgenMsgTxExtraInput)
+	ssgenExtraInputs.SetTree(wire.TxTreeStake)
+	ssgenExtraInputs.SetIndex(0)
+
+	test, err := stake.IsSSGen(ssgenExtraInputs.MsgTx())
+	if test || err.(stake.RuleError).GetCode() !=
+		stake.ErrSSGenWrongNumInputs {
+		t.Errorf("IsSSGen should have returned false,%v but instead returned %v"+
+			",%v", stake.ErrSSGenWrongNumInputs, test, err)
+	}
+
+	// ---------------------------------------------------------------------------
+	// Test too many outputs with sstxMsgTxExtraOutputs
+
+	var ssgenExtraOutputs = hcutil.NewTx(ssgenMsgTxExtraOutputs)
+	ssgenExtraOutputs.SetTree(wire.TxTreeStake)
+	ssgenExtraOutputs.SetIndex(0)
+
+	test, err = stake.IsSSGen(ssgenExtraOutputs.MsgTx())
+	if test || err.(stake.RuleError).GetCode() !=
+		stake.ErrSSGenTooManyOutputs {
+		t.Errorf("IsSSGen should have returned false,%v but instead returned %v"+
+			",%v", stake.ErrSSGenTooManyOutputs, test, err)
+	}
+
+	// ---------------------------------------------------------------------------
+	// Test 0th input not being stakebase error
+
+	var ssgenStakeBaseWrong = hcutil.NewTx(ssgenMsgTxStakeBaseWrong)
+	ssgenStakeBaseWrong.SetTree(wire.TxTreeStake)
+	ssgenStakeBaseWrong.SetIndex(0)
+
+	test, err = stake.IsSSGen(ssgenStakeBaseWrong.MsgTx())
+	if test || err.(stake.RuleError).GetCode() !=
+		stake.ErrSSGenNoStakebase {
+		t.Errorf("IsSSGen should have returned false,%v but instead returned %v"+
+			",%v", stake.ErrSSGenNoStakebase, test, err)
+	}
+
+	// ---------------------------------------------------------------------------
+	// Wrong tree for inputs test
+
+	// Replace TxTreeStake with TxTreeRegular
+	testWrongTreeInputs := bytes.Replace(bufBytes,
+		[]byte{0x79, 0xac, 0x88, 0xfd, 0xf3, 0x57, 0xa1, 0x87, 0x00,
+			0x00, 0x00, 0x00, 0x01},
+		[]byte{0x79, 0xac, 0x88, 0xfd, 0xf3, 0x57, 0xa1, 0x87, 0x00,
+			0x00, 0x00, 0x00, 0x00},
+		1)
+
+	// Deserialize the manipulated tx
+	var tx wire.MsgTx
+	rbuf := bytes.NewReader(testWrongTreeInputs)
+	err = tx.Deserialize(rbuf)
+	if err != nil {
+		t.Errorf("Deserialize error %v", err)
+	}
+
+	var ssgenWrongTreeIns = hcutil.NewTx(&tx)
+	ssgenWrongTreeIns.SetTree(wire.TxTreeStake)
+	ssgenWrongTreeIns.SetIndex(0)
+
+	test, err = stake.IsSSGen(ssgenWrongTreeIns.MsgTx())
+	if test || err.(stake.RuleError).GetCode() !=
+		stake.ErrSSGenWrongTxTree {
+		t.Errorf("IsSSGen should have returned false,%v but instead returned %v"+
+			",%v", stake.ErrSSGenWrongTxTree, test, err)
+	}
+
+	// ---------------------------------------------------------------------------
+	// Test for bad version of output.
+	var ssgenTxBadVerOut = hcutil.NewTx(ssgenMsgTxBadVerOut)
+	ssgenTxBadVerOut.SetTree(wire.TxTreeStake)
+	ssgenTxBadVerOut.SetIndex(0)
+
+	test, err = stake.IsSSGen(ssgenTxBadVerOut.MsgTx())
+	if test || err.(stake.RuleError).GetCode() !=
+		stake.ErrSSGenBadGenOuts {
+		t.Errorf("IsSSGen should have returned false,%v but instead returned %v"+
+			",%v", stake.ErrSSGenBadGenOuts, test, err)
+	}
+
+	// ---------------------------------------------------------------------------
+	// Test 0th output not being OP_RETURN push
+
+	var ssgenWrongZeroethOut = hcutil.NewTx(ssgenMsgTxWrongZeroethOut)
+	ssgenWrongZeroethOut.SetTree(wire.TxTreeStake)
+	ssgenWrongZeroethOut.SetIndex(0)
+
+	test, err = stake.IsSSGen(ssgenWrongZeroethOut.MsgTx())
+	if test || err.(stake.RuleError).GetCode() !=
+		stake.ErrSSGenNoReference {
+		t.Errorf("IsSSGen should have returned false,%v but instead returned %v"+
+			",%v", stake.ErrSSGenNoReference, test, err)
+	}
+	// ---------------------------------------------------------------------------
+	// Test for too short of an OP_RETURN push being given in the 0th tx out
+
+	testDataPush0Length := bytes.Replace(bufBytes,
+		[]byte{
+			0x26, 0x6a, 0x24,
+			0x94, 0x8c, 0x76, 0x5a, 0x69, 0x14, 0xd4, 0x3f,
+			0x2a, 0x7a, 0xc1, 0x77, 0xda, 0x2c, 0x2f, 0x6b,
+			0x52, 0xde, 0x3d, 0x7c, 0xda, 0x2c, 0x2f, 0x6b,
+			0x52, 0xde, 0x3d, 0x7c, 0x52, 0xde, 0x3d, 0x7c,
+			0x00, 0xe3, 0x23, 0x21,
+		},
+		[]byte{
+			0x25, 0x6a, 0x23,
+			0x94, 0x8c, 0x76, 0x5a, 0x69, 0x14, 0xd4, 0x3f,
+			0x2a, 0x7a, 0xc1, 0x77, 0xda, 0x2c, 0x2f, 0x6b,
+			0x52, 0xde, 0x3d, 0x7c, 0xda, 0x2c, 0x2f, 0x6b,
+			0x52, 0xde, 0x3d, 0x7c, 0x52, 0xde, 0x3d, 0x7c,
+			0x00, 0xe3, 0x23,
+		},
+		1)
+
+	// Deserialize the manipulated tx
+	rbuf = bytes.NewReader(testDataPush0Length)
+	err = tx.Deserialize(rbuf)
+	if err != nil {
+		t.Errorf("Deserialize error %v", err)
+	}
+
+	var ssgenWrongDataPush0Length = hcutil.NewTx(&tx)
+	ssgenWrongDataPush0Length.SetTree(wire.TxTreeStake)
+	ssgenWrongDataPush0Length.SetIndex(0)
+
+	test, err = stake.IsSSGen(ssgenWrongDataPush0Length.MsgTx())
+	if test || err.(stake.RuleError).GetCode() !=
+		stake.ErrSSGenBadReference {
+		t.Errorf("IsSSGen should have returned false,%v but instead returned %v"+
+			",%v", stake.ErrSSGenBadReference, test, err)
+	}
+
+	// ---------------------------------------------------------------------------
+	// Test for an invalid OP_RETURN prefix
+
+	testNullData0Prefix := bytes.Replace(bufBytes,
+		[]byte{
+			0x26, 0x6a, 0x24,
+			0x94, 0x8c, 0x76, 0x5a, 0x69, 0x14, 0xd4, 0x3f,
+			0x2a, 0x7a, 0xc1, 0x77, 0xda, 0x2c, 0x2f, 0x6b,
+			0x52, 0xde, 0x3d, 0x7c, 0xda, 0x2c, 0x2f, 0x6b,
+			0x52, 0xde, 0x3d, 0x7c, 0x52, 0xde, 0x3d, 0x7c,
+			0x00, 0xe3, 0x23, 0x21,
+		},
+		[]byte{ // This uses an OP_PUSHDATA_1 35-byte push to achieve 36 bytes
+			0x26, 0x6a, 0x4c, 0x23,
+			0x94, 0x8c, 0x76, 0x5a, 0x69, 0x14, 0xd4, 0x3f,
+			0x2a, 0x7a, 0xc1, 0x77, 0xda, 0x2c, 0x2f, 0x6b,
+			0x52, 0xde, 0x3d, 0x7c, 0xda, 0x2c, 0x2f, 0x6b,
+			0x52, 0xde, 0x3d, 0x7c, 0x52, 0xde, 0x3d, 0x7c,
+			0x00, 0xe3, 0x23,
+		},
+		1)
+
+	// Deserialize the manipulated tx
+	rbuf = bytes.NewReader(testNullData0Prefix)
+	err = tx.Deserialize(rbuf)
+	if err != nil {
+		t.Errorf("Deserialize error %v", err)
+	}
+
+	var ssgenWrongNullData0Prefix = hcutil.NewTx(&tx)
+	ssgenWrongNullData0Prefix.SetTree(wire.TxTreeStake)
+	ssgenWrongNullData0Prefix.SetIndex(0)
+
+	test, err = stake.IsSSGen(ssgenWrongNullData0Prefix.MsgTx())
+	if test || err.(stake.RuleError).GetCode() !=
+		stake.ErrSSGenBadReference {
+		t.Errorf("IsSSGen should have returned false,%v but instead returned %v"+
+			",%v", stake.ErrSSGenBadReference, test, err)
+	}
+
+	// ---------------------------------------------------------------------------
+	// Test 1st output not being OP_RETURN push
+
+	var ssgenWrongFirstOut = hcutil.NewTx(ssgenMsgTxWrongFirstOut)
+	ssgenWrongFirstOut.SetTree(wire.TxTreeStake)
+	ssgenWrongFirstOut.SetIndex(0)
+
+	test, err = stake.IsSSGen(ssgenWrongFirstOut.MsgTx())
+	if test || err.(stake.RuleError).GetCode() !=
+		stake.ErrSSGenNoVotePush {
+		t.Errorf("IsSSGen should have returned false,%v but instead returned %v"+
+			",%v", stake.ErrSSGenNoVotePush, test, err)
+	}
+	// ---------------------------------------------------------------------------
+	// Test for too short of an OP_RETURN push being given in the 1st tx out
+	testDataPush1Length := bytes.Replace(bufBytes,
+		[]byte{
+			0x04, 0x6a, 0x02, 0x94, 0x8c,
+		},
+		[]byte{
+			0x03, 0x6a, 0x01, 0x94,
+		},
+		1)
+
+	// Deserialize the manipulated tx
+	rbuf = bytes.NewReader(testDataPush1Length)
+	err = tx.Deserialize(rbuf)
+	if err != nil {
+		t.Errorf("Deserialize error %v", err)
+	}
+
+	var ssgenWrongDataPush1Length = hcutil.NewTx(&tx)
+	ssgenWrongDataPush1Length.SetTree(wire.TxTreeStake)
+	ssgenWrongDataPush1Length.SetIndex(0)
+
+	test, err = stake.IsSSGen(ssgenWrongDataPush1Length.MsgTx())
+	if test || err.(stake.RuleError).GetCode() !=
+		stake.ErrSSGenBadVotePush {
+		t.Errorf("IsSSGen should have returned false,%v but instead returned %v"+
+			",%v", stake.ErrSSGenBadVotePush, test, err)
+	}
+
+	// ---------------------------------------------------------------------------
+	// Test for longer OP_RETURN push being given in the 1st tx out
+	testDataPush1Length = bytes.Replace(bufBytes,
+		[]byte{
+			0x04, 0x6a, 0x02, 0x94, 0x8c,
+		},
+		[]byte{
+			0x06, 0x6a, 0x04, 0x94, 0x8c, 0x8c, 0x8c,
+		},
+		1)
+
+	// Deserialize the manipulated tx
+	rbuf = bytes.NewReader(testDataPush1Length)
+	err = tx.Deserialize(rbuf)
+	if err != nil {
+		t.Errorf("Deserialize error %v", err)
+	}
+
+	var ssgenLongDataPush1Length = hcutil.NewTx(&tx)
+	ssgenLongDataPush1Length.SetTree(wire.TxTreeStake)
+	ssgenLongDataPush1Length.SetIndex(0)
+
+	test, err = stake.IsSSGen(ssgenLongDataPush1Length.MsgTx())
+	if !test || err != nil {
+		t.Errorf("IsSSGen should have returned false,%v but instead returned %v"+
+			",%v", stake.ErrSSGenBadVotePush, test, err)
+	}
+
+	// ---------------------------------------------------------------------------
+	// Test for an invalid OP_RETURN prefix
+
+	testNullData1Prefix := bytes.Replace(bufBytes,
+		[]byte{
+			0x04, 0x6a, 0x02, 0x94, 0x8c,
+		},
+		[]byte{ // This uses an OP_PUSHDATA_1 2-byte push to do the push in 5 bytes
+			0x05, 0x6a, 0x4c, 0x02, 0x00, 0x00,
+		},
+		1)
+
+	// Deserialize the manipulated tx
+	rbuf = bytes.NewReader(testNullData1Prefix)
+	err = tx.Deserialize(rbuf)
+	if err != nil {
+		t.Errorf("Deserialize error %v", err)
+	}
+
+	var ssgenWrongNullData1Prefix = hcutil.NewTx(&tx)
+	ssgenWrongNullData1Prefix.SetTree(wire.TxTreeStake)
+	ssgenWrongNullData1Prefix.SetIndex(0)
+
+	test, err = stake.IsSSGen(ssgenWrongNullData1Prefix.MsgTx())
+	if test || err.(stake.RuleError).GetCode() !=
+		stake.ErrSSGenBadVotePush {
+		t.Errorf("IsSSGen should have returned false,%v but instead returned %v"+
+			",%v", stake.ErrSSGenBadVotePush, test, err)
+	}
+
+	// ---------------------------------------------------------------------------
+	// Test for an index 2+ output being not OP_SSGEN tagged
+
+	testGenOutputUntagged := bytes.Replace(bufBytes,
+		[]byte{
+			0x1a, 0xbb, 0x76, 0xa9, 0x14, 0xc3, 0x98,
+		},
+		[]byte{
+			0x19, 0x76, 0xa9, 0x14, 0xc3, 0x98,
+		},
+		1)
+
+	// Deserialize the manipulated tx
+	rbuf = bytes.NewReader(testGenOutputUntagged)
+	err = tx.Deserialize(rbuf)
+	if err != nil {
+		t.Errorf("Deserialize error %v", err)
+	}
+
+	var ssgentestGenOutputUntagged = hcutil.NewTx(&tx)
+	ssgentestGenOutputUntagged.SetTree(wire.TxTreeStake)
+	ssgentestGenOutputUntagged.SetIndex(0)
+
+	test, err = stake.IsSSGen(ssgentestGenOutputUntagged.MsgTx())
+	if test || err.(stake.RuleError).GetCode() !=
+		stake.ErrSSGenBadGenOuts {
+		t.Errorf("IsSSGen should have returned false,%v but instead returned %v"+
+			",%v", stake.ErrSSGenBadGenOuts, test, err)
+	}
+}
+
+// SSRTX TESTING ------------------------------------------------------------------
+
+func TestIsSSRtx(t *testing.T) {
+	var ssrtx = hcutil.NewTx(ssrtxMsgTx)
+	ssrtx.SetTree(wire.TxTreeStake)
+	ssrtx.SetIndex(0)
+
+	test, err := stake.IsSSRtx(ssrtx.MsgTx())
+	if !test || err != nil {
+		t.Errorf("IsSSRtx should have returned true,<nil> but instead returned %v"+
+			",%v", test, err)
+	}
+}
+
+func TestIsSSRtxErrors(t *testing.T) {
+	// Initialize the buffer for later manipulation
+	var buf bytes.Buffer
+	buf.Grow(ssrtxMsgTx.SerializeSize())
+	err := ssrtxMsgTx.Serialize(&buf)
+	if err != nil {
+		t.Errorf("Error serializing the reference sstx: %v", err)
+	}
+	bufBytes := buf.Bytes()
+
+	// ---------------------------------------------------------------------------
+	// Test too many inputs with ssrtxMsgTxTooManyInputs
+
+	var ssrtxTooManyInputs = hcutil.NewTx(ssrtxMsgTxTooManyInputs)
+	ssrtxTooManyInputs.SetTree(wire.TxTreeStake)
+	ssrtxTooManyInputs.SetIndex(0)
+
+	test, err := stake.IsSSRtx(ssrtxTooManyInputs.MsgTx())
+	if test || err.(stake.RuleError).GetCode() !=
+		stake.ErrSSRtxWrongNumInputs {
+		t.Errorf("IsSSRtx should have returned false,%v but instead returned %v"+
+			",%v", stake.ErrSSRtxWrongNumInputs, test, err)
+	}
+
+	// ---------------------------------------------------------------------------
+	// Test too many outputs with ssrtxMsgTxTooManyOutputs
+
+	var ssrtxTooManyOutputs = hcutil.NewTx(ssrtxMsgTxTooManyOutputs)
+	ssrtxTooManyOutputs.SetTree(wire.TxTreeStake)
+	ssrtxTooManyOutputs.SetIndex(0)
+
+	test, err = stake.IsSSRtx(ssrtxTooManyOutputs.MsgTx())
+	if test || err.(stake.RuleError).GetCode() !=
+		stake.ErrSSRtxTooManyOutputs {
+		t.Errorf("IsSSRtx should have returned false,%v but instead returned %v"+
+			",%v", stake.ErrSSRtxTooManyOutputs, test, err)
+	}
+
+	// ---------------------------------------------------------------------------
+	// Test for bad version of output.
+	var ssrtxTxBadVerOut = hcutil.NewTx(ssrtxMsgTxBadVerOut)
+	ssrtxTxBadVerOut.SetTree(wire.TxTreeStake)
+	ssrtxTxBadVerOut.SetIndex(0)
+
+	test, err = stake.IsSSRtx(ssrtxTxBadVerOut.MsgTx())
+	if test || err.(stake.RuleError).GetCode() !=
+		stake.ErrSSRtxBadOuts {
+		t.Errorf("IsSSRtx should have returned false,%v but instead returned %v"+
+			",%v", stake.ErrSSRtxBadOuts, test, err)
+	}
+
+	// ---------------------------------------------------------------------------
+	// Test for an index 0+ output being not OP_SSRTX tagged
+	testRevocOutputUntagged := bytes.Replace(bufBytes,
+		[]byte{
+			0x1a, 0xbc, 0x76, 0xa9, 0x14, 0xc3, 0x98,
+		},
+		[]byte{
+			0x19, 0x76, 0xa9, 0x14, 0xc3, 0x98,
+		},
+		1)
+
+	// Deserialize the manipulated tx
+	var tx wire.MsgTx
+	rbuf := bytes.NewReader(testRevocOutputUntagged)
+	err = tx.Deserialize(rbuf)
+	if err != nil {
+		t.Errorf("Deserialize error %v", err)
+	}
+
+	var ssrtxTestRevocOutputUntagged = hcutil.NewTx(&tx)
+	ssrtxTestRevocOutputUntagged.SetTree(wire.TxTreeStake)
+	ssrtxTestRevocOutputUntagged.SetIndex(0)
+
+	test, err = stake.IsSSRtx(ssrtxTestRevocOutputUntagged.MsgTx())
+	if test || err.(stake.RuleError).GetCode() !=
+		stake.ErrSSRtxBadOuts {
+		t.Errorf("IsSSGen should have returned false,%v but instead returned %v"+
+			",%v", stake.ErrSSRtxBadOuts, test, err)
+	}
+
+	// ---------------------------------------------------------------------------
+	// Wrong tree for inputs test
+
+	// Replace TxTreeStake with TxTreeRegular
+	testWrongTreeInputs := bytes.Replace(bufBytes,
+		[]byte{0x79, 0xac, 0x88, 0xfd, 0xf3, 0x57, 0xa1, 0x87, 0x00,
+			0x00, 0x00, 0x00, 0x01},
+		[]byte{0x79, 0xac, 0x88, 0xfd, 0xf3, 0x57, 0xa1, 0x87, 0x00,
+			0x00, 0x00, 0x00, 0x00},
+		1)
+
+	// Deserialize the manipulated tx
+	rbuf = bytes.NewReader(testWrongTreeInputs)
+	err = tx.Deserialize(rbuf)
+	if err != nil {
+		t.Errorf("Deserialize error %v", err)
+	}
+
+	var ssrtxWrongTreeIns = hcutil.NewTx(&tx)
+	ssrtxWrongTreeIns.SetTree(wire.TxTreeStake)
+	ssrtxWrongTreeIns.SetIndex(0)
+
+	test, err = stake.IsSSRtx(ssrtxWrongTreeIns.MsgTx())
+	if test || err.(stake.RuleError).GetCode() !=
+		stake.ErrSSRtxWrongTxTree {
+		t.Errorf("IsSSRtx should have returned false,%v but instead returned %v"+
+			",%v", stake.ErrSSGenWrongTxTree, test, err)
+	}
+}
+
+// --------------------------------------------------------------------------------
+// Minor function testing
+func TestGetSSGenBlockVotedOn(t *testing.T) {
+	var ssgen = hcutil.NewTx(ssgenMsgTx)
+	ssgen.SetTree(wire.TxTreeStake)
+	ssgen.SetIndex(0)
+
+	blockHash, height, err := stake.SSGenBlockVotedOn(ssgen.MsgTx())
+
+	correctBlockHash, _ := chainhash.NewHash(
+		[]byte{
+			0x94, 0x8c, 0x76, 0x5a, // 32 byte hash
+			0x69, 0x14, 0xd4, 0x3f,
+			0x2a, 0x7a, 0xc1, 0x77,
+			0xda, 0x2c, 0x2f, 0x6b,
+			0x52, 0xde, 0x3d, 0x7c,
+			0xda, 0x2c, 0x2f, 0x6b,
+			0x52, 0xde, 0x3d, 0x7c,
+			0x52, 0xde, 0x3d, 0x7c,
+		})
+
+	correctheight := uint32(0x2123e300)
+
+	if err != nil {
+		t.Errorf("Error thrown on TestGetSSGenBlockVotedOn: %v", err)
+	}
+
+	if !reflect.DeepEqual(blockHash, *correctBlockHash) {
+		t.Errorf("Error thrown on TestGetSSGenBlockVotedOn: Looking for "+
+			"hash %v, got hash %v: %v", *correctBlockHash, blockHash, err)
+	}
+
+	if height != correctheight {
+		t.Errorf("Error thrown on TestGetSSGenBlockVotedOn: Looking for "+
+			"height %v, got height %v: %v", correctheight, height, err)
+	}
+}
+
+func TestGetSStxStakeOutputInfo(t *testing.T) {
+	var sstx = hcutil.NewTx(sstxMsgTx)
+	sstx.SetTree(wire.TxTreeStake)
+	sstx.SetIndex(0)
+
+	correctTyp := true
+
+	correctPkh := []byte{0x94, 0x8c, 0x76, 0x5a, // 20 byte address
+		0x69, 0x14, 0xd4, 0x3f,
+		0x2a, 0x7a, 0xc1, 0x77,
+		0xda, 0x2c, 0x2f, 0x6b,
+		0x52, 0xde, 0x3d, 0x7c,
+	}
+
+	correctAmt := int64(0x2123e300)
+
+	correctChange := int64(0x2223e300)
+
+	correctRule := true
+
+	correctLimit := uint16(4)
+
+	typs, pkhs, amts, changeAmts, rules, limits, _ :=
+		stake.TxSStxStakeOutputInfo(sstx.MsgTx())
+
+	if typs[2] != correctTyp {
+		t.Errorf("Error thrown on TestGetSStxStakeOutputInfo: Looking for "+
+			"type %v, got type %v", correctTyp, typs[1])
+	}
+
+	if !reflect.DeepEqual(pkhs[1], correctPkh) {
+		t.Errorf("Error thrown on TestGetSStxStakeOutputInfo: Looking for "+
+			"pkh %v, got pkh %v", correctPkh, pkhs[1])
+	}
+
+	if amts[1] != correctAmt {
+		t.Errorf("Error thrown on TestGetSStxStakeOutputInfo: Looking for "+
+			"amount %v, got amount %v", correctAmt, amts[1])
+	}
+
+	if changeAmts[1] != correctChange {
+		t.Errorf("Error thrown on TestGetSStxStakeOutputInfo: Looking for "+
+			"amount %v, got amount %v", correctChange, changeAmts[1])
+	}
+
+	if rules[1][0] != correctRule {
+		t.Errorf("Error thrown on TestGetSStxStakeOutputInfo: Looking for "+
+			"rule %v, got rule %v", correctRule, rules[1][0])
+	}
+
+	if limits[1][0] != correctLimit {
+		t.Errorf("Error thrown on TestGetSStxStakeOutputInfo: Looking for "+
+			"limit %v, got limit %v", correctLimit, rules[1][0])
+	}
+}
+
+func TestGetSSGenStakeOutputInfo(t *testing.T) {
+	var ssgen = hcutil.NewTx(ssgenMsgTx)
+	ssgen.SetTree(wire.TxTreeStake)
+	ssgen.SetIndex(0)
+
+	correctTyp := false
+
+	correctpkh := []byte{0xc3, 0x98, 0xef, 0xa9,
+		0xc3, 0x92, 0xba, 0x60,
+		0x13, 0xc5, 0xe0, 0x4e,
+		0xe7, 0x29, 0x75, 0x5e,
+		0xf7, 0xf5, 0x8b, 0x32,
+	}
+
+	correctamt := int64(0x2123e300)
+
+	typs, pkhs, amts, err := stake.TxSSGenStakeOutputInfo(ssgen.MsgTx(),
+		&chaincfg.SimNetParams)
+	if err != nil {
+		t.Errorf("Got unexpected error: %v", err.Error())
+	}
+
+	if typs[0] != correctTyp {
+		t.Errorf("Error thrown on TestGetSSGenStakeOutputInfo: Looking for "+
+			"type %v, got type %v", correctamt, amts[0])
+	}
+
+	if !reflect.DeepEqual(pkhs[0], correctpkh) {
+		t.Errorf("Error thrown on TestGetSSGenStakeOutputInfo: Looking for "+
+			"pkh %v, got pkh %v", correctpkh, pkhs[0])
+	}
+
+	if amts[0] != correctamt {
+		t.Errorf("Error thrown on TestGetSSGenStakeOutputInfo: Looking for "+
+			"amount %v, got amount %v", correctamt, amts[0])
+	}
+}
+
+func TestGetSSGenVoteBits(t *testing.T) {
+	var ssgen = hcutil.NewTx(ssgenMsgTx)
+	ssgen.SetTree(wire.TxTreeStake)
+	ssgen.SetIndex(0)
+
+	correctvbs := uint16(0x8c94)
+
+	votebits := stake.SSGenVoteBits(ssgen.MsgTx())
+
+	if correctvbs != votebits {
+		t.Errorf("Error thrown on TestGetSSGenVoteBits: Looking for "+
+			"vbs % x, got vbs % x", correctvbs, votebits)
+	}
+}
+
+func TestGetSSGenVersion(t *testing.T) {
+	var ssgen = ssgenMsgTx.Copy()
+
+	missingVersion := uint32(stake.VoteConsensusVersionAbsent)
+	version := stake.SSGenVersion(ssgen)
+	if version != missingVersion {
+		t.Errorf("Error thrown on TestGetSSGenVersion: Looking for "+
+			"version % x, got version % x", missingVersion, version)
+	}
+
+	vbBytes := []byte{0x01, 0x00, 0x01, 0xef, 0xcd, 0xab}
+	expectedVersion := uint32(0xabcdef01)
+	pkScript, err := txscript.GenerateProvablyPruneableOut(vbBytes)
+	if err != nil {
+		t.Errorf("GenerateProvablyPruneableOut error %v", err)
+	}
+	ssgen.TxOut[1].PkScript = pkScript
+	version = stake.SSGenVersion(ssgen)
+
+	if version != expectedVersion {
+		t.Errorf("Error thrown on TestGetSSGenVersion: Looking for "+
+			"version % x, got version % x", expectedVersion, version)
+	}
+}
+
+func TestGetSSRtxStakeOutputInfo(t *testing.T) {
+	var ssrtx = hcutil.NewTx(ssrtxMsgTx)
+	ssrtx.SetTree(wire.TxTreeStake)
+	ssrtx.SetIndex(0)
+
+	correctTyp := false
+
+	correctPkh := []byte{0xc3, 0x98, 0xef, 0xa9,
+		0xc3, 0x92, 0xba, 0x60,
+		0x13, 0xc5, 0xe0, 0x4e,
+		0xe7, 0x29, 0x75, 0x5e,
+		0xf7, 0xf5, 0x8b, 0x33,
+	}
+
+	correctAmt := int64(0x2122e300)
+
+	typs, pkhs, amts, err := stake.TxSSRtxStakeOutputInfo(ssrtx.MsgTx(),
+		&chaincfg.SimNetParams)
+	if err != nil {
+		t.Errorf("Got unexpected error: %v", err.Error())
+	}
+
+	if typs[0] != correctTyp {
+		t.Errorf("Error thrown on TestGetSStxStakeOutputInfo: Looking for "+
+			"type %v, got type %v", correctTyp, typs[0])
+	}
+
+	if !reflect.DeepEqual(pkhs[0], correctPkh) {
+		t.Errorf("Error thrown on TestGetSStxStakeOutputInfo: Looking for "+
+			"pkh %v, got pkh %v", correctPkh, pkhs[0])
+	}
+
+	if amts[0] != correctAmt {
+		t.Errorf("Error thrown on TestGetSStxStakeOutputInfo: Looking for "+
+			"amount %v, got amount %v", correctAmt, amts[0])
+	}
+}
+
+func TestGetSStxNullOutputAmounts(t *testing.T) {
+	commitAmts := []int64{int64(0x2122e300),
+		int64(0x12000000),
+		int64(0x12300000)}
+	changeAmts := []int64{int64(0x0122e300),
+		int64(0x02000000),
+		int64(0x02300000)}
+	amtTicket := int64(0x9122e300)
+
+	_, _, err := stake.SStxNullOutputAmounts(
+		[]int64{
+			int64(0x12000000),
+			int64(0x12300000),
+		},
+		changeAmts,
+		amtTicket)
+
+	// len commit to amts != len change amts
+	lenErrStr := "amounts was not equal in length " +
+		"to change amounts!"
+	if err == nil || err.Error() != lenErrStr {
+		t.Errorf("TestGetSStxNullOutputAmounts unexpected error: %v", err)
+	}
+
+	// too small amount to commit
+	_, _, err = stake.SStxNullOutputAmounts(
+		commitAmts,
+		changeAmts,
+		int64(0x00000000))
+	tooSmallErrStr := "committed amount was too small!"
+	if err == nil || err.Error() != tooSmallErrStr {
+		t.Errorf("TestGetSStxNullOutputAmounts unexpected error: %v", err)
+	}
+
+	// overspending error
+	tooMuchChangeAmts := []int64{int64(0x0122e300),
+		int64(0x02000000),
+		int64(0x12300001)}
+
+	_, _, err = stake.SStxNullOutputAmounts(
+		commitAmts,
+		tooMuchChangeAmts,
+		int64(0x00000020))
+	if err == nil || err.(stake.RuleError).GetCode() !=
+		stake.ErrSStxBadChangeAmts {
+		t.Errorf("TestGetSStxNullOutputAmounts unexpected error: %v", err)
+	}
+
+	fees, amts, err := stake.SStxNullOutputAmounts(commitAmts,
+		changeAmts,
+		amtTicket)
+
+	if err != nil {
+		t.Errorf("TestGetSStxNullOutputAmounts unexpected error: %v", err)
+	}
+
+	expectedFees := int64(-1361240832)
+
+	if expectedFees != fees {
+		t.Errorf("TestGetSStxNullOutputAmounts error, wanted %v, "+
+			"but got %v", expectedFees, fees)
+	}
+
+	expectedAmts := []int64{int64(0x20000000),
+		int64(0x10000000),
+		int64(0x10000000),
+	}
+
+	if !reflect.DeepEqual(expectedAmts, amts) {
+		t.Errorf("TestGetSStxNullOutputAmounts error, wanted %v, "+
+			"but got %v", expectedAmts, amts)
+	}
+}
+
+func TestGetStakeRewards(t *testing.T) {
+	// SSGen example with >0 subsidy
+	amounts := []int64{int64(21000000),
+		int64(11000000),
+		int64(10000000),
+	}
+	amountTicket := int64(42000000)
+	subsidy := int64(400000)
+
+	outAmts := stake.CalculateRewards(amounts, amountTicket, subsidy)
+
+	// SSRtx example with 0 subsidy
+	expectedAmts := []int64{int64(21200000),
+		int64(11104761),
+		int64(10095238),
+	}
+
+	if !reflect.DeepEqual(expectedAmts, outAmts) {
+		t.Errorf("TestGetStakeRewards error, wanted %v, "+
+			"but got %v", expectedAmts, outAmts)
+	}
+}
+
+func TestVerifySStxAmounts(t *testing.T) {
+	amounts := []int64{int64(21000000),
+		int64(11000000),
+		int64(10000000),
+	}
+	calcAmounts := []int64{int64(21000000),
+		int64(11000000),
+		int64(10000000),
+	}
+
+	// len error for slices
+	calcAmountsBad := []int64{int64(11000000),
+		int64(10000000),
+	}
+	err := stake.VerifySStxAmounts(amounts,
+		calcAmountsBad)
+	if err == nil || err.(stake.RuleError).GetCode() !=
+		stake.ErrVerSStxAmts {
+		t.Errorf("TestVerifySStxAmounts unexpected error: %v", err)
+	}
+
+	// non-congruent slices error
+	calcAmountsBad = []int64{int64(21000000),
+		int64(11000000),
+		int64(10000001),
+	}
+	err = stake.VerifySStxAmounts(amounts,
+		calcAmountsBad)
+	if err == nil || err.(stake.RuleError).GetCode() !=
+		stake.ErrVerSStxAmts {
+		t.Errorf("TestVerifySStxAmounts unexpected error: %v", err)
+	}
+
+	err = stake.VerifySStxAmounts(amounts,
+		calcAmounts)
+	if err != nil {
+		t.Errorf("TestVerifySStxAmounts unexpected error: %v", err)
+	}
+}
+
+func TestVerifyStakingPkhsAndAmounts(t *testing.T) {
+	types := []bool{false, false}
+	amounts := []int64{int64(21000000),
+		int64(11000000),
+	}
+	pkhs := [][]byte{
+		{0x00, 0x01, 0x02, 0x00,
+			0x00, 0x01, 0x02, 0x00,
+			0x00, 0x01, 0x02, 0x00,
+			0x00, 0x01, 0x02, 0x00,
+			0x00, 0x01, 0x02, 0x00},
+		{0x00, 0x01, 0x02, 0x00,
+			0x00, 0x01, 0x02, 0x00,
+			0x00, 0x01, 0x04, 0x00,
+			0x00, 0x01, 0x02, 0x00,
+			0x00, 0x01, 0x02, 0x03}}
+	spendTypes := []bool{false, false}
+	spendAmounts := []int64{int64(21000000),
+		int64(11000000),
+	}
+	spendPkhs := [][]byte{
+		{0x00, 0x01, 0x02, 0x00,
+			0x00, 0x01, 0x02, 0x00,
+			0x00, 0x01, 0x02, 0x00,
+			0x00, 0x01, 0x02, 0x00,
+			0x00, 0x01, 0x02, 0x00},
+		{0x00, 0x01, 0x02, 0x00,
+			0x00, 0x01, 0x02, 0x00,
+			0x00, 0x01, 0x04, 0x00,
+			0x00, 0x01, 0x02, 0x00,
+			0x00, 0x01, 0x02, 0x03}}
+	spendRules := [][]bool{
+		{false, false},
+		{false, false}}
+	spendLimits := [][]uint16{
+		{16, 20},
+		{16, 20}}
+
+	// bad types len
+	spendTypesBad := []bool{false}
+	err := stake.VerifyStakingPkhsAndAmounts(types,
+		pkhs,
+		amounts,
+		spendTypesBad,
+		spendPkhs,
+		spendAmounts,
+		true, // Vote
+		spendRules,
+		spendLimits)
+	if err == nil || err.(stake.RuleError).GetCode() !=
+		stake.ErrVerifyInput {
+		t.Errorf("TestVerifyStakingPkhsAndAmounts unexpected error: %v", err)
+	}
+
+	// bad types
+	spendTypesBad = []bool{false, true}
+	err = stake.VerifyStakingPkhsAndAmounts(types,
+		pkhs,
+		amounts,
+		spendTypesBad,
+		spendPkhs,
+		spendAmounts,
+		true, // Vote
+		spendRules,
+		spendLimits)
+	if err == nil || err.(stake.RuleError).GetCode() !=
+		stake.ErrVerifyOutType {
+		t.Errorf("TestVerifyStakingPkhsAndAmounts unexpected error: %v", err)
+	}
+
+	// len error for amt slices
+	spendAmountsBad := []int64{int64(11000111)}
+	err = stake.VerifyStakingPkhsAndAmounts(types,
+		pkhs,
+		amounts,
+		spendTypes,
+		spendPkhs,
+		spendAmountsBad,
+		true, // Vote
+		spendRules,
+		spendLimits)
+	if err == nil || err.(stake.RuleError).GetCode() !=
+		stake.ErrVerifyInput {
+		t.Errorf("TestVerifyStakingPkhsAndAmounts unexpected error: %v", err)
+	}
+
+	// len error for pks slices
+	spendPkhsBad := [][]byte{
+		{0x00, 0x01, 0x02, 0x00,
+			0x00, 0x01, 0x02, 0x00,
+			0x00, 0x01, 0x02, 0x00,
+			0x00, 0x01, 0x02, 0x00,
+			0x00, 0x01, 0x02, 0x00},
+	}
+	err = stake.VerifyStakingPkhsAndAmounts(types,
+		pkhs,
+		amounts,
+		spendTypes,
+		spendPkhsBad,
+		spendAmounts,
+		true, // Vote
+		spendRules,
+		spendLimits)
+	if err == nil || err.(stake.RuleError).GetCode() !=
+		stake.ErrVerifyInput {
+		t.Errorf("TestVerifyStakingPkhsAndAmounts unexpected error: %v", err)
+	}
+
+	// amount non-equivalence in position 1
+	spendAmountsNonequiv := []int64{int64(21000000),
+		int64(11000000)}
+	spendAmountsNonequiv[1]--
+
+	err = stake.VerifyStakingPkhsAndAmounts(types,
+		pkhs,
+		amounts,
+		spendTypes,
+		spendPkhs,
+		spendAmountsNonequiv,
+		true, // Vote
+		spendRules,
+		spendLimits)
+	if err == nil || err.(stake.RuleError).GetCode() !=
+		stake.ErrVerifyOutputAmt {
+		t.Errorf("TestVerifyStakingPkhsAndAmounts unexpected error: %v", err)
+	}
+
+	// pkh non-equivalence in position 1
+	spendPkhsNonequiv := [][]byte{
+		{0x00, 0x01, 0x02, 0x00,
+			0x00, 0x01, 0x02, 0x00,
+			0x00, 0x01, 0x02, 0x00,
+			0x00, 0x01, 0x02, 0x00,
+			0x00, 0x01, 0x02, 0x00},
+		{0x00, 0x01, 0x02, 0x00,
+			0x00, 0x01, 0x02, 0x00,
+			0x00, 0x01, 0x04, 0x00,
+			0x00, 0x01, 0x02, 0x00,
+			0x00, 0x01, 0x02, 0x04}}
+
+	err = stake.VerifyStakingPkhsAndAmounts(types,
+		pkhs,
+		amounts,
+		spendTypes,
+		spendPkhsNonequiv,
+		spendAmounts,
+		true, // Vote
+		spendRules,
+		spendLimits)
+	if err == nil || err.(stake.RuleError).GetCode() !=
+		stake.ErrVerifyOutPkhs {
+		t.Errorf("TestVerifyStakingPkhsAndAmounts unexpected error: %v", err)
+	}
+
+	// rule non-equivalence in position 1
+	spendRulesNonequivV := [][]bool{
+		{false, false},
+		{true, false}}
+	spendAmountsNonequivV := []int64{int64(21000000),
+		int64(10934463)}
+	spendAmountsNonequivVTooBig := []int64{int64(21000000),
+		int64(11000001)}
+
+	spendRulesNonequivR := [][]bool{
+		{false, false},
+		{false, true}}
+	spendAmountsNonequivR := []int64{int64(21000000),
+		int64(9951423)}
+
+	// vote
+	// original amount: 11000000
+	// with the flag enabled, the minimum allowed to be spent is
+	// 11000000 - 1 << 16 = 10934464
+	// So, 10934464 should pass while 10934463 should fail.
+	err = stake.VerifyStakingPkhsAndAmounts(types,
+		pkhs,
+		spendAmountsNonequivV,
+		spendTypes,
+		spendPkhs,
+		amounts,
+		true, // Vote
+		spendRulesNonequivV,
+		spendLimits)
+	if err == nil || err.(stake.RuleError).GetCode() !=
+		stake.ErrVerifyTooMuchFees {
+		t.Errorf("TestVerifyStakingPkhsAndAmounts unexpected error: %v", err)
+	}
+
+	// original amount: 11000000
+	// the maximum allows to be spent is 11000000
+	err = stake.VerifyStakingPkhsAndAmounts(types,
+		pkhs,
+		spendAmountsNonequivVTooBig,
+		spendTypes,
+		spendPkhs,
+		amounts,
+		true, // Vote
+		spendRulesNonequivV,
+		spendLimits)
+	if err == nil || err.(stake.RuleError).GetCode() !=
+		stake.ErrVerifySpendTooMuch {
+		t.Errorf("TestVerifyStakingPkhsAndAmounts unexpected error: %v", err)
+	}
+
+	// revocation
+	// original amount: 11000000
+	// with the flag enabled, the minimum allowed to be spent is
+	// 11000000 - 1 << 20 = 9951424
+	// So, 9951424 should pass while 9951423 should fail.
+	err = stake.VerifyStakingPkhsAndAmounts(types,
+		pkhs,
+		spendAmountsNonequivR,
+		spendTypes,
+		spendPkhs,
+		amounts,
+		false, // Revocation
+		spendRulesNonequivR,
+		spendLimits)
+	if err == nil || err.(stake.RuleError).GetCode() !=
+		stake.ErrVerifyTooMuchFees {
+		t.Errorf("TestVerifyStakingPkhsAndAmounts unexpected error: %v", err)
+	}
+
+	// correct verification
+	err = stake.VerifyStakingPkhsAndAmounts(types,
+		pkhs,
+		amounts,
+		spendTypes,
+		spendPkhs,
+		spendAmounts,
+		true, // Vote
+		spendRules,
+		spendLimits)
+	if err != nil {
+		t.Errorf("TestVerifySStxAmounts unexpected error: %v", err)
+	}
+}
+
+func TestVerifyRealTxs(t *testing.T) {
+	// Load an SStx and the SSRtx that spends to test some real fee situation
+	// and confirm the functionality of the functions used.
+	hexSstx, _ := hex.DecodeString("010000000267cfaa9ce3a50977dcd1015f4f" +
+		"ce330071a3a9b855210e6646f6434caebda5a60200000001fffffffff6e6004" +
+		"fd4a0a8d5823c99be0a66a5f9a89c3dd4f7cbf76880098b8ca9d80b0e020000" +
+		"0001ffffffff05a42df60c0000000000001aba76a914c96206f8a3976057b2e" +
+		"b846d46d4a909972fc7c788ac00000000000000000000206a1ec96206f8a397" +
+		"6057b2eb846d46d4a909972fc7c780fe210a000000000054000000000000000" +
+		"000001abd76a914c96206f8a3976057b2eb846d46d4a909972fc7c788ac0000" +
+		"0000000000000000206a1ec96206f8a3976057b2eb846d46d4a909972fc7c70" +
+		"c33d40200000000005474cb4d070000000000001abd76a914c96206f8a39760" +
+		"57b2eb846d46d4a909972fc7c788ac00000000000000000280fe210a0000000" +
+		"013030000000000006a47304402200dbc873e69571a4516c4ef869d856386f9" +
+		"86c8543c0bc9f372ecd22c8606ccb102200f87a8f1b316b7675dfd1706eb22f" +
+		"331cea14d2e2d5f2c1d88173881a0cd4a04012102716f806d1156d20b9b2482" +
+		"2bff88549b510f400473536d3ea8d188b9fbe3835680fe210a0000000002030" +
+		"000040000006b483045022100bc7d0b7aa2c6610b7639f492fa556954ebc52a" +
+		"9dca5a417be4705ab424255ccd02200a0ccba2e2b7391b93b927f35150c1253" +
+		"2bdc6f27a8e9eb0bd0bfbc8b9ab13a5012102716f806d1156d20b9b24822bff" +
+		"88549b510f400473536d3ea8d188b9fbe38356")
+	sstxMtx := new(wire.MsgTx)
+	sstxMtx.FromBytes(hexSstx)
+	sstxTx := hcutil.NewTx(sstxMtx)
+	sstxTypes, sstxAddrs, sstxAmts, _, sstxRules, sstxLimits, _ :=
+		stake.TxSStxStakeOutputInfo(sstxTx.MsgTx())
+
+	hexSsrtx, _ := hex.DecodeString("010000000147f4453f244f2589551aea7c714d" +
+		"771053b667c6612616e9c8fc0e68960a9a100000000001ffffffff0270d7210a00" +
+		"00000000001abc76a914c96206f8a3976057b2eb846d46d4a909972fc7c788ac0c" +
+		"33d4020000000000001abc76a914c96206f8a3976057b2eb846d46d4a909972fc7" +
+		"c788ac000000000000000001ffffffffffffffff00000000ffffffff6b48304502" +
+		"2100d01c52c3f0c27166e3633d93b5ba821365a73f761e23bb04cc8061a28ab1bd" +
+		"7d02202bd65a6d16aaefe8b7f56378d58da6650f2e4b20bd5cb659dc9e842ce2d9" +
+		"15e6012102716f806d1156d20b9b24822bff88549b510f400473536d3ea8d188b9" +
+		"fbe38356")
+	ssrtxMtx := new(wire.MsgTx)
+	ssrtxMtx.FromBytes(hexSsrtx)
+	ssrtxTx := hcutil.NewTx(ssrtxMtx)
+
+	ssrtxTypes, ssrtxAddrs, ssrtxAmts, err :=
+		stake.TxSSRtxStakeOutputInfo(ssrtxTx.MsgTx(), &chaincfg.TestNet2Params)
+	if err != nil {
+		t.Errorf("Unexpected GetSSRtxStakeOutputInfo error: %v", err.Error())
+	}
+
+	ssrtxCalcAmts := stake.CalculateRewards(sstxAmts, sstxMtx.TxOut[0].Value,
+		int64(0))
+
+	// Here an error is thrown because the second output spends too much.
+	// Ticket price: 217460132
+	// 1: 170000000 - 170000000. 169999218 allowed back (-782 atoms)
+	// 2: 170000000 -  47461132. 122538868 Change. Paid 1000 fees total.
+	//    47460913 allowed back (-219 atoms for fee).
+	// In this test the second output spends 47461132, which is more than
+	// allowed.
+	err = stake.VerifyStakingPkhsAndAmounts(sstxTypes,
+		sstxAddrs,
+		ssrtxAmts,
+		ssrtxTypes,
+		ssrtxAddrs,
+		ssrtxCalcAmts,
+		false, // Revocation
+		sstxRules,
+		sstxLimits)
+	if err == nil || err.(stake.RuleError).GetCode() !=
+		stake.ErrVerifySpendTooMuch {
+		t.Errorf("No or unexpected VerifyStakingPkhsAndAmounts error: %v",
+			err.Error())
+	}
+
+	// Correct this and make sure it passes.
+	ssrtxTx.MsgTx().TxOut[1].Value = 47460913
+	sstxTypes, sstxAddrs, sstxAmts, _, sstxRules, sstxLimits, _ =
+		stake.TxSStxStakeOutputInfo(sstxTx.MsgTx())
+	ssrtxTypes, ssrtxAddrs, ssrtxAmts, err =
+		stake.TxSSRtxStakeOutputInfo(ssrtxTx.MsgTx(), &chaincfg.TestNet2Params)
+	if err != nil {
+		t.Errorf("Unexpected GetSSRtxStakeOutputInfo error: %v", err.Error())
+	}
+	ssrtxCalcAmts = stake.CalculateRewards(sstxAmts, sstxMtx.TxOut[0].Value,
+		int64(0))
+	err = stake.VerifyStakingPkhsAndAmounts(sstxTypes,
+		sstxAddrs,
+		ssrtxAmts,
+		ssrtxTypes,
+		ssrtxAddrs,
+		ssrtxCalcAmts,
+		false, // Revocation
+		sstxRules,
+		sstxLimits)
+	if err != nil {
+		t.Errorf("Unexpected VerifyStakingPkhsAndAmounts error: %v",
+			err)
+	}
+
+	// Spend too much fees for the limit in the first output and
+	// make sure it fails.
+	ssrtxTx.MsgTx().TxOut[0].Value = 0
+	sstxTypes, sstxAddrs, sstxAmts, _, sstxRules, sstxLimits, _ =
+		stake.TxSStxStakeOutputInfo(sstxTx.MsgTx())
+	ssrtxTypes, ssrtxAddrs, ssrtxAmts, err =
+		stake.TxSSRtxStakeOutputInfo(ssrtxTx.MsgTx(), &chaincfg.TestNet2Params)
+	if err != nil {
+		t.Errorf("Unexpected GetSSRtxStakeOutputInfo error: %v", err.Error())
+	}
+	ssrtxCalcAmts = stake.CalculateRewards(sstxAmts, sstxMtx.TxOut[0].Value,
+		int64(0))
+	err = stake.VerifyStakingPkhsAndAmounts(sstxTypes,
+		sstxAddrs,
+		ssrtxAmts,
+		ssrtxTypes,
+		ssrtxAddrs,
+		ssrtxCalcAmts,
+		false, // Revocation
+		sstxRules,
+		sstxLimits)
+	if err == nil || err.(stake.RuleError).GetCode() !=
+		stake.ErrVerifyTooMuchFees {
+		t.Errorf("No or unexpected VerifyStakingPkhsAndAmounts error: %v",
+			err.Error())
+	}
+
+	// Use everything as fees and make sure both participants are paid
+	// equally for their contibutions. Both inputs to the SStx are the
+	// same size, so this is possible.
+	copy(sstxTx.MsgTx().TxOut[3].PkScript, sstxTx.MsgTx().TxOut[1].PkScript)
+	sstxTx.MsgTx().TxOut[4].Value = 0
+	ssrtxTx.MsgTx().TxOut[0].Value = 108730066
+	ssrtxTx.MsgTx().TxOut[1].Value = 108730066
+	sstxTypes, sstxAddrs, sstxAmts, _, sstxRules, sstxLimits, _ =
+		stake.TxSStxStakeOutputInfo(sstxTx.MsgTx())
+	ssrtxTypes, ssrtxAddrs, ssrtxAmts, err =
+		stake.TxSSRtxStakeOutputInfo(ssrtxTx.MsgTx(), &chaincfg.TestNet2Params)
+	if err != nil {
+		t.Errorf("Unexpected GetSSRtxStakeOutputInfo error: %v", err.Error())
+	}
+	ssrtxCalcAmts = stake.CalculateRewards(sstxAmts, sstxMtx.TxOut[0].Value,
+		int64(0))
+	err = stake.VerifyStakingPkhsAndAmounts(sstxTypes,
+		sstxAddrs,
+		ssrtxAmts,
+		ssrtxTypes,
+		ssrtxAddrs,
+		ssrtxCalcAmts,
+		false, // Revocation
+		sstxRules,
+		sstxLimits)
+	if err != nil {
+		t.Errorf("Unexpected VerifyStakingPkhsAndAmounts error: %v",
+			err.Error())
+	}
+	if ssrtxCalcAmts[0] != ssrtxCalcAmts[1] {
+		t.Errorf("Unexpected ssrtxCalcAmts; both values should be same but "+
+			"got %v and %v", ssrtxCalcAmts[0], ssrtxCalcAmts[1])
+	}
+}
+
+// --------------------------------------------------------------------------------
+// TESTING VARIABLES BEGIN HERE
+
+// sstxTxIn is the first input in the reference valid sstx
+var sstxTxIn = wire.TxIn{
+	PreviousOutPoint: wire.OutPoint{
+		Hash: chainhash.Hash([32]byte{ // Make go vet happy.
+			0x03, 0x2e, 0x38, 0xe9, 0xc0, 0xa8, 0x4c, 0x60,
+			0x46, 0xd6, 0x87, 0xd1, 0x05, 0x56, 0xdc, 0xac,
+			0xc4, 0x1d, 0x27, 0x5e, 0xc5, 0x5f, 0xc0, 0x07,
+			0x79, 0xac, 0x88, 0xfd, 0xf3, 0x57, 0xa1, 0x87,
+		}), // 87a157f3fd88ac7907c05fc55e271dc4acdc5605d187d646604ca8c0e9382e03
+		Index: 0,
+		Tree:  wire.TxTreeRegular,
+	},
+	SignatureScript: []byte{
+		0x49, // OP_DATA_73
+		0x30, 0x46, 0x02, 0x21, 0x00, 0xc3, 0x52, 0xd3,
+		0xdd, 0x99, 0x3a, 0x98, 0x1b, 0xeb, 0xa4, 0xa6,
+		0x3a, 0xd1, 0x5c, 0x20, 0x92, 0x75, 0xca, 0x94,
+		0x70, 0xab, 0xfc, 0xd5, 0x7d, 0xa9, 0x3b, 0x58,
+		0xe4, 0xeb, 0x5d, 0xce, 0x82, 0x02, 0x21, 0x00,
+		0x84, 0x07, 0x92, 0xbc, 0x1f, 0x45, 0x60, 0x62,
+		0x81, 0x9f, 0x15, 0xd3, 0x3e, 0xe7, 0x05, 0x5c,
+		0xf7, 0xb5, 0xee, 0x1a, 0xf1, 0xeb, 0xcc, 0x60,
+		0x28, 0xd9, 0xcd, 0xb1, 0xc3, 0xaf, 0x77, 0x48,
+		0x01, // 73-byte signature
+		0x41, // OP_DATA_65
+		0x04, 0xf4, 0x6d, 0xb5, 0xe9, 0xd6, 0x1a, 0x9d,
+		0xc2, 0x7b, 0x8d, 0x64, 0xad, 0x23, 0xe7, 0x38,
+		0x3a, 0x4e, 0x6c, 0xa1, 0x64, 0x59, 0x3c, 0x25,
+		0x27, 0xc0, 0x38, 0xc0, 0x85, 0x7e, 0xb6, 0x7e,
+		0xe8, 0xe8, 0x25, 0xdc, 0xa6, 0x50, 0x46, 0xb8,
+		0x2c, 0x93, 0x31, 0x58, 0x6c, 0x82, 0xe0, 0xfd,
+		0x1f, 0x63, 0x3f, 0x25, 0xf8, 0x7c, 0x16, 0x1b,
+		0xc6, 0xf8, 0xa6, 0x30, 0x12, 0x1d, 0xf2, 0xb3,
+		0xd3, // 65-byte pubkey
+	},
+	Sequence: 0xffffffff,
+}
+
+// sstxTxOut0 is the first output in the reference valid sstx
+var sstxTxOut0 = wire.TxOut{
+	Value:   0x2123e300, // 556000000
+	Version: 0x0000,
+	PkScript: []byte{
+		0xba, // OP_SSTX
+		0x76, // OP_DUP
+		0xa9, // OP_HASH160
+		0x14, // OP_DATA_20
+		0xc3, 0x98, 0xef, 0xa9,
+		0xc3, 0x92, 0xba, 0x60,
+		0x13, 0xc5, 0xe0, 0x4e,
+		0xe7, 0x29, 0x75, 0x5e,
+		0xf7, 0xf5, 0x8b, 0x32,
+		0x88, // OP_EQUALVERIFY
+		0xac, // OP_CHECKSIG
+	},
+}
+
+// sstxTxOut1 is the second output in the reference valid sstx
+var sstxTxOut1 = wire.TxOut{
+	Value:   0x00000000, // 0
+	Version: 0x0000,
+	PkScript: []byte{
+		0x6a,                   // OP_RETURN
+		0x1e,                   // 30 bytes to be pushed
+		0x94, 0x8c, 0x76, 0x5a, // 20 byte address
+		0x69, 0x14, 0xd4, 0x3f,
+		0x2a, 0x7a, 0xc1, 0x77,
+		0xda, 0x2c, 0x2f, 0x6b,
+		0x52, 0xde, 0x3d, 0x7c,
+		0x00, 0xe3, 0x23, 0x21, // Transaction amount
+		0x00, 0x00, 0x00, 0x00,
+		0x44, 0x3f, 0x3f, // Fee limits
+	},
+}
+
+// sstxTxOut2 is the third output in the reference valid sstx
+var sstxTxOut2 = wire.TxOut{
+	Value:   0x2223e300,
+	Version: 0x0000,
+	PkScript: []byte{
+		0xbd, // OP_SSTXCHANGE
+		0x76, // OP_DUP
+		0xa9, // OP_HASH160
+		0x14, // OP_DATA_20
+		0xc3, 0x98, 0xef, 0xa9,
+		0xc3, 0x92, 0xba, 0x60,
+		0x13, 0xc5, 0xe0, 0x4e,
+		0xe7, 0x29, 0x75, 0x5e,
+		0xf7, 0xf5, 0x8b, 0x32,
+		0x88, // OP_EQUALVERIFY
+		0xac, // OP_CHECKSIG
+	},
+}
+
+// sstxTxOut3 is another output in an SStx, this time instruction to pay to
+// a P2SH output
+var sstxTxOut3 = wire.TxOut{
+	Value:   0x00000000, // 0
+	Version: 0x0000,
+	PkScript: []byte{
+		0x6a,                   // OP_RETURN
+		0x1e,                   // 30 bytes to be pushed
+		0x94, 0x8c, 0x76, 0x5a, // 20 byte address
+		0x69, 0x14, 0xd4, 0x3f,
+		0x2a, 0x7a, 0xc1, 0x77,
+		0xda, 0x2c, 0x2f, 0x6b,
+		0x52, 0xde, 0x3d, 0x7c,
+		0x00, 0xe3, 0x23, 0x21, // Transaction amount
+		0x00, 0x00, 0x00, 0x80, // Last byte flagged
+		0x44, 0x3f, 0x3f, // Fee limits
+	},
+}
+
+// sstxTxOut4 is the another output in the reference valid sstx, and pays change
+// to a P2SH address
+var sstxTxOut4 = wire.TxOut{
+	Value:   0x2223e300,
+	Version: 0x0000,
+	PkScript: []byte{
+		0xbd, // OP_SSTXCHANGE
+		0xa9, // OP_HASH160
+		0x14, // OP_DATA_20
+		0xc3, 0x98, 0xef, 0xa9,
+		0xc3, 0x92, 0xba, 0x60,
+		0x13, 0xc5, 0xe0, 0x4e,
+		0xe7, 0x29, 0x75, 0x5e,
+		0xf7, 0xf5, 0x8b, 0x32,
+		0x87, // OP_EQUAL
+	},
+}
+
+// sstxTxOut4VerBad is the third output in the reference valid sstx, with a
+// bad version.
+var sstxTxOut4VerBad = wire.TxOut{
+	Value:   0x2223e300,
+	Version: 0x1234,
+	PkScript: []byte{
+		0xbd, // OP_SSTXCHANGE
+		0xa9, // OP_HASH160
+		0x14, // OP_DATA_20
+		0xc3, 0x98, 0xef, 0xa9,
+		0xc3, 0x92, 0xba, 0x60,
+		0x13, 0xc5, 0xe0, 0x4e,
+		0xe7, 0x29, 0x75, 0x5e,
+		0xf7, 0xf5, 0x8b, 0x32,
+		0x87, // OP_EQUAL
+	},
+}
+
+// sstxMsgTx is a valid SStx MsgTx with an input and outputs and is used in various
+// tests
+var sstxMsgTx = &wire.MsgTx{
+	SerType: wire.TxSerializeFull,
+	Version: 1,
+	TxIn: []*wire.TxIn{
+		&sstxTxIn,
+		&sstxTxIn,
+		&sstxTxIn,
+	},
+	TxOut: []*wire.TxOut{
+		&sstxTxOut0,
+		&sstxTxOut1,
+		&sstxTxOut2, // emulate change address
+		&sstxTxOut1,
+		&sstxTxOut2, // emulate change address
+		&sstxTxOut3, // P2SH
+		&sstxTxOut4, // P2SH change
+	},
+	LockTime: 0,
+	Expiry:   0,
+}
+
+// sstxMsgTxExtraInputs is an invalid SStx MsgTx with too many inputs
+var sstxMsgTxExtraInput = &wire.MsgTx{
+	SerType: wire.TxSerializeFull,
+	Version: 1,
+	TxIn: []*wire.TxIn{
+		&sstxTxIn, &sstxTxIn, &sstxTxIn, &sstxTxIn, &sstxTxIn, &sstxTxIn,
+		&sstxTxIn, &sstxTxIn, &sstxTxIn, &sstxTxIn, &sstxTxIn, &sstxTxIn,
+		&sstxTxIn, &sstxTxIn, &sstxTxIn, &sstxTxIn, &sstxTxIn, &sstxTxIn,
+		&sstxTxIn, &sstxTxIn, &sstxTxIn, &sstxTxIn, &sstxTxIn, &sstxTxIn,
+		&sstxTxIn, &sstxTxIn, &sstxTxIn, &sstxTxIn, &sstxTxIn, &sstxTxIn,
+		&sstxTxIn, &sstxTxIn, &sstxTxIn, &sstxTxIn, &sstxTxIn, &sstxTxIn,
+		&sstxTxIn, &sstxTxIn, &sstxTxIn, &sstxTxIn, &sstxTxIn, &sstxTxIn,
+		&sstxTxIn, &sstxTxIn, &sstxTxIn, &sstxTxIn, &sstxTxIn, &sstxTxIn,
+		&sstxTxIn, &sstxTxIn, &sstxTxIn, &sstxTxIn, &sstxTxIn, &sstxTxIn,
+		&sstxTxIn, &sstxTxIn, &sstxTxIn, &sstxTxIn, &sstxTxIn, &sstxTxIn,
+		&sstxTxIn, &sstxTxIn, &sstxTxIn, &sstxTxIn, &sstxTxIn, &sstxTxIn,
+		&sstxTxIn, &sstxTxIn, &sstxTxIn, &sstxTxIn, &sstxTxIn, &sstxTxIn,
+	},
+	TxOut: []*wire.TxOut{
+		&sstxTxOut0,
+		&sstxTxOut1,
+	},
+	LockTime: 0,
+	Expiry:   0,
+}
+
+// sstxMsgTxExtraOutputs is an invalid SStx MsgTx with too many outputs
+var sstxMsgTxExtraOutputs = &wire.MsgTx{
+	SerType: wire.TxSerializeFull,
+	Version: 1,
+	TxIn: []*wire.TxIn{
+		&sstxTxIn,
+	},
+	TxOut: []*wire.TxOut{
+		&sstxTxOut0, &sstxTxOut1, &sstxTxOut1, &sstxTxOut1, &sstxTxOut1,
+		&sstxTxOut0, &sstxTxOut1, &sstxTxOut1, &sstxTxOut1, &sstxTxOut1,
+		&sstxTxOut0, &sstxTxOut1, &sstxTxOut1, &sstxTxOut1, &sstxTxOut1,
+		&sstxTxOut0, &sstxTxOut1, &sstxTxOut1, &sstxTxOut1, &sstxTxOut1,
+		&sstxTxOut0, &sstxTxOut1, &sstxTxOut1, &sstxTxOut1, &sstxTxOut1,
+		&sstxTxOut0, &sstxTxOut1, &sstxTxOut1, &sstxTxOut1, &sstxTxOut1,
+		&sstxTxOut0, &sstxTxOut1, &sstxTxOut1, &sstxTxOut1, &sstxTxOut1,
+		&sstxTxOut0, &sstxTxOut1, &sstxTxOut1, &sstxTxOut1, &sstxTxOut1,
+		&sstxTxOut0, &sstxTxOut1, &sstxTxOut1, &sstxTxOut1, &sstxTxOut1,
+		&sstxTxOut0, &sstxTxOut1, &sstxTxOut1, &sstxTxOut1, &sstxTxOut1,
+		&sstxTxOut0, &sstxTxOut1, &sstxTxOut1, &sstxTxOut1, &sstxTxOut1,
+		&sstxTxOut0, &sstxTxOut1, &sstxTxOut1, &sstxTxOut1, &sstxTxOut1,
+		&sstxTxOut0, &sstxTxOut1, &sstxTxOut1, &sstxTxOut1, &sstxTxOut1,
+		&sstxTxOut0, &sstxTxOut1, &sstxTxOut1, &sstxTxOut1, &sstxTxOut1,
+		&sstxTxOut0, &sstxTxOut1, &sstxTxOut1, &sstxTxOut1, &sstxTxOut1,
+		&sstxTxOut0, &sstxTxOut1, &sstxTxOut1, &sstxTxOut1, &sstxTxOut1,
+		&sstxTxOut0, &sstxTxOut1, &sstxTxOut1, &sstxTxOut1, &sstxTxOut1,
+		&sstxTxOut0, &sstxTxOut1, &sstxTxOut1, &sstxTxOut1, &sstxTxOut1,
+		&sstxTxOut0, &sstxTxOut1, &sstxTxOut1, &sstxTxOut1, &sstxTxOut1,
+		&sstxTxOut0, &sstxTxOut1, &sstxTxOut1, &sstxTxOut1, &sstxTxOut1,
+		&sstxTxOut0, &sstxTxOut1, &sstxTxOut1, &sstxTxOut1, &sstxTxOut1,
+		&sstxTxOut0, &sstxTxOut1, &sstxTxOut1, &sstxTxOut1, &sstxTxOut1,
+		&sstxTxOut0, &sstxTxOut1, &sstxTxOut1, &sstxTxOut1, &sstxTxOut1,
+		&sstxTxOut0, &sstxTxOut1, &sstxTxOut1, &sstxTxOut1, &sstxTxOut1,
+		&sstxTxOut0, &sstxTxOut1, &sstxTxOut1, &sstxTxOut1, &sstxTxOut1,
+		&sstxTxOut0, &sstxTxOut1, &sstxTxOut1, &sstxTxOut1, &sstxTxOut1,
+		&sstxTxOut0, &sstxTxOut1, &sstxTxOut1, &sstxTxOut1, &sstxTxOut1,
+		&sstxTxOut0, &sstxTxOut1, &sstxTxOut1, &sstxTxOut1, &sstxTxOut1,
+	},
+	LockTime: 0,
+	Expiry:   0,
+}
+
+// sstxMismatchedInsOuts is an invalid SStx MsgTx with too many outputs for the
+// number of inputs it has
+var sstxMismatchedInsOuts = &wire.MsgTx{
+	SerType: wire.TxSerializeFull,
+	Version: 1,
+	TxIn: []*wire.TxIn{
+		&sstxTxIn,
+	},
+	TxOut: []*wire.TxOut{
+		&sstxTxOut0, &sstxTxOut1, &sstxTxOut2, &sstxTxOut1, &sstxTxOut2,
+	},
+	LockTime: 0,
+	Expiry:   0,
+}
+
+// sstxBadVersionOut is an invalid SStx MsgTx with an output containing a bad
+// version.
+var sstxBadVersionOut = &wire.MsgTx{
+	SerType: wire.TxSerializeFull,
+	Version: 1,
+	TxIn: []*wire.TxIn{
+		&sstxTxIn,
+		&sstxTxIn,
+		&sstxTxIn,
+	},
+	TxOut: []*wire.TxOut{
+		&sstxTxOut0,
+		&sstxTxOut1,
+		&sstxTxOut2,       // emulate change address
+		&sstxTxOut1,       // 3
+		&sstxTxOut2,       // 4
+		&sstxTxOut3,       // 5 P2SH
+		&sstxTxOut4VerBad, // 6 P2SH change
+	},
+	LockTime: 0,
+	Expiry:   0,
+}
+
+// sstxNullDataMissing is an invalid SStx MsgTx with no address push in the second
+// output
+var sstxNullDataMissing = &wire.MsgTx{
+	SerType: wire.TxSerializeFull,
+	Version: 1,
+	TxIn: []*wire.TxIn{
+		&sstxTxIn,
+	},
+	TxOut: []*wire.TxOut{
+		&sstxTxOut0, &sstxTxOut0, &sstxTxOut2,
+	},
+	LockTime: 0,
+	Expiry:   0,
+}
+
+// sstxNullDataMisplaced is an invalid SStx MsgTx that has the commitment and
+// change outputs swapped
+var sstxNullDataMisplaced = &wire.MsgTx{
+	SerType: wire.TxSerializeFull,
+	Version: 1,
+	TxIn: []*wire.TxIn{
+		&sstxTxIn,
+	},
+	TxOut: []*wire.TxOut{
+		&sstxTxOut0, &sstxTxOut2, &sstxTxOut1,
+	},
+	LockTime: 0,
+	Expiry:   0,
+}
+
+// ssgenTxIn0 is the 0th position input in a valid SSGen tx used to test out the
+// IsSSGen function
+var ssgenTxIn0 = wire.TxIn{
+	PreviousOutPoint: wire.OutPoint{
+		Hash:  chainhash.Hash{},
+		Index: 0xffffffff,
+		Tree:  wire.TxTreeRegular,
+	},
+	SignatureScript: []byte{
+		0x04, 0xff, 0xff, 0x00, 0x1d, 0x01, 0x04,
+	},
+	BlockHeight: wire.NullBlockHeight,
+	BlockIndex:  wire.NullBlockIndex,
+	Sequence:    0xffffffff,
+}
+
+// ssgenTxIn1 is the 1st position input in a valid SSGen tx used to test out the
+// IsSSGen function
+var ssgenTxIn1 = wire.TxIn{
+	PreviousOutPoint: wire.OutPoint{
+		Hash: chainhash.Hash([32]byte{ // Make go vet happy.
+			0x03, 0x2e, 0x38, 0xe9, 0xc0, 0xa8, 0x4c, 0x60,
+			0x46, 0xd6, 0x87, 0xd1, 0x05, 0x56, 0xdc, 0xac,
+			0xc4, 0x1d, 0x27, 0x5e, 0xc5, 0x5f, 0xc0, 0x07,
+			0x79, 0xac, 0x88, 0xfd, 0xf3, 0x57, 0xa1, 0x87,
+		}), // 87a157f3fd88ac7907c05fc55e271dc4acdc5605d187d646604ca8c0e9382e03
+		Index: 0,
+		Tree:  wire.TxTreeStake,
+	},
+	SignatureScript: []byte{
+		0x49, // OP_DATA_73
+		0x30, 0x46, 0x02, 0x21, 0x00, 0xc3, 0x52, 0xd3,
+		0xdd, 0x99, 0x3a, 0x98, 0x1b, 0xeb, 0xa4, 0xa6,
+		0x3a, 0xd1, 0x5c, 0x20, 0x92, 0x75, 0xca, 0x94,
+		0x70, 0xab, 0xfc, 0xd5, 0x7d, 0xa9, 0x3b, 0x58,
+		0xe4, 0xeb, 0x5d, 0xce, 0x82, 0x02, 0x21, 0x00,
+		0x84, 0x07, 0x92, 0xbc, 0x1f, 0x45, 0x60, 0x62,
+		0x81, 0x9f, 0x15, 0xd3, 0x3e, 0xe7, 0x05, 0x5c,
+		0xf7, 0xb5, 0xee, 0x1a, 0xf1, 0xeb, 0xcc, 0x60,
+		0x28, 0xd9, 0xcd, 0xb1, 0xc3, 0xaf, 0x77, 0x48,
+		0x01, // 73-byte signature
+		0x41, // OP_DATA_65
+		0x04, 0xf4, 0x6d, 0xb5, 0xe9, 0xd6, 0x1a, 0x9d,
+		0xc2, 0x7b, 0x8d, 0x64, 0xad, 0x23, 0xe7, 0x38,
+		0x3a, 0x4e, 0x6c, 0xa1, 0x64, 0x59, 0x3c, 0x25,
+		0x27, 0xc0, 0x38, 0xc0, 0x85, 0x7e, 0xb6, 0x7e,
+		0xe8, 0xe8, 0x25, 0xdc, 0xa6, 0x50, 0x46, 0xb8,
+		0x2c, 0x93, 0x31, 0x58, 0x6c, 0x82, 0xe0, 0xfd,
+		0x1f, 0x63, 0x3f, 0x25, 0xf8, 0x7c, 0x16, 0x1b,
+		0xc6, 0xf8, 0xa6, 0x30, 0x12, 0x1d, 0xf2, 0xb3,
+		0xd3, // 65-byte pubkey
+	},
+	Sequence: 0xffffffff,
+}
+
+// ssgenTxOut0 is the 0th position output in a valid SSGen tx used to test out the
+// IsSSGen function
+var ssgenTxOut0 = wire.TxOut{
+	Value:   0x00000000, // 0
+	Version: 0x0000,
+	PkScript: []byte{
+		0x6a,                   // OP_RETURN
+		0x24,                   // 36 bytes to be pushed
+		0x94, 0x8c, 0x76, 0x5a, // 32 byte hash
+		0x69, 0x14, 0xd4, 0x3f,
+		0x2a, 0x7a, 0xc1, 0x77,
+		0xda, 0x2c, 0x2f, 0x6b,
+		0x52, 0xde, 0x3d, 0x7c,
+		0xda, 0x2c, 0x2f, 0x6b,
+		0x52, 0xde, 0x3d, 0x7c,
+		0x52, 0xde, 0x3d, 0x7c,
+		0x00, 0xe3, 0x23, 0x21, // 4 byte height
+	},
+}
+
+// ssgenTxOut1 is the 1st position output in a valid SSGen tx used to test out the
+// IsSSGen function
+var ssgenTxOut1 = wire.TxOut{
+	Value:   0x00000000, // 0
+	Version: 0x0000,
+	PkScript: []byte{
+		0x6a,       // OP_RETURN
+		0x02,       // 2 bytes to be pushed
+		0x94, 0x8c, // Vote bits
+	},
+}
+
+// ssgenTxOut2 is the 2nd position output in a valid SSGen tx used to test out the
+// IsSSGen function
+var ssgenTxOut2 = wire.TxOut{
+	Value:   0x2123e300, // 556000000
+	Version: 0x0000,
+	PkScript: []byte{
+		0xbb, // OP_SSGEN
+		0x76, // OP_DUP
+		0xa9, // OP_HASH160
+		0x14, // OP_DATA_20
+		0xc3, 0x98, 0xef, 0xa9,
+		0xc3, 0x92, 0xba, 0x60,
+		0x13, 0xc5, 0xe0, 0x4e,
+		0xe7, 0x29, 0x75, 0x5e,
+		0xf7, 0xf5, 0x8b, 0x32,
+		0x88, // OP_EQUALVERIFY
+		0xac, // OP_CHECKSIG
+	},
+}
+
+// ssgenTxOut3 is a P2SH output
+var ssgenTxOut3 = wire.TxOut{
+	Value:   0x2123e300, // 556000000
+	Version: 0x0000,
+	PkScript: []byte{
+		0xbb, // OP_SSGEN
+		0xa9, // OP_HASH160
+		0x14, // OP_DATA_20
+		0xc3, 0x98, 0xef, 0xa9,
+		0xc3, 0x92, 0xba, 0x60,
+		0x13, 0xc5, 0xe0, 0x4e,
+		0xe7, 0x29, 0x75, 0x5e,
+		0xf7, 0xf5, 0x8b, 0x32,
+		0x87, // OP_EQUAL
+	},
+}
+
+// ssgenTxOut3BadVer is a P2SH output with a bad version.
+var ssgenTxOut3BadVer = wire.TxOut{
+	Value:   0x2123e300, // 556000000
+	Version: 0x0100,
+	PkScript: []byte{
+		0xbb, // OP_SSGEN
+		0xa9, // OP_HASH160
+		0x14, // OP_DATA_20
+		0xc3, 0x98, 0xef, 0xa9,
+		0xc3, 0x92, 0xba, 0x60,
+		0x13, 0xc5, 0xe0, 0x4e,
+		0xe7, 0x29, 0x75, 0x5e,
+		0xf7, 0xf5, 0x8b, 0x32,
+		0x87, // OP_EQUAL
+	},
+}
+
+// ssgenMsgTx is a valid SSGen MsgTx with an input and outputs and is used in
+// various testing scenarios
+var ssgenMsgTx = &wire.MsgTx{
+	SerType: wire.TxSerializeFull,
+	Version: 1,
+	TxIn: []*wire.TxIn{
+		&ssgenTxIn0,
+		&ssgenTxIn1,
+	},
+	TxOut: []*wire.TxOut{
+		&ssgenTxOut0,
+		&ssgenTxOut1,
+		&ssgenTxOut2,
+		&ssgenTxOut3,
+	},
+	LockTime: 0,
+	Expiry:   0,
+}
+
+// ssgenMsgTxExtraInput is an invalid SSGen MsgTx with too many inputs
+var ssgenMsgTxExtraInput = &wire.MsgTx{
+	SerType: wire.TxSerializeFull,
+	Version: 1,
+	TxIn: []*wire.TxIn{
+		&ssgenTxIn0,
+		&ssgenTxIn1,
+		&ssgenTxIn1,
+	},
+	TxOut: []*wire.TxOut{
+		&ssgenTxOut0,
+		&ssgenTxOut1,
+		&ssgenTxOut2,
+	},
+	LockTime: 0,
+	Expiry:   0,
+}
+
+// ssgenMsgTxExtraOutputs is an invalid SSGen MsgTx with too many outputs
+var ssgenMsgTxExtraOutputs = &wire.MsgTx{
+	SerType: wire.TxSerializeFull,
+	Version: 1,
+	TxIn: []*wire.TxIn{
+		&ssgenTxIn0,
+		&ssgenTxIn1,
+	},
+	TxOut: []*wire.TxOut{
+		&ssgenTxOut0,
+		&ssgenTxOut1,
+		&ssgenTxOut2, &ssgenTxOut2, &ssgenTxOut2, &ssgenTxOut2, &ssgenTxOut2,
+		&ssgenTxOut2, &ssgenTxOut2, &ssgenTxOut2, &ssgenTxOut2, &ssgenTxOut2,
+		&ssgenTxOut2, &ssgenTxOut2, &ssgenTxOut2, &ssgenTxOut2, &ssgenTxOut2,
+		&ssgenTxOut2, &ssgenTxOut2, &ssgenTxOut2, &ssgenTxOut2, &ssgenTxOut2,
+		&ssgenTxOut2, &ssgenTxOut2, &ssgenTxOut2, &ssgenTxOut2, &ssgenTxOut2,
+		&ssgenTxOut2, &ssgenTxOut2, &ssgenTxOut2, &ssgenTxOut2, &ssgenTxOut2,
+		&ssgenTxOut2, &ssgenTxOut2, &ssgenTxOut2, &ssgenTxOut2, &ssgenTxOut2,
+		&ssgenTxOut2, &ssgenTxOut2, &ssgenTxOut2, &ssgenTxOut2, &ssgenTxOut2,
+		&ssgenTxOut2, &ssgenTxOut2, &ssgenTxOut2, &ssgenTxOut2, &ssgenTxOut2,
+		&ssgenTxOut2, &ssgenTxOut2, &ssgenTxOut2, &ssgenTxOut2, &ssgenTxOut2,
+		&ssgenTxOut2, &ssgenTxOut2, &ssgenTxOut2, &ssgenTxOut2, &ssgenTxOut2,
+		&ssgenTxOut2, &ssgenTxOut2, &ssgenTxOut2, &ssgenTxOut2, &ssgenTxOut2,
+		&ssgenTxOut2, &ssgenTxOut2, &ssgenTxOut2, &ssgenTxOut2, &ssgenTxOut2,
+		&ssgenTxOut2, &ssgenTxOut2, &ssgenTxOut2, &ssgenTxOut2, &ssgenTxOut2,
+		&ssgenTxOut2, &ssgenTxOut2, &ssgenTxOut2, &ssgenTxOut2, &ssgenTxOut2,
+		&ssgenTxOut2, &ssgenTxOut2, &ssgenTxOut2, &ssgenTxOut2, &ssgenTxOut2,
+	},
+	LockTime: 0,
+	Expiry:   0,
+}
+
+// ssgenMsgTxStakeBaseWrong is an invalid SSGen tx with the stakebase in the wrong
+// position
+var ssgenMsgTxStakeBaseWrong = &wire.MsgTx{
+	SerType: wire.TxSerializeFull,
+	Version: 1,
+	TxIn: []*wire.TxIn{
+		&ssgenTxIn1,
+		&ssgenTxIn0,
+	},
+	TxOut: []*wire.TxOut{
+		&ssgenTxOut0,
+		&ssgenTxOut1,
+		&ssgenTxOut2,
+	},
+	LockTime: 0,
+	Expiry:   0,
+}
+
+// ssgenMsgTxBadVerOut is an invalid SSGen tx that contains an output with a bad
+// version
+var ssgenMsgTxBadVerOut = &wire.MsgTx{
+	SerType: wire.TxSerializeFull,
+	Version: 1,
+	TxIn: []*wire.TxIn{
+		&ssgenTxIn0,
+		&ssgenTxIn1,
+	},
+	TxOut: []*wire.TxOut{
+		&ssgenTxOut0,
+		&ssgenTxOut1,
+		&ssgenTxOut2,
+		&ssgenTxOut3BadVer,
+	},
+	LockTime: 0,
+	Expiry:   0,
+}
+
+// ssgenMsgTxWrongZeroethOut is an invalid SSGen tx with the first output being not
+// an OP_RETURN push
+var ssgenMsgTxWrongZeroethOut = &wire.MsgTx{
+	SerType: wire.TxSerializeFull,
+	Version: 1,
+	TxIn: []*wire.TxIn{
+		&ssgenTxIn0,
+		&ssgenTxIn1,
+	},
+	TxOut: []*wire.TxOut{
+		&ssgenTxOut2,
+		&ssgenTxOut1,
+		&ssgenTxOut0,
+	},
+	LockTime: 0,
+	Expiry:   0,
+}
+
+// ssgenMsgTxWrongFirstOut is an invalid SSGen tx with the second output being not
+// an OP_RETURN push
+var ssgenMsgTxWrongFirstOut = &wire.MsgTx{
+	SerType: wire.TxSerializeFull,
+	Version: 1,
+	TxIn: []*wire.TxIn{
+		&ssgenTxIn0,
+		&ssgenTxIn1,
+	},
+	TxOut: []*wire.TxOut{
+		&ssgenTxOut0,
+		&ssgenTxOut2,
+		&ssgenTxOut1,
+	},
+	LockTime: 0,
+	Expiry:   0,
+}
+
+// ssrtxTxIn is the 0th position input in a valid SSRtx tx used to test out the
+// IsSSRtx function
+var ssrtxTxIn = wire.TxIn{
+	PreviousOutPoint: wire.OutPoint{
+		Hash: chainhash.Hash([32]byte{ // Make go vet happy.
+			0x03, 0x2e, 0x38, 0xe9, 0xc0, 0xa8, 0x4c, 0x60,
+			0x46, 0xd6, 0x87, 0xd1, 0x05, 0x56, 0xdc, 0xac,
+			0xc4, 0x1d, 0x27, 0x5e, 0xc5, 0x5f, 0xc0, 0x07,
+			0x79, 0xac, 0x88, 0xfd, 0xf3, 0x57, 0xa1, 0x87,
+		}), // 87a157f3fd88ac7907c05fc55e271dc4acdc5605d187d646604ca8c0e9382e03
+		Index: 0,
+		Tree:  wire.TxTreeStake,
+	},
+	SignatureScript: []byte{
+		0x49, // OP_DATA_73
+		0x30, 0x46, 0x02, 0x21, 0x00, 0xc3, 0x52, 0xd3,
+		0xdd, 0x99, 0x3a, 0x98, 0x1b, 0xeb, 0xa4, 0xa6,
+		0x3a, 0xd1, 0x5c, 0x20, 0x92, 0x75, 0xca, 0x94,
+		0x70, 0xab, 0xfc, 0xd5, 0x7d, 0xa9, 0x3b, 0x58,
+		0xe4, 0xeb, 0x5d, 0xce, 0x82, 0x02, 0x21, 0x00,
+		0x84, 0x07, 0x92, 0xbc, 0x1f, 0x45, 0x60, 0x62,
+		0x81, 0x9f, 0x15, 0xd3, 0x3e, 0xe7, 0x05, 0x5c,
+		0xf7, 0xb5, 0xee, 0x1a, 0xf1, 0xeb, 0xcc, 0x60,
+		0x28, 0xd9, 0xcd, 0xb1, 0xc3, 0xaf, 0x77, 0x48,
+		0x01, // 73-byte signature
+		0x41, // OP_DATA_65
+		0x04, 0xf4, 0x6d, 0xb5, 0xe9, 0xd6, 0x1a, 0x9d,
+		0xc2, 0x7b, 0x8d, 0x64, 0xad, 0x23, 0xe7, 0x38,
+		0x3a, 0x4e, 0x6c, 0xa1, 0x64, 0x59, 0x3c, 0x25,
+		0x27, 0xc0, 0x38, 0xc0, 0x85, 0x7e, 0xb6, 0x7e,
+		0xe8, 0xe8, 0x25, 0xdc, 0xa6, 0x50, 0x46, 0xb8,
+		0x2c, 0x93, 0x31, 0x58, 0x6c, 0x82, 0xe0, 0xfd,
+		0x1f, 0x63, 0x3f, 0x25, 0xf8, 0x7c, 0x16, 0x1b,
+		0xc6, 0xf8, 0xa6, 0x30, 0x12, 0x1d, 0xf2, 0xb3,
+		0xd3, // 65-byte pubkey
+	},
+	Sequence: 0xffffffff,
+}
+
+// ssrtxTxOut is the 0th position output in a valid SSRtx tx used to test out the
+// IsSSRtx function
+var ssrtxTxOut = wire.TxOut{
+	Value:   0x2122e300,
+	Version: 0x0000,
+	PkScript: []byte{
+		0xbc, // OP_SSGEN
+		0x76, // OP_DUP
+		0xa9, // OP_HASH160
+		0x14, // OP_DATA_20
+		0xc3, 0x98, 0xef, 0xa9,
+		0xc3, 0x92, 0xba, 0x60,
+		0x13, 0xc5, 0xe0, 0x4e,
+		0xe7, 0x29, 0x75, 0x5e,
+		0xf7, 0xf5, 0x8b, 0x33,
+		0x88, // OP_EQUALVERIFY
+		0xac, // OP_CHECKSIG
+	},
+}
+
+// ssrtxTxOut2 is a P2SH output
+var ssrtxTxOut2 = wire.TxOut{
+	Value:   0x2123e300, // 556000000
+	Version: 0x0000,
+	PkScript: []byte{
+		0xbc, // OP_SSRTX
+		0xa9, // OP_HASH160
+		0x14, // OP_DATA_20
+		0xc3, 0x98, 0xef, 0xa9,
+		0xc3, 0x92, 0xba, 0x60,
+		0x13, 0xc5, 0xe0, 0x4e,
+		0xe7, 0x29, 0x75, 0x5e,
+		0xf7, 0xf5, 0x8b, 0x32,
+		0x87, // OP_EQUAL
+	},
+}
+
+// ssrtxTxOut2BadVer is a P2SH output with a non-default script version
+var ssrtxTxOut2BadVer = wire.TxOut{
+	Value:   0x2123e300, // 556000000
+	Version: 0x0100,
+	PkScript: []byte{
+		0xbc, // OP_SSRTX
+		0xa9, // OP_HASH160
+		0x14, // OP_DATA_20
+		0xc3, 0x98, 0xef, 0xa9,
+		0xc3, 0x92, 0xba, 0x60,
+		0x13, 0xc5, 0xe0, 0x4e,
+		0xe7, 0x29, 0x75, 0x5e,
+		0xf7, 0xf5, 0x8b, 0x32,
+		0x87, // OP_EQUAL
+	},
+}
+
+// ssrtxMsgTx is a valid SSRtx MsgTx with an input and outputs and is used in
+// various testing scenarios
+var ssrtxMsgTx = &wire.MsgTx{
+	SerType: wire.TxSerializeFull,
+	Version: 1,
+	TxIn: []*wire.TxIn{
+		&ssrtxTxIn,
+	},
+	TxOut: []*wire.TxOut{
+		&ssrtxTxOut,
+		&ssrtxTxOut2,
+	},
+	LockTime: 0,
+	Expiry:   0,
+}
+
+// ssrtxMsgTx is a valid SSRtx MsgTx with an input and outputs and is used in
+// various testing scenarios
+var ssrtxMsgTxTooManyInputs = &wire.MsgTx{
+	SerType: wire.TxSerializeFull,
+	Version: 1,
+	TxIn: []*wire.TxIn{
+		&ssrtxTxIn,
+		&ssrtxTxIn,
+	},
+	TxOut: []*wire.TxOut{
+		&ssrtxTxOut,
+	},
+	LockTime: 0,
+	Expiry:   0,
+}
+
+// ssrtxMsgTx is a valid SSRtx MsgTx with an input and outputs and is used in
+// various testing scenarios
+var ssrtxMsgTxTooManyOutputs = &wire.MsgTx{
+	SerType: wire.TxSerializeFull,
+	Version: 1,
+	TxIn: []*wire.TxIn{
+		&ssrtxTxIn,
+	},
+	TxOut: []*wire.TxOut{
+		&ssrtxTxOut, &ssrtxTxOut, &ssrtxTxOut, &ssrtxTxOut, &ssrtxTxOut,
+		&ssrtxTxOut, &ssrtxTxOut, &ssrtxTxOut, &ssrtxTxOut, &ssrtxTxOut,
+		&ssrtxTxOut, &ssrtxTxOut, &ssrtxTxOut, &ssrtxTxOut, &ssrtxTxOut,
+		&ssrtxTxOut, &ssrtxTxOut, &ssrtxTxOut, &ssrtxTxOut, &ssrtxTxOut,
+		&ssrtxTxOut, &ssrtxTxOut, &ssrtxTxOut, &ssrtxTxOut, &ssrtxTxOut,
+		&ssrtxTxOut, &ssrtxTxOut, &ssrtxTxOut, &ssrtxTxOut, &ssrtxTxOut,
+		&ssrtxTxOut, &ssrtxTxOut, &ssrtxTxOut, &ssrtxTxOut, &ssrtxTxOut,
+		&ssrtxTxOut, &ssrtxTxOut, &ssrtxTxOut, &ssrtxTxOut, &ssrtxTxOut,
+		&ssrtxTxOut, &ssrtxTxOut, &ssrtxTxOut, &ssrtxTxOut, &ssrtxTxOut,
+		&ssrtxTxOut, &ssrtxTxOut, &ssrtxTxOut, &ssrtxTxOut, &ssrtxTxOut,
+		&ssrtxTxOut, &ssrtxTxOut, &ssrtxTxOut, &ssrtxTxOut, &ssrtxTxOut,
+		&ssrtxTxOut, &ssrtxTxOut, &ssrtxTxOut, &ssrtxTxOut, &ssrtxTxOut,
+		&ssrtxTxOut, &ssrtxTxOut, &ssrtxTxOut, &ssrtxTxOut, &ssrtxTxOut,
+		&ssrtxTxOut, &ssrtxTxOut, &ssrtxTxOut, &ssrtxTxOut, &ssrtxTxOut,
+		&ssrtxTxOut, &ssrtxTxOut, &ssrtxTxOut, &ssrtxTxOut, &ssrtxTxOut,
+	},
+	LockTime: 0,
+	Expiry:   0,
+}
+
+var ssrtxMsgTxBadVerOut = &wire.MsgTx{
+	SerType: wire.TxSerializeFull,
+	Version: 1,
+	TxIn: []*wire.TxIn{
+		&ssrtxTxIn,
+	},
+	TxOut: []*wire.TxOut{
+		&ssrtxTxOut,
+		&ssrtxTxOut2BadVer,
+	},
+	LockTime: 0,
+	Expiry:   0,
+}